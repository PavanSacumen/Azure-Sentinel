# ASIM DNS Normalization source agnostic Parser

<<<<<<< HEAD
This template lets you upload a DNS normalizer
=======
This template deploys the ASIM DNS source agnostic parser. This parser is part of the Azure Sentinel Information Mode (ASIM).

The Azure Sentinel Information Mode (ASIM) enables you to use and create source-agnostic content, simplifying your analysis of the data in your Azure Sentinel workspace.

For more information, see:

- [Normalization and the Azure Sentinel Information Model (ASIM)](https://aka.ms/AzSentinelNormalization)
- [Azure Sentinel DNS normalization schema reference](https://aka.ms/AzSentinelDnsDoc)

<br>
>>>>>>> 9ad41e76

[![Deploy to Azure](https://aka.ms/deploytoazurebutton)](https://portal.azure.com/#create/Microsoft.Template/uri/https%3A%2F%2Fraw.githubusercontent.com%2FAzure%2FAzure-Sentinel%2Fmaster%2FParsers%2FASimDns%2FARM%2FimDns%2FimDns.json)<|MERGE_RESOLUTION|>--- conflicted
+++ resolved
@@ -1,8 +1,5 @@
 # ASIM DNS Normalization source agnostic Parser
 
-<<<<<<< HEAD
-This template lets you upload a DNS normalizer
-=======
 This template deploys the ASIM DNS source agnostic parser. This parser is part of the Azure Sentinel Information Mode (ASIM).
 
 The Azure Sentinel Information Mode (ASIM) enables you to use and create source-agnostic content, simplifying your analysis of the data in your Azure Sentinel workspace.
@@ -13,6 +10,5 @@
 - [Azure Sentinel DNS normalization schema reference](https://aka.ms/AzSentinelDnsDoc)
 
 <br>
->>>>>>> 9ad41e76
 
 [![Deploy to Azure](https://aka.ms/deploytoazurebutton)](https://portal.azure.com/#create/Microsoft.Template/uri/https%3A%2F%2Fraw.githubusercontent.com%2FAzure%2FAzure-Sentinel%2Fmaster%2FParsers%2FASimDns%2FARM%2FimDns%2FimDns.json)
--- conflicted
+++ resolved
@@ -25,11 +25,8 @@
   - _ASim_AuditEvent_CiscoMeraki
   - _ASim_AuditEvent_BarracudaWAF
   - _ASim_AuditEvent_VectraXDRAudit
-<<<<<<< HEAD
+  - _ASim_AuditEvent_SentinelOne
   - _ASim_AuditEvent_VMwareCarbonBlackCloud
-=======
-  - _ASim_AuditEvent_SentinelOne
->>>>>>> d527754d
 
 ParserParams:
   - Name: pack
@@ -48,8 +45,5 @@
     ASimAuditEventBarracudaWAF (BuiltInDisabled or ('ExcludeASimAuditEventBarracudaWAF' in (DisabledParsers))),
     ASimAuditEventCiscoISE  (BuiltInDisabled or ('ExcludeASimAuditEventCiscoISE' in (DisabledParsers))),
     ASimAuditEventVectraXDRAudit(BuiltInDisabled or ('ExcludeASimAuditEventVectraXDRAudit' in (DisabledParsers))),
-<<<<<<< HEAD
+    ASimAuditEventSentinelOne  (BuiltInDisabled or ('ExcludeASimAuditEventSentinelOne' in (DisabledParsers))),
     ASimAuditEventVMwareCarbonBlackCloud(BuiltInDisabled or ('ExcludeASimAuditEventVMwareCarbonBlackCloud' in (DisabledParsers)))
-=======
-    ASimAuditEventSentinelOne  (BuiltInDisabled or ('ExcludeASimAuditEventSentinelOne' in (DisabledParsers)))
->>>>>>> d527754d

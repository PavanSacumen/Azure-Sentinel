Parser:
  Title: Audit event ASIM filtering parser.
  Version: '0.1'
  LastUpdated: Dec 13, 2022
Product:
  Name: Source agnostic
Normalization:
  Schema: AuditEvent
  Version: '0.1'
References:
- Title: ASIM Audit Event Schema
  Link: https://aka.ms/ASimAuditEventDoc
- Title: ASIM
  Link: https://aka.ms/AboutASIM
Description: |
  This ASIM parser supports normalizing audit events from all supported sources to the ASIM Audit Event activity normalized schema. This is an similar to to the ASIM version, but using different exclusion keys.
ParserName: imAuditEvent
EquivalentBuiltInParser: _Im_AuditEvent 
Parsers:
  - _Im_AuditEvent_Empty
  - _Im_AuditEvent_MicrosoftExchangeAdmin365
  - _Im_AuditEvent_AzureActivity
  - _Im_AuditEvent_MicrosoftWindowsEvents
  - _Im_AuditEvent_CiscoISE
  - _Im_AuditEvent_CiscoMeraki
<<<<<<< HEAD
  - _Im_AuditEvent_SentinelOne
=======
  - _Im_AuditEvent_BarracudaWAF
>>>>>>> f090e6bf
ParserParams:
  - Name: starttime
    Type: datetime
    Default: datetime(null)
  - Name: endtime
    Type: datetime
    Default: datetime(null)
  - Name: srcipaddr_has_any_prefix
    Type: dynamic
    Default: dynamic([])
  - Name: actorusername_has_any
    Type: dynamic
    Default: dynamic([])
  - Name: operation_has_any
    Type: dynamic
    Default: dynamic([])
  - Name: eventtype_in
    Type: dynamic
    Default: dynamic([])
  - Name: eventresult
    Type: string
    Default: '*'
  - Name: object_has_any
    Type: dynamic
    Default: dynamic([])
  - Name: newvalue_has_any
    Type: dynamic
    Default: dynamic([])
  - Name: pack
    Type: bool
    Default: false
  
ParserQuery: |
  let DisabledParsers=materialize(_GetWatchlist('ASimDisabledParsers') | where SearchKey in ('Any', 'ExcludevimAuditEvent') | extend SourceSpecificParser=column_ifexists('SourceSpecificParser','') | distinct SourceSpecificParser);
  let BuiltInDisabled=toscalar('ExcludevimAuditEventBuiltIn' in (DisabledParsers) or 'Any' in (DisabledParsers)); 
  union isfuzzy=true
    vimAuditEventEmpty, 
    ASimAuditEventMicrosoftExchangeAdmin365  (BuiltInDisabled or ('ExcludevimAuditEventMicrosoftExchangeAdmin365' in (DisabledParsers))),
    ASimAuditEventMicrosoftWindowsEvents  (BuiltInDisabled or ('ExcludevimAuditEventMicrosoftWindowsEvents' in (DisabledParsers))),
    ASimAuditEventAzureActivity  (BuiltInDisabled or ('ExcludevimAuditEventAzureActivity' in (DisabledParsers))),
<<<<<<< HEAD
    ASimAuditEventCiscoISE  (BuiltInDisabled or ('ExcludeASimAuditEventCiscoISE' in (DisabledParsers))),
    ASimAuditEventCiscoMeraki  (BuiltInDisabled or ('ExcludevimAuditEventCiscoMeraki' in (DisabledParsers))),
    ASimAuditEventSentinelOne  (BuiltInDisabled or ('ExcludevimAuditEventSentinelOne' in (DisabledParsers)))
=======
    ASimAuditEventCiscoMeraki  (BuiltInDisabled or ('ExcludevimAuditEventCiscoMeraki' in (DisabledParsers))),
    ASimAuditEventBarracudaWAF (BuiltInDisabled or ('ExcludevimAuditEventBarracudaWAF' in (DisabledParsers))),
    ASimAuditEventCiscoISE  (BuiltInDisabled or ('ExcludeASimAuditEventCiscoISE' in (DisabledParsers)))
>>>>>>> f090e6bf
<|MERGE_RESOLUTION|>--- conflicted
+++ resolved
@@ -23,11 +23,8 @@
   - _Im_AuditEvent_MicrosoftWindowsEvents
   - _Im_AuditEvent_CiscoISE
   - _Im_AuditEvent_CiscoMeraki
-<<<<<<< HEAD
+  - _Im_AuditEvent_BarracudaWAF
   - _Im_AuditEvent_SentinelOne
-=======
-  - _Im_AuditEvent_BarracudaWAF
->>>>>>> f090e6bf
 ParserParams:
   - Name: starttime
     Type: datetime
@@ -68,12 +65,7 @@
     ASimAuditEventMicrosoftExchangeAdmin365  (BuiltInDisabled or ('ExcludevimAuditEventMicrosoftExchangeAdmin365' in (DisabledParsers))),
     ASimAuditEventMicrosoftWindowsEvents  (BuiltInDisabled or ('ExcludevimAuditEventMicrosoftWindowsEvents' in (DisabledParsers))),
     ASimAuditEventAzureActivity  (BuiltInDisabled or ('ExcludevimAuditEventAzureActivity' in (DisabledParsers))),
-<<<<<<< HEAD
-    ASimAuditEventCiscoISE  (BuiltInDisabled or ('ExcludeASimAuditEventCiscoISE' in (DisabledParsers))),
-    ASimAuditEventCiscoMeraki  (BuiltInDisabled or ('ExcludevimAuditEventCiscoMeraki' in (DisabledParsers))),
-    ASimAuditEventSentinelOne  (BuiltInDisabled or ('ExcludevimAuditEventSentinelOne' in (DisabledParsers)))
-=======
     ASimAuditEventCiscoMeraki  (BuiltInDisabled or ('ExcludevimAuditEventCiscoMeraki' in (DisabledParsers))),
     ASimAuditEventBarracudaWAF (BuiltInDisabled or ('ExcludevimAuditEventBarracudaWAF' in (DisabledParsers))),
-    ASimAuditEventCiscoISE  (BuiltInDisabled or ('ExcludeASimAuditEventCiscoISE' in (DisabledParsers)))
->>>>>>> f090e6bf
+    ASimAuditEventCiscoISE  (BuiltInDisabled or ('ExcludeASimAuditEventCiscoISE' in (DisabledParsers))),
+    ASimAuditEventSentinelOne  (BuiltInDisabled or ('ExcludevimAuditEventSentinelOne' in (DisabledParsers)))
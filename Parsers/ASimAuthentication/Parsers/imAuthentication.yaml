--- conflicted
+++ resolved
@@ -43,11 +43,8 @@
       , vimAuthenticationPostgreSQL                     (starttime, endtime, targetusername_has, (imAuthenticationDisabled or('ExcludevimAuthenticationPostgreSQL'                    in (DisabledParsers) )))
       , vimAuthenticationSshd                           (starttime, endtime, targetusername_has, (imAuthenticationDisabled or('ExcludevimAuthenticationSshd' in (DisabledParsers) )))
       , vimAuthenticationSu                             (starttime, endtime, targetusername_has, (imAuthenticationDisabled or('ExcludevimAuthenticationSu' in (DisabledParsers) )))
-<<<<<<< HEAD
+      , vimAuthenticationCiscoMeraki                    (starttime, endtime, targetusername_has, (imAuthenticationDisabled or('ExcludevimAuthenticationCiscoMeraki' in (DisabledParsers) )))
       , vimAuthenticationBarracudaWAF                   (starttime, endtime, targetusername_has, (imAuthenticationDisabled or('ExcludevimAuthenticationBarracudaWAF' in (DisabledParsers) )))
-=======
-      , vimAuthenticationCiscoMeraki                    (starttime, endtime, targetusername_has, (imAuthenticationDisabled or('ExcludevimAuthenticationCiscoMeraki' in (DisabledParsers) )))
->>>>>>> 57a13288
   };
   Generic(starttime, endtime, targetusername_has)
 
@@ -64,8 +61,5 @@
   - vimAuthenticationMD4IoT 
   - vimAuthenticationSshd
   - vimAuthenticationSu
-<<<<<<< HEAD
-  - vimAuthenticationBarracudaWAF
-=======
   - vimAuthenticationCiscoMeraki
->>>>>>> 57a13288
+  - vimAuthenticationBarracudaWAF
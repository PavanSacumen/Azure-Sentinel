--- conflicted
+++ resolved
@@ -80,7 +80,4 @@
   - _Im_ProcessCreate_LinuxSysmon            
   - _Im_ProcessCreate_MicrosoftWindowsEvents
   - _Im_ProcessCreate_MD4IoT
-<<<<<<< HEAD
   - _Im_ProcessCreate_VMwareCarbonBlackCloud
-=======
->>>>>>> 1af79626

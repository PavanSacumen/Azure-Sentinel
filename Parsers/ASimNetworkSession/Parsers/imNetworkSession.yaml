Parser:
  Title: Network Session ASIM filtering parser
  Version: '0.6'
  LastUpdated: Jul 27, 2023
Product:
  Name: Source agnostic
Normalization:
  Schema: NetworkSession
  Version: '0.2.0'
References:
- Title: ASIM NetworkSession Schema
  Link: https://aka.ms/ASimNetworkSessionDoc
- Title: ASIM
  Link: https://aka.ms/AboutASIM
Description: |
  This ASIM parser supports filtering and normalizing Network Session logs from all supported sources to the ASIM Network Session normalized schema.
ParserName: imNetworkSession
EquivalentBuiltInParser: _Im_NetworkSession
Parsers:
  - _Im_NetworkSession_Empty
  - _Im_NetworkSession_Microsoft365Defender
  - _Im_NetworkSession_LinuxSysmon
  - _Im_NetworkSession_MD4IoTAgent
  - _Im_NetworkSession_MD4IoTSensor
  - _Im_NetworkSession_MicrosoftWindowsEventFirewall     
  - _Im_NetworkSession_ZscalerZIA  
  - _Im_NetworkSession_PaloAltoCEF  
  - _Im_NetworkSession_VMConnection
  - _Im_NetworkSession_AWSVPC
  - _Im_NetworkSession_AzureFirewall
  - _Im_NetworkSession_AzureNSG
  - _Im_NetworkSession_VectraAI  
  - _Im_NetworkSession_CiscoMeraki
  - _Im_NetworkSession_AppGateSDP
  - _Im_NetworkSession_FortinetFortiGate
  - _im_NetworkSession_CorelightZeek
  - _Im_NetworkSession_CheckPointFirewall
  - _Im_NetworkSession_WatchGuardFirewareOS
  - _Im_NetworkSession_CiscoASA
  - _Im_NetworkSession_ForcePointFirewall
  - _Im_NetworkSession_Native
<<<<<<< HEAD
  - _Im_NetworkSession_CiscoFirepower
=======
  - _Im_NetworkSession_CiscoMeraki
  - _Im_NetworkSession_CiscoISE
  - _Im_NetworkSession_BarracudaWAF
>>>>>>> 4fddab13
ParserParams:
  - Name: starttime
    Type: datetime
    Default: datetime(null)
  - Name: endtime
    Type: datetime
    Default: datetime(null)
  - Name: srcipaddr_has_any_prefix
    Type: dynamic
    Default: dynamic([])
  - Name: dstipaddr_has_any_prefix
    Type: dynamic
    Default: dynamic([])
  - Name: ipaddr_has_any_prefix
    Type: dynamic
    Default: dynamic([])
  - Name: dstportnumber
    Type: int
    Default: int(null)
  - Name: hostname_has_any
    Type: dynamic
    Default: dynamic([])
  - Name: dvcaction
    Type: dynamic
    Default: dynamic([])
  - Name: eventresult
    Type: string
    Default: '*'
  - Name: pack
    Type: bool
    Default: false

ParserQuery: |
  let DisabledParsers=materialize(_GetWatchlist('ASimDisabledParsers') | where SearchKey in ('Any', 'ExcludevimNetworkSession') | extend SourceSpecificParser=column_ifexists('SourceSpecificParser','') | distinct SourceSpecificParser | where isnotempty(SourceSpecificParser));
  let ASimBuiltInDisabled=toscalar('ExcludevimNetworkSession' in (DisabledParsers) or 'Any' in (DisabledParsers)); 
  let NetworkSessionsGeneric=(
    starttime:datetime=datetime(null), 
    endtime:datetime=datetime(null),
    srcipaddr_has_any_prefix:dynamic=dynamic([]),
    dstipaddr_has_any_prefix:dynamic=dynamic([]),
    ipaddr_has_any_prefix:dynamic=dynamic([]),
    dstportnumber:int=int(null),
    hostname_has_any:dynamic=dynamic([]), 
    dvcaction:dynamic=dynamic([]),
    eventresult:string='*',
    pack:bool=false)
  {
  union isfuzzy=true
    vimNetworkSessionEmpty
    , vimNetworkSessionLinuxSysmon                     (starttime, endtime, srcipaddr_has_any_prefix, dstipaddr_has_any_prefix, ipaddr_has_any_prefix, dstportnumber, hostname_has_any, dvcaction, eventresult, ASimBuiltInDisabled or ('ExcludevimNetworkSessionLinuxSysmon'      in (DisabledParsers) ))
    , vimNetworkSessionMicrosoft365Defender            (starttime, endtime, srcipaddr_has_any_prefix, dstipaddr_has_any_prefix, ipaddr_has_any_prefix, dstportnumber, hostname_has_any, dvcaction, eventresult, ASimBuiltInDisabled or ('ExcludevimNetworkSessionMicrosoft365Defender'      in (DisabledParsers) ))
    , vimNetworkSessionMD4IoTAgent                     (starttime, endtime, srcipaddr_has_any_prefix, dstipaddr_has_any_prefix, ipaddr_has_any_prefix, dstportnumber, hostname_has_any, dvcaction, eventresult, ASimBuiltInDisabled or ('ExcludevimNetworkSessionMD4IoTAgent'      in (DisabledParsers) ))
    , vimNetworkSessionMicrosoftWindowsEventFirewall   (starttime, endtime, srcipaddr_has_any_prefix, dstipaddr_has_any_prefix, ipaddr_has_any_prefix, dstportnumber, hostname_has_any, dvcaction, eventresult, ASimBuiltInDisabled or ('ExcludevimNetworkSessionMicrosoftWindowsEventFirewall'      in (DisabledParsers) ))
    , vimNetworkSessionPaloAltoCEF                     (starttime, endtime, srcipaddr_has_any_prefix, dstipaddr_has_any_prefix, ipaddr_has_any_prefix, dstportnumber, hostname_has_any, dvcaction, eventresult, ASimBuiltInDisabled or ('ExcludevimNetworkSessionPaloAltoCEF'      in (DisabledParsers) ))
    , vimNetworkSessionVMConnection                    (starttime, endtime, srcipaddr_has_any_prefix, dstipaddr_has_any_prefix, ipaddr_has_any_prefix, dstportnumber, hostname_has_any, dvcaction, eventresult, ASimBuiltInDisabled or ('ExcludevimNetworkSessionVMConnection'      in (DisabledParsers) ))
    , vimNetworkSessionAWSVPC                          (starttime, endtime, srcipaddr_has_any_prefix, dstipaddr_has_any_prefix, ipaddr_has_any_prefix, dstportnumber, hostname_has_any, dvcaction, eventresult, ASimBuiltInDisabled or ('ExcludevimNetworkSessionAWSVPC'      in (DisabledParsers) ))
    , vimNetworkSessionAzureFirewall                   (starttime, endtime, srcipaddr_has_any_prefix, dstipaddr_has_any_prefix, ipaddr_has_any_prefix, dstportnumber, hostname_has_any, dvcaction, eventresult, ASimBuiltInDisabled or ('ExcludevimNetworkSessionAzureFirewall'      in (DisabledParsers) ))
    , vimNetworkSessionAzureNSG                        (starttime, endtime, srcipaddr_has_any_prefix, dstipaddr_has_any_prefix, ipaddr_has_any_prefix, dstportnumber, hostname_has_any, dvcaction, eventresult, ASimBuiltInDisabled or ('ExcludevimNetworkSessionAzureNSG'      in (DisabledParsers) ))
    , vimNetworkSessionVectraAI                        (starttime=starttime, endtime=endtime, srcipaddr_has_any_prefix=srcipaddr_has_any_prefix, dstipaddr_has_any_prefix=dstipaddr_has_any_prefix, ipaddr_has_any_prefix=ipaddr_has_any_prefix, dstportnumber=dstportnumber, hostname_has_any=hostname_has_any, dvcaction=dvcaction, eventresult=eventresult, pack=pack, disabled=(ASimBuiltInDisabled or ('ExcludevimNetworkSessionVectraAI' in (DisabledParsers) )))
    , vimNetworkSessionCiscoMeraki                     (starttime, endtime, srcipaddr_has_any_prefix, dstipaddr_has_any_prefix, ipaddr_has_any_prefix, dstportnumber, hostname_has_any, dvcaction, eventresult, ASimBuiltInDisabled or ('ExcludevimNetworkSessionCiscoMeraki'      in (DisabledParsers) ))
    , vimNetworkSessionAppGateSDP                      (starttime, endtime, srcipaddr_has_any_prefix, dstipaddr_has_any_prefix, ipaddr_has_any_prefix, dstportnumber, hostname_has_any, dvcaction, eventresult, ASimBuiltInDisabled or ('ExcludevimNetworkSessionAppGateSDP'      in (DisabledParsers) ))
    , vimNetworkSessionFortinetFortiGate               (starttime, endtime, srcipaddr_has_any_prefix, dstipaddr_has_any_prefix, ipaddr_has_any_prefix, dstportnumber, hostname_has_any, dvcaction, eventresult, ASimBuiltInDisabled or ('ExcludevimNetworkSessionFortinetFortiGate'      in (DisabledParsers) ))
    , vimNetworkSessionCorelightZeek                   (starttime, endtime, srcipaddr_has_any_prefix, dstipaddr_has_any_prefix, ipaddr_has_any_prefix, dstportnumber, hostname_has_any, dvcaction, eventresult, ASimBuiltInDisabled or ('ExcludevimNetworkSessionCorelightZeek'      in (DisabledParsers) ))
    , vimNetworkSessionCheckPointFirewall              (starttime, endtime, srcipaddr_has_any_prefix, dstipaddr_has_any_prefix, ipaddr_has_any_prefix, dstportnumber, hostname_has_any, dvcaction, eventresult, ASimBuiltInDisabled or ('ExcludevimNetworkSessionCheckPointFirewall'      in (DisabledParsers) ))
    , vimNetworkSessionWatchGuardFirewareOS            (starttime, endtime, srcipaddr_has_any_prefix, dstipaddr_has_any_prefix, ipaddr_has_any_prefix, dstportnumber, hostname_has_any, dvcaction, eventresult, ASimBuiltInDisabled or ('ExcludevimNetworkSessionWatchGuardFirewareOS'      in (DisabledParsers) ))
    , vimNetworkSessionCiscoASA                        (starttime, endtime, srcipaddr_has_any_prefix, dstipaddr_has_any_prefix, ipaddr_has_any_prefix, dstportnumber, hostname_has_any, dvcaction, eventresult, ASimBuiltInDisabled or ('ExcludevimNetworkSessionCiscoASA'      in (DisabledParsers) ))
    , vimNetworkSessionForcePointFirewall              (starttime, endtime, srcipaddr_has_any_prefix, dstipaddr_has_any_prefix, ipaddr_has_any_prefix, dstportnumber, hostname_has_any, dvcaction, eventresult, ASimBuiltInDisabled or ('ExcludevimNetworkSessionForcePointFirewall'      in (DisabledParsers) ))
    , vimNetworkSessionNative                          (starttime, endtime, srcipaddr_has_any_prefix, dstipaddr_has_any_prefix, ipaddr_has_any_prefix, dstportnumber, hostname_has_any, dvcaction, eventresult, ASimBuiltInDisabled or ('ExcludevimNetworkSessionNative'      in (DisabledParsers) ))
<<<<<<< HEAD
    , vimNetworkSessionCiscoFirepower                  (starttime, endtime, srcipaddr_has_any_prefix, dstipaddr_has_any_prefix, ipaddr_has_any_prefix, dstportnumber, hostname_has_any, dvcaction, eventresult, ASimBuiltInDisabled or ('ExcludevimNetworkSessionCiscoFirepower'      in (DisabledParsers) ))
=======
    , vimNetworkSessionCiscoMeraki                     (starttime, endtime, srcipaddr_has_any_prefix, dstipaddr_has_any_prefix, ipaddr_has_any_prefix, dstportnumber, hostname_has_any, dvcaction, eventresult, ASimBuiltInDisabled or ('ExcludevimNetworkSessionCiscoMeraki'      in (DisabledParsers) ))
    , vimNetworkSessionCiscoISE                        (starttime, endtime, srcipaddr_has_any_prefix, dstipaddr_has_any_prefix, ipaddr_has_any_prefix, dstportnumber, hostname_has_any, dvcaction, eventresult, ASimBuiltInDisabled or ('ExcludevimNetworkSessionCiscoISE'      in (DisabledParsers) ))
    , vimNetworkSessionBarracudaWAF                    (starttime, endtime, srcipaddr_has_any_prefix, dstipaddr_has_any_prefix, ipaddr_has_any_prefix, dstportnumber, hostname_has_any, dvcaction, eventresult, ASimBuiltInDisabled or ('ExcludevimNetworkSessionBarracudaWAF'      in (DisabledParsers) ))
>>>>>>> 4fddab13
  };
  NetworkSessionsGeneric(starttime=starttime, endtime=endtime, srcipaddr_has_any_prefix=srcipaddr_has_any_prefix, dstipaddr_has_any_prefix=dstipaddr_has_any_prefix, ipaddr_has_any_prefix=ipaddr_has_any_prefix, dstportnumber=dstportnumber, hostname_has_any=hostname_has_any, dvcaction=dvcaction, eventresult=eventresult, pack=pack)<|MERGE_RESOLUTION|>--- conflicted
+++ resolved
@@ -39,13 +39,10 @@
   - _Im_NetworkSession_CiscoASA
   - _Im_NetworkSession_ForcePointFirewall
   - _Im_NetworkSession_Native
-<<<<<<< HEAD
-  - _Im_NetworkSession_CiscoFirepower
-=======
   - _Im_NetworkSession_CiscoMeraki
   - _Im_NetworkSession_CiscoISE
   - _Im_NetworkSession_BarracudaWAF
->>>>>>> 4fddab13
+  - _Im_NetworkSession_CiscoFirepower
 ParserParams:
   - Name: starttime
     Type: datetime
@@ -114,12 +111,9 @@
     , vimNetworkSessionCiscoASA                        (starttime, endtime, srcipaddr_has_any_prefix, dstipaddr_has_any_prefix, ipaddr_has_any_prefix, dstportnumber, hostname_has_any, dvcaction, eventresult, ASimBuiltInDisabled or ('ExcludevimNetworkSessionCiscoASA'      in (DisabledParsers) ))
     , vimNetworkSessionForcePointFirewall              (starttime, endtime, srcipaddr_has_any_prefix, dstipaddr_has_any_prefix, ipaddr_has_any_prefix, dstportnumber, hostname_has_any, dvcaction, eventresult, ASimBuiltInDisabled or ('ExcludevimNetworkSessionForcePointFirewall'      in (DisabledParsers) ))
     , vimNetworkSessionNative                          (starttime, endtime, srcipaddr_has_any_prefix, dstipaddr_has_any_prefix, ipaddr_has_any_prefix, dstportnumber, hostname_has_any, dvcaction, eventresult, ASimBuiltInDisabled or ('ExcludevimNetworkSessionNative'      in (DisabledParsers) ))
-<<<<<<< HEAD
-    , vimNetworkSessionCiscoFirepower                  (starttime, endtime, srcipaddr_has_any_prefix, dstipaddr_has_any_prefix, ipaddr_has_any_prefix, dstportnumber, hostname_has_any, dvcaction, eventresult, ASimBuiltInDisabled or ('ExcludevimNetworkSessionCiscoFirepower'      in (DisabledParsers) ))
-=======
     , vimNetworkSessionCiscoMeraki                     (starttime, endtime, srcipaddr_has_any_prefix, dstipaddr_has_any_prefix, ipaddr_has_any_prefix, dstportnumber, hostname_has_any, dvcaction, eventresult, ASimBuiltInDisabled or ('ExcludevimNetworkSessionCiscoMeraki'      in (DisabledParsers) ))
     , vimNetworkSessionCiscoISE                        (starttime, endtime, srcipaddr_has_any_prefix, dstipaddr_has_any_prefix, ipaddr_has_any_prefix, dstportnumber, hostname_has_any, dvcaction, eventresult, ASimBuiltInDisabled or ('ExcludevimNetworkSessionCiscoISE'      in (DisabledParsers) ))
     , vimNetworkSessionBarracudaWAF                    (starttime, endtime, srcipaddr_has_any_prefix, dstipaddr_has_any_prefix, ipaddr_has_any_prefix, dstportnumber, hostname_has_any, dvcaction, eventresult, ASimBuiltInDisabled or ('ExcludevimNetworkSessionBarracudaWAF'      in (DisabledParsers) ))
->>>>>>> 4fddab13
+    , vimNetworkSessionCiscoFirepower                  (starttime, endtime, srcipaddr_has_any_prefix, dstipaddr_has_any_prefix, ipaddr_has_any_prefix, dstportnumber, hostname_has_any, dvcaction, eventresult, ASimBuiltInDisabled or ('ExcludevimNetworkSessionCiscoFirepower'      in (DisabledParsers) ))
   };
   NetworkSessionsGeneric(starttime=starttime, endtime=endtime, srcipaddr_has_any_prefix=srcipaddr_has_any_prefix, dstipaddr_has_any_prefix=dstipaddr_has_any_prefix, ipaddr_has_any_prefix=ipaddr_has_any_prefix, dstportnumber=dstportnumber, hostname_has_any=hostname_has_any, dvcaction=dvcaction, eventresult=eventresult, pack=pack)
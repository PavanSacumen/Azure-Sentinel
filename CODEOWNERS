--- conflicted
+++ resolved
@@ -1,16 +1,11 @@
-# Lines starting with '#' are comments.
-# Each line is a file pattern followed by one or more owners,
-# the last matching pattern has the most precendence.
-
-# Core team members
-<<<<<<< HEAD
-* @liemilyg @mgladi @orco365 @KobyKoren @lizamash @morshabi @shainw @ianhelle @timbMSFT @juliango2100 @dicolanl @Amitbergman
-=======
-* @liemilyg @mgladi @orco365 @shalinoid @KobyKoren @lizamash @morshabi @shainw @ianhelle @timbMSFT @juliango2100 @dicolanl @Amitbergman @sagamzu @YaronFruchtmann
->>>>>>> cd164bb6
-
-
-# This is copied from here: https://help.github.com/en/github/creating-cloning-and-archiving-repositories/about-code-owners
-
-/Playbooks/   @dicolanl @KobyKoren 
-/Workbooks/   @Amitbergman
+# Lines starting with '#' are comments.
+# Each line is a file pattern followed by one or more owners,
+# the last matching pattern has the most precendence.
+
+# Core team members
+* @liemilyg @mgladi @orco365 @shalinoid @KobyKoren @lizamash @morshabi @shainw @ianhelle @timbMSFT @juliango2100 @dicolanl @Amitbergman @sagamzu @YaronFruchtmann
+
+# This is copied from here: https://help.github.com/en/github/creating-cloning-and-archiving-repositories/about-code-owners
+
+/Playbooks/   @dicolanl @KobyKoren 
+/Workbooks/   @Amitbergman
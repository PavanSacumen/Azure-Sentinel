id: 2be4ef67-a93f-4d8a-981a-88158cb73abd
name: Microsoft COVID-19 file hash indicator matches
description: |
  'Identifies a match in CommonSecurityLog Event data from any FileHash published in the Microsoft COVID-19 Threat Intel Feed - as described at https://www.microsoft.com/security/blog/2020/05/14/open-sourcing-covid-threat-intelligence/'
severity: Medium
status: Available
requiredDataConnectors:
  - connectorId: PaloAltoNetworks
    dataTypes:
      - CommonSecurityLog
  - connectorId: PaloAltoNetworksAma
    dataTypes:
      - CommonSecurityLog
  - connectorId: CefAma
    dataTypes:
      - CommonSecurityLog
queryFrequency: 1h
queryPeriod: 14d
triggerOperator: gt
triggerThreshold: 0
tactics:
  - Execution
relevantTechniques:
  - T1204.002
query: |
  let dt_lookBack = 1h;
  let covidIndicators = (externaldata(TimeGenerated:datetime, FileHashValue:string, FileHashType: string, TlpLevel: string, Product: string, ThreatType: string, Description: string )
  [@"https://raw.githubusercontent.com/Azure/Azure-Sentinel/master/Sample%20Data/Feeds/Microsoft.Covid19.Indicators.csv"] with (format="csv"));
  let fileHashIndicators = covidIndicators
  | where isnotempty(FileHashValue);
  // Handle matches against both lower case and uppercase versions of the hash:
  (fileHashIndicators | extend FileHashValue = tolower(FileHashValue)
  | union (fileHashIndicators | extend FileHashValue = toupper(FileHashValue)))
  // using innerunique to keep perf fast and result set low, we only need one match to indicate potential malicious activity that needs to be investigated
  |  join kind=innerunique (
     CommonSecurityLog | where TimeGenerated >= ago(dt_lookBack)
     | where isnotempty(FileHash)
     | extend CommonSecurityLog_TimeGenerated = TimeGenerated
     )
  on $left.FileHashValue == $right.FileHash
  | summarize CommonSecurityLog_TimeGenerated = arg_max(CommonSecurityLog_TimeGenerated, *) by FileHashValue
  | project CommonSecurityLog_TimeGenerated, FileHashValue, FileHashType, Description, ThreatType,
  SourceIP, SourcePort, DestinationIP, DestinationPort, SourceUserID, SourceUserName, DeviceName, DeviceAction,
  RequestURL, DestinationUserName, DestinationUserID, ApplicationProtocol, Activity
  | extend timestamp = CommonSecurityLog_TimeGenerated, IPCustomEntity = SourceIP, HostCustomEntity = DeviceName, AccountCustomEntity = SourceUserName
entityMappings:
  - entityType: Account
    fieldMappings:
      - identifier: FullName
        columnName: AccountCustomEntity
  - entityType: Host
    fieldMappings:
      - identifier: FullName
        columnName: HostCustomEntity
  - entityType: IP
    fieldMappings:
      - identifier: Address
        columnName: IPCustomEntity
  - entityType: FileHash
    fieldMappings:
      - identifier: Value
        columnName: FileHashValue
      - identifier: Algorithm
        columnName: FileHashType
<<<<<<< HEAD
version: 1.3.1
=======
version: 1.3.3
>>>>>>> cc1fc820
kind: Scheduled<|MERGE_RESOLUTION|>--- conflicted
+++ resolved
@@ -62,9 +62,5 @@
         columnName: FileHashValue
       - identifier: Algorithm
         columnName: FileHashType
-<<<<<<< HEAD
-version: 1.3.1
-=======
-version: 1.3.3
->>>>>>> cc1fc820
+version: 1.3.4
 kind: Scheduled
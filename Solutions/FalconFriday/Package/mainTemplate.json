--- conflicted
+++ resolved
@@ -30,11 +30,7 @@
     }
   },
   "variables": {
-<<<<<<< HEAD
-    "solutionId": "falconforcebv1623147592118.falconfriday_content_mss",
-=======
     "solutionId": "falconforcebv1623147592118.falconfriday_content",
->>>>>>> 6fd8ceef
     "_solutionId": "[variables('solutionId')]",
     "email": "info@falconforce.nl",
     "_email": "[variables('email')]",

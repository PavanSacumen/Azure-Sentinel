<<<<<<< HEAD
# This is package content 1

import os
import asyncio
from azure.storage.blob.aio import ContainerClient
import json
import logging
import azure.functions as func
import re
import time
import aiohttp
from json import JSONDecodeError
import traceback

from .sentinel_connector_async import AzureSentinelConnectorAsync


logging.getLogger(
    'azure.core.pipeline.policies.http_logging_policy').setLevel(logging.ERROR)
logging.getLogger('charset_normalizer').setLevel(logging.ERROR)



MAX_SCRIPT_EXEC_TIME_MINUTES = 5


AZURE_STORAGE_CONNECTION_STRING = os.environ['AZURE_STORAGE_CONNECTION_STRING']
CONTAINER_NAME = os.environ['CONTAINER_NAME']
WORKSPACE_ID = os.environ['WORKSPACE_ID']
SHARED_KEY = os.environ['SHARED_KEY']
LOG_TYPE = 'Cloudflare'
LINE_SEPARATOR = os.environ.get(
    'lineSeparator',  '[\n\r\x0b\v\x0c\f\x1c\x1d\x85\x1e\u2028\u2029]+')

# Defines how many files can be processed simultaneously
MAX_CONCURRENT_PROCESSING_FILES = int(
    os.environ.get('MAX_CONCURRENT_PROCESSING_FILES', 10))

# Defines page size while listing files from blob storage. New page is not processed while old page is processing.
MAX_PAGE_SIZE = int(MAX_CONCURRENT_PROCESSING_FILES * 20)

# Defines max number of events that can be sent in one request to Azure Sentinel
MAX_BUCKET_SIZE = int(os.environ.get('MAX_BUCKET_SIZE', 2000))

# Defines max chunk download size for blob storage in MB
MAX_CHUNK_SIZE_MB = int(os.environ.get('MAX_CHUNK_SIZE_MB', 1))

LOG_ANALYTICS_URI = os.environ.get('logAnalyticsUri')

if not LOG_ANALYTICS_URI or str(LOG_ANALYTICS_URI).isspace():
    LOG_ANALYTICS_URI = 'https://' + WORKSPACE_ID + '.ods.opinsights.azure.com'

pattern = r'https:\/\/([\w\-]+)\.ods\.opinsights\.azure.([a-zA-Z\.]+)$'
match = re.match(pattern, str(LOG_ANALYTICS_URI))
if not match:
    raise Exception("Invalid Log Analytics Uri.")


async def main(mytimer: func.TimerRequest):
    try:
        logging.info('Starting script')
        logging.info('Concurrency parameters: MAX_CONCURRENT_PROCESSING_FILES {}, MAX_PAGE_SIZE {}, MAX_BUCKET_SIZE {}.'.format(
            MAX_CONCURRENT_PROCESSING_FILES, MAX_PAGE_SIZE, MAX_BUCKET_SIZE))
        conn = AzureBlobStorageConnector(
            AZURE_STORAGE_CONNECTION_STRING, CONTAINER_NAME, MAX_CONCURRENT_PROCESSING_FILES)
        container_client = conn._create_container_client()
        async with container_client:
            async with aiohttp.ClientSession() as session:
                cors = []
                async for blob in conn.get_blobs():
                    try:
                        cor = conn.process_blob(blob, container_client, session)
                        cors.append(cor)
                        logging.info(f'len(cors) is {len(cors)}')
                    except Exception as e:
                        logging.error(f'Exception in processing blob is {e}')
                    if len(cors) >= MAX_PAGE_SIZE:
                        logging.info(f'len(cors) is {len(cors)}')
                        await asyncio.gather(*cors)
                        cors = []
                    if conn.check_if_script_runs_too_long():
                        logging.info(
                            'Script is running too long. Stop processing new blobs.')
                        break

                if cors:
                    await asyncio.gather(*cors)
                    logging.info('Processed {} files with {} events.'.format(
                        conn.total_blobs, conn.total_events))

        logging.info('Script finished. Processed files: {}. Processed events: {}'.format(
            conn.total_blobs, conn.total_events))
    except Exception as ex:
        logging.error('An error occurred in the main script: {}'.format(str(ex)))
        logging.error(traceback.format_exc())


class AzureBlobStorageConnector:
    def __init__(self, conn_string, container_name, max_concurrent_processing_fiiles=10):
        self.__conn_string = conn_string
        self.__container_name = container_name
        self.semaphore = asyncio.Semaphore(max_concurrent_processing_fiiles)
        self.script_start_time = int(time.time())
        self.total_blobs = 0
        self.total_events = 0   

    def _create_container_client(self):
        try:
            return ContainerClient.from_connection_string(self.__conn_string, self.__container_name, logging_enable=False, max_single_get_size=MAX_CHUNK_SIZE_MB*1024*1024, max_chunk_get_size=MAX_CHUNK_SIZE_MB*1024*1024)
        except Exception as ex:
            logging.error('An error occurred in _create_container_client: {}'.format(str(ex)))
            logging.error(traceback.format_exc())    
            return None    
        
    async def get_blobs(self):
        try:
            container_client = self._create_container_client()
            logging.info("inside get_blobs function")
            async with container_client:
                async for blob in container_client.list_blobs():
                    if 'ownership-challenge' not in blob['name']:
                        yield blob
        except Exception as ex:
            logging.error(f'An error occurred in get_blobs: {ex}')
            logging.error(traceback.format_exc())

    def check_if_script_runs_too_long(self):
        now = int(time.time())
        duration = now - self.script_start_time
        max_duration = int(MAX_SCRIPT_EXEC_TIME_MINUTES * 60 * 0.85)
        return duration > max_duration
    

    async def delete_blob(self, blob, container_client):
        try:
            logging.info("inside delete_blob function...")
            logging.info("Deleting blob {}".format(blob['name']))
            await container_client.delete_blob(blob['name'])
        except Exception as ex:
            logging.error(f'An error occurred while deleting blob {blob["name"]}: {ex}')
            logging.error(traceback.format_exc())

    async def process_blob(self, blob, container_client, session: aiohttp.ClientSession):
        try:
            async with self.semaphore:
                logging.info("Start processing {}".format(blob['name']))
                try:
                    sentinel = AzureSentinelConnectorAsync(
                        session, LOG_ANALYTICS_URI, WORKSPACE_ID, SHARED_KEY, LOG_TYPE, queue_size=MAX_BUCKET_SIZE)
                    blob_cor = await container_client.download_blob(blob['name'], encoding="utf-8")
                except Exception as e:
                    logging.error(f'error while connecting to Sentinel: {e}')
                    logging.error(traceback.format_exc())
                s = ''
                async for chunk in blob_cor.chunks():
                    s += chunk.decode()
                    lines = re.split(r'{0}'.format(LINE_SEPARATOR), s)
                    for n, line in enumerate(lines):
                        if n < len(lines) - 1:
                            if line:
                                try:
                                    event = json.loads(line)
                                except JSONDecodeError as je:
                                    logging.error('JSONDecode error while loading json event at line value {}. blob name: {}. Error {}'.format(
                                        line, blob['name'], str(je)))
                                except ValueError as e:
                                    logging.error('Error while loading json Event at line value {}. blob name: {}. Error: {}'.format(
                                        line, blob['name'], str(e)))
                                    raise e
                                await sentinel.send(event)
                        s = line
                if s:
                    try:
                        event = json.loads(s)
                    except JSONDecodeError as je:
                        logging.error('JSONDecode error while loading json event at line value {}. blob name: {}. Error {}'.format(
                            line, blob['name'], str(je)))
                    except ValueError as e:
                        logging.error('Error while loading json Event at s value {}. blob name: {}. Error: {}'.format(
                            line, blob['name'], str(e)))
                        raise e
                    await sentinel.send(event)
                await sentinel.flush()
                await self.delete_blob(blob, container_client)
                self.total_blobs += 1
                self.total_events += sentinel.successfull_sent_events_number
                logging.info("Finish processing {}. Sent events: {}".format(
                    blob['name'], sentinel.successfull_sent_events_number))
                if self.total_blobs % 100 == 0:
                    logging.info('Processed {} files with {} events.'.format(
                        self.total_blobs, self.total_events))
                    
        except Exception as ex:
            logging.error(f"Error in process_blob is {ex}")
=======
import os
import asyncio
from azure.storage.blob.aio import ContainerClient
import json
import logging
import azure.functions as func
import re
import time
import aiohttp
from json import JSONDecodeError

from .sentinel_connector_async import AzureSentinelConnectorAsync


logging.getLogger(
    'azure.core.pipeline.policies.http_logging_policy').setLevel(logging.ERROR)
logging.getLogger('charset_normalizer').setLevel(logging.ERROR)

# Defines how long the function can run, max in consumption mode is 10 minutes
MAX_SCRIPT_EXEC_TIME_MINUTES = int(os.environ.get('MAX_SCRIPT_EXEC_TIME_MINUTES', 10)) 


AZURE_STORAGE_CONNECTION_STRING = os.environ['AZURE_STORAGE_CONNECTION_STRING']
CONTAINER_NAME = os.environ['CONTAINER_NAME']
WORKSPACE_ID = os.environ['WORKSPACE_ID']
SHARED_KEY = os.environ['SHARED_KEY']
LOG_TYPE = 'Cloudflare'
LINE_SEPARATOR = os.environ.get(
    'lineSeparator',  '[\n\r\x0b\v\x0c\f\x1c\x1d\x85\x1e\u2028\u2029]+')

# Defines how many files can be processed simultaneously
MAX_CONCURRENT_PROCESSING_FILES = int(
    os.environ.get('MAX_CONCURRENT_PROCESSING_FILES', 1))

# Defines page size while listing files from blob storage. New page is not processed while old page is processing.
MAX_PAGE_SIZE = int(MAX_CONCURRENT_PROCESSING_FILES * 1.5)

# Defines max number of events that can be sent in one request to Azure Sentinel
MAX_BUCKET_SIZE = int(os.environ.get('MAX_BUCKET_SIZE', 2000))

# Defines max chunk download size for blob storage in MB
MAX_CHUNK_SIZE_MB = int(os.environ.get('MAX_CHUNK_SIZE_MB', 500))

LOG_ANALYTICS_URI = os.environ.get('logAnalyticsUri')

if not LOG_ANALYTICS_URI or str(LOG_ANALYTICS_URI).isspace():
    LOG_ANALYTICS_URI = 'https://' + WORKSPACE_ID + '.ods.opinsights.azure.com'

pattern = r'https:\/\/([\w\-]+)\.ods\.opinsights\.azure.([a-zA-Z\.]+)$'
match = re.match(pattern, str(LOG_ANALYTICS_URI))
if not match:
    raise Exception("Invalid Log Analytics Uri.")


async def main(mytimer: func.TimerRequest):
    logging.basicConfig(level=logging.INFO)
    logging.info('Starting script')
    logging.info('Concurrency parameters: MAX_CONCURRENT_PROCESSING_FILES {}, MAX_PAGE_SIZE {}, MAX_BUCKET_SIZE {}.'.format(
        MAX_CONCURRENT_PROCESSING_FILES, MAX_PAGE_SIZE, MAX_BUCKET_SIZE))
    conn = AzureBlobStorageConnector(
        AZURE_STORAGE_CONNECTION_STRING, CONTAINER_NAME, MAX_CONCURRENT_PROCESSING_FILES)
    container_client = conn._create_container_client()
    async with container_client:
        async with aiohttp.ClientSession() as session:
            cors = []
            async for blob in conn.get_blobs():
                cor = conn.process_blob(blob, container_client, session)
                cors.append(cor)
                if len(cors) >= MAX_PAGE_SIZE:
                    await asyncio.gather(*cors)
                    cors = []
                if conn.check_if_script_runs_too_long():
                    logging.info(
                        'Script is running too long. Stop processing new blobs.')
                    break

            if cors:
                await asyncio.gather(*cors)
                logging.info('Processed {} files with {} events.'.format(
                    conn.total_blobs, conn.total_events))

    logging.info('Script finished. Processed files: {}. Processed events: {}'.format(
        conn.total_blobs, conn.total_events))


class AzureBlobStorageConnector:
    def __init__(self, conn_string, container_name, max_concurrent_processing_fiiles=10):
        self.__conn_string = conn_string
        self.__container_name = container_name
        self.semaphore = asyncio.Semaphore(max_concurrent_processing_fiiles)
        self.script_start_time = int(time.time())
        self.total_blobs = 0
        self.total_events = 0

    def _create_container_client(self):
        return ContainerClient.from_connection_string(self.__conn_string, self.__container_name, logging_enable=False, max_single_get_size=MAX_CHUNK_SIZE_MB*1024*1024, max_chunk_get_size=MAX_CHUNK_SIZE_MB*1024*1024)

    async def get_blobs(self):
        container_client = self._create_container_client()
        async with container_client:
            async for blob in container_client.list_blobs(include=['tags']):
                if 'ownership-challenge' not in blob['name']:
                    if blob['tags'] is None or 'StartedProcessing' not in blob['tags']:
                        yield blob

    def check_if_script_runs_too_long(self):
        now = int(time.time())
        duration = now - self.script_start_time
        max_duration = int(MAX_SCRIPT_EXEC_TIME_MINUTES * 60 * 0.75)
        return duration > max_duration

    async def delete_blob(self, blob, container_client):
        logging.info("Deleting blob {}".format(blob['name']))
        await container_client.delete_blob(blob['name'])

    def merge_lines(self, data):
        merged_objs = []

        for i in range(len(data)):
            if not data[i].endswith("}"):
                for j in range(i, len(data)):
                    if data[j].endswith("}"):
                        merged_objs.append(",".join(data[i:j+1]))
                        break

        for item in merged_objs:
            if (not item.endswith("}")) or (not item.startswith("{")):
                merged_objs.remove(item)

        var = 0
        for i in range(len(data)):
            if (not data[i-var].endswith("}")):
                data.remove(data[i-var])
                var += 1
                continue
            if not data[i-var].startswith("{"):
                var += 1
                data.remove(data[i-var])

        data = data+merged_objs
        return data

    async def process_blob(self, blob, container_client, session: aiohttp.ClientSession):
        async with self.semaphore:
            logging.info("Start processing {}".format(blob['name']))
            blob_client = container_client.get_blob_client(blob['name'])
            tags = await blob_client.get_blob_tags()
            updated_tags = {'StartedProcessing': 'true'}
            tags.update(updated_tags)
            await blob_client.set_blob_tags(tags)
            sentinel = AzureSentinelConnectorAsync(
                session, LOG_ANALYTICS_URI, WORKSPACE_ID, SHARED_KEY, LOG_TYPE, queue_size=MAX_BUCKET_SIZE)
            blob_cor = await container_client.download_blob(blob['name'])
            s = ''
            async for chunk in blob_cor.chunks():
                s += chunk.decode()
                lines = re.split(r'{0}'.format(LINE_SEPARATOR), s)
                lines = self.merge_lines(data=lines)
                for n, line in enumerate(lines):
                    if n < len(lines) - 1:
                        if line:
                            try:
                                event = json.loads(line)
                            except JSONDecodeError as je:
                                logging.error('JSONDecode error while loading json event at line value {}. blob name: {}. Error {}'.format(
                                    line, blob['name'], str(je)))
                            except ValueError as e:
                                logging.error('Error while loading json Event at line value {}. blob name: {}. Error: {}'.format(
                                    line, blob['name'], str(e)))
                                raise e
                            await sentinel.send(event)
                    s = line
            if s:
                try:
                    event = json.loads(s)
                except JSONDecodeError as je:
                    logging.error('JSONDecode error while loading json event at line value {}. blob name: {}. Error {}'.format(
                        line, blob['name'], str(je)))
                except ValueError as e:
                    logging.error('Error while loading json Event at s value {}. blob name: {}. Error: {}'.format(
                        line, blob['name'], str(e)))
                    raise e
                await sentinel.send(event)
            await sentinel.flush()
            await self.delete_blob(blob, container_client)
            self.total_blobs += 1
            self.total_events += sentinel.successfull_sent_events_number
            logging.info("Finish processing {}. Sent events: {}".format(
                blob['name'], sentinel.successfull_sent_events_number))
            if self.total_blobs % 100 == 0:
                logging.info('Processed {} files with {} events.'.format(
                    self.total_blobs, self.total_events))
>>>>>>> f00873d7
<|MERGE_RESOLUTION|>--- conflicted
+++ resolved
@@ -1,6 +1,3 @@
-<<<<<<< HEAD
-# This is package content 1
-
 import os
 import asyncio
 from azure.storage.blob.aio import ContainerClient
@@ -192,198 +189,4 @@
                         self.total_blobs, self.total_events))
                     
         except Exception as ex:
-            logging.error(f"Error in process_blob is {ex}")
-=======
-import os
-import asyncio
-from azure.storage.blob.aio import ContainerClient
-import json
-import logging
-import azure.functions as func
-import re
-import time
-import aiohttp
-from json import JSONDecodeError
-
-from .sentinel_connector_async import AzureSentinelConnectorAsync
-
-
-logging.getLogger(
-    'azure.core.pipeline.policies.http_logging_policy').setLevel(logging.ERROR)
-logging.getLogger('charset_normalizer').setLevel(logging.ERROR)
-
-# Defines how long the function can run, max in consumption mode is 10 minutes
-MAX_SCRIPT_EXEC_TIME_MINUTES = int(os.environ.get('MAX_SCRIPT_EXEC_TIME_MINUTES', 10)) 
-
-
-AZURE_STORAGE_CONNECTION_STRING = os.environ['AZURE_STORAGE_CONNECTION_STRING']
-CONTAINER_NAME = os.environ['CONTAINER_NAME']
-WORKSPACE_ID = os.environ['WORKSPACE_ID']
-SHARED_KEY = os.environ['SHARED_KEY']
-LOG_TYPE = 'Cloudflare'
-LINE_SEPARATOR = os.environ.get(
-    'lineSeparator',  '[\n\r\x0b\v\x0c\f\x1c\x1d\x85\x1e\u2028\u2029]+')
-
-# Defines how many files can be processed simultaneously
-MAX_CONCURRENT_PROCESSING_FILES = int(
-    os.environ.get('MAX_CONCURRENT_PROCESSING_FILES', 1))
-
-# Defines page size while listing files from blob storage. New page is not processed while old page is processing.
-MAX_PAGE_SIZE = int(MAX_CONCURRENT_PROCESSING_FILES * 1.5)
-
-# Defines max number of events that can be sent in one request to Azure Sentinel
-MAX_BUCKET_SIZE = int(os.environ.get('MAX_BUCKET_SIZE', 2000))
-
-# Defines max chunk download size for blob storage in MB
-MAX_CHUNK_SIZE_MB = int(os.environ.get('MAX_CHUNK_SIZE_MB', 500))
-
-LOG_ANALYTICS_URI = os.environ.get('logAnalyticsUri')
-
-if not LOG_ANALYTICS_URI or str(LOG_ANALYTICS_URI).isspace():
-    LOG_ANALYTICS_URI = 'https://' + WORKSPACE_ID + '.ods.opinsights.azure.com'
-
-pattern = r'https:\/\/([\w\-]+)\.ods\.opinsights\.azure.([a-zA-Z\.]+)$'
-match = re.match(pattern, str(LOG_ANALYTICS_URI))
-if not match:
-    raise Exception("Invalid Log Analytics Uri.")
-
-
-async def main(mytimer: func.TimerRequest):
-    logging.basicConfig(level=logging.INFO)
-    logging.info('Starting script')
-    logging.info('Concurrency parameters: MAX_CONCURRENT_PROCESSING_FILES {}, MAX_PAGE_SIZE {}, MAX_BUCKET_SIZE {}.'.format(
-        MAX_CONCURRENT_PROCESSING_FILES, MAX_PAGE_SIZE, MAX_BUCKET_SIZE))
-    conn = AzureBlobStorageConnector(
-        AZURE_STORAGE_CONNECTION_STRING, CONTAINER_NAME, MAX_CONCURRENT_PROCESSING_FILES)
-    container_client = conn._create_container_client()
-    async with container_client:
-        async with aiohttp.ClientSession() as session:
-            cors = []
-            async for blob in conn.get_blobs():
-                cor = conn.process_blob(blob, container_client, session)
-                cors.append(cor)
-                if len(cors) >= MAX_PAGE_SIZE:
-                    await asyncio.gather(*cors)
-                    cors = []
-                if conn.check_if_script_runs_too_long():
-                    logging.info(
-                        'Script is running too long. Stop processing new blobs.')
-                    break
-
-            if cors:
-                await asyncio.gather(*cors)
-                logging.info('Processed {} files with {} events.'.format(
-                    conn.total_blobs, conn.total_events))
-
-    logging.info('Script finished. Processed files: {}. Processed events: {}'.format(
-        conn.total_blobs, conn.total_events))
-
-
-class AzureBlobStorageConnector:
-    def __init__(self, conn_string, container_name, max_concurrent_processing_fiiles=10):
-        self.__conn_string = conn_string
-        self.__container_name = container_name
-        self.semaphore = asyncio.Semaphore(max_concurrent_processing_fiiles)
-        self.script_start_time = int(time.time())
-        self.total_blobs = 0
-        self.total_events = 0
-
-    def _create_container_client(self):
-        return ContainerClient.from_connection_string(self.__conn_string, self.__container_name, logging_enable=False, max_single_get_size=MAX_CHUNK_SIZE_MB*1024*1024, max_chunk_get_size=MAX_CHUNK_SIZE_MB*1024*1024)
-
-    async def get_blobs(self):
-        container_client = self._create_container_client()
-        async with container_client:
-            async for blob in container_client.list_blobs(include=['tags']):
-                if 'ownership-challenge' not in blob['name']:
-                    if blob['tags'] is None or 'StartedProcessing' not in blob['tags']:
-                        yield blob
-
-    def check_if_script_runs_too_long(self):
-        now = int(time.time())
-        duration = now - self.script_start_time
-        max_duration = int(MAX_SCRIPT_EXEC_TIME_MINUTES * 60 * 0.75)
-        return duration > max_duration
-
-    async def delete_blob(self, blob, container_client):
-        logging.info("Deleting blob {}".format(blob['name']))
-        await container_client.delete_blob(blob['name'])
-
-    def merge_lines(self, data):
-        merged_objs = []
-
-        for i in range(len(data)):
-            if not data[i].endswith("}"):
-                for j in range(i, len(data)):
-                    if data[j].endswith("}"):
-                        merged_objs.append(",".join(data[i:j+1]))
-                        break
-
-        for item in merged_objs:
-            if (not item.endswith("}")) or (not item.startswith("{")):
-                merged_objs.remove(item)
-
-        var = 0
-        for i in range(len(data)):
-            if (not data[i-var].endswith("}")):
-                data.remove(data[i-var])
-                var += 1
-                continue
-            if not data[i-var].startswith("{"):
-                var += 1
-                data.remove(data[i-var])
-
-        data = data+merged_objs
-        return data
-
-    async def process_blob(self, blob, container_client, session: aiohttp.ClientSession):
-        async with self.semaphore:
-            logging.info("Start processing {}".format(blob['name']))
-            blob_client = container_client.get_blob_client(blob['name'])
-            tags = await blob_client.get_blob_tags()
-            updated_tags = {'StartedProcessing': 'true'}
-            tags.update(updated_tags)
-            await blob_client.set_blob_tags(tags)
-            sentinel = AzureSentinelConnectorAsync(
-                session, LOG_ANALYTICS_URI, WORKSPACE_ID, SHARED_KEY, LOG_TYPE, queue_size=MAX_BUCKET_SIZE)
-            blob_cor = await container_client.download_blob(blob['name'])
-            s = ''
-            async for chunk in blob_cor.chunks():
-                s += chunk.decode()
-                lines = re.split(r'{0}'.format(LINE_SEPARATOR), s)
-                lines = self.merge_lines(data=lines)
-                for n, line in enumerate(lines):
-                    if n < len(lines) - 1:
-                        if line:
-                            try:
-                                event = json.loads(line)
-                            except JSONDecodeError as je:
-                                logging.error('JSONDecode error while loading json event at line value {}. blob name: {}. Error {}'.format(
-                                    line, blob['name'], str(je)))
-                            except ValueError as e:
-                                logging.error('Error while loading json Event at line value {}. blob name: {}. Error: {}'.format(
-                                    line, blob['name'], str(e)))
-                                raise e
-                            await sentinel.send(event)
-                    s = line
-            if s:
-                try:
-                    event = json.loads(s)
-                except JSONDecodeError as je:
-                    logging.error('JSONDecode error while loading json event at line value {}. blob name: {}. Error {}'.format(
-                        line, blob['name'], str(je)))
-                except ValueError as e:
-                    logging.error('Error while loading json Event at s value {}. blob name: {}. Error: {}'.format(
-                        line, blob['name'], str(e)))
-                    raise e
-                await sentinel.send(event)
-            await sentinel.flush()
-            await self.delete_blob(blob, container_client)
-            self.total_blobs += 1
-            self.total_events += sentinel.successfull_sent_events_number
-            logging.info("Finish processing {}. Sent events: {}".format(
-                blob['name'], sentinel.successfull_sent_events_number))
-            if self.total_blobs % 100 == 0:
-                logging.info('Processed {} files with {} events.'.format(
-                    self.total_blobs, self.total_events))
->>>>>>> f00873d7
+            logging.error(f"Error in process_blob is {ex}")
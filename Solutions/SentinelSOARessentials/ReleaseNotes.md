<<<<<<< HEAD
| **Version** | **Date Modified (DD-MM-YYY)**  | **Change History**                                                                     |
|-------------|--------------------------------|----------------------------------------------------------------------------------------|
| 3.0.2       | 26-10-2023                     | Changes for rebranding from Microsoft 365 Defender to Microsoft Defender XDR           |
| 3.0.1       | 11-08-2023                     | Updated timeContextFromParameter with TimeRange in the Workbook template               |
| 3.0.0       | 17-07-2023                     | Updated **Workbook** template to remove unused variables.                              |
=======
| **Version** | **Date Modified (DD-MM-YYY)**  | **Change History**                                                                         |
|-------------|--------------------------------|--------------------------------------------------------------------------------------------|
| 3.0.1       | 11-08-2023                     | Updated timeContextFromParameter with TimeRange in the **Workbook** template               |
| 3.0.0       | 17-07-2023                     | Updated **Workbook** template to remove unused variables.                                  |
>>>>>>> ae09c83b
<|MERGE_RESOLUTION|>--- conflicted
+++ resolved
@@ -1,12 +1,4 @@
-<<<<<<< HEAD
-| **Version** | **Date Modified (DD-MM-YYY)**  | **Change History**                                                                     |
-|-------------|--------------------------------|----------------------------------------------------------------------------------------|
-| 3.0.2       | 26-10-2023                     | Changes for rebranding from Microsoft 365 Defender to Microsoft Defender XDR           |
-| 3.0.1       | 11-08-2023                     | Updated timeContextFromParameter with TimeRange in the Workbook template               |
-| 3.0.0       | 17-07-2023                     | Updated **Workbook** template to remove unused variables.                              |
-=======
 | **Version** | **Date Modified (DD-MM-YYY)**  | **Change History**                                                                         |
 |-------------|--------------------------------|--------------------------------------------------------------------------------------------|
 | 3.0.1       | 11-08-2023                     | Updated timeContextFromParameter with TimeRange in the **Workbook** template               |
 | 3.0.0       | 17-07-2023                     | Updated **Workbook** template to remove unused variables.                                  |
->>>>>>> ae09c83b

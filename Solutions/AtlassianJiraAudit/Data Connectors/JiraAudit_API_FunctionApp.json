--- conflicted
+++ resolved
@@ -1,126 +1,3 @@
-<<<<<<< HEAD
-{
-	"id": "JiraAuditAPI",
-	"title": "Atlassian Jira Audit",
-	"publisher": "Atlassian",
-	"descriptionMarkdown": "The [Atlassian Jira](https://www.atlassian.com/software/jira) Audit data connector provides the capability to ingest [Jira Audit Records](https://support.atlassian.com/jira-cloud-administration/docs/audit-activities-in-jira-applications/) events into Microsoft Sentinel through the REST API. Refer to [API documentation](https://developer.atlassian.com/cloud/jira/platform/rest/v3/api-group-audit-records/) for more information. The connector provides ability to get events which helps to examine potential security risks, analyze your team's use of collaboration, diagnose configuration problems and more.",
-	"additionalRequirementBanner": "These queries and workbooks are dependent on a parser based on Kusto to work as expected. Follow the steps to use this Kusto functions alias **JiraAudit** in queries and workbooks [Follow steps to get this Kusto functions>](https://aka.ms/sentinel-jiraauditapi-parser).",
-	"graphQueries": [{
-			"metricName": "Total data received",
-			"legend": "Jira_Audit_CL",
-			"baseQuery": "Jira_Audit_CL"
-		}
-	],
-	"sampleQueries": [{
-		"description": "Jira Audit Events - All Activities",
-		"query": "JiraAudit\n | sort by TimeGenerated desc"
-	}
-],
-	"dataTypes": [{
-			"name": "Jira_Audit_CL",
-			"lastDataReceivedQuery": "Jira_Audit_CL\n            | summarize Time = max(TimeGenerated)\n            | where isnotempty(Time)"
-		}
-	],
-	"connectivityCriterias": [{
-			"type": "IsConnectedQuery",
-			"value": [
-				"Jira_Audit_CL\n            | summarize LastLogReceived = max(TimeGenerated)\n            | project IsConnected = LastLogReceived > ago(30d)"
-			]
-		}
-	],
-	"availability": {
-		"status": 1,
-		"isPreview": true
-	},
-	"permissions": {
-		"resourceProvider": [{
-				"provider": "Microsoft.OperationalInsights/workspaces",
-				"permissionsDisplayText": "read and write permissions on the workspace are required.",
-				"providerDisplayName": "Workspace",
-				"scope": "Workspace",
-				"requiredPermissions": {
-					"write": true,
-					"read": true,
-					"delete": true
-				}
-			},
-			{
-				"provider": "Microsoft.OperationalInsights/workspaces/sharedKeys",
-				"permissionsDisplayText": "read permissions to shared keys for the workspace are required. [See the documentation to learn more about workspace keys](https://docs.microsoft.com/azure/azure-monitor/platform/agent-windows#obtain-workspace-id-and-key).",
-				"providerDisplayName": "Keys",
-				"scope": "Workspace",
-				"requiredPermissions": {
-					"action": true
-				}
-			}
-		],
-		"customs": [{
-				"name": "Microsoft.Web/sites permissions",
-				"description": "Read and write permissions to Azure Functions to create a Function App is required. [See the documentation to learn more about Azure Functions](https://docs.microsoft.com/azure/azure-functions/)."
-			},
-			{
-				"name": "REST API Credentials/permissions",
-				"description": "**JiraAccessToken**, **JiraUsername** is required for REST API. [See the documentation to learn more about API](https://developer.atlassian.com/cloud/jira/platform/rest/v3/api-group-audit-records/). Check all [requirements and follow  the instructions](https://developer.atlassian.com/cloud/jira/platform/rest/v3/intro/#authentication) for obtaining credentials."
-			}
-		]
-	},
-	"instructionSteps": [{
-			"title": "",
-			"description": ">**NOTE:** This connector uses Azure Functions to connect to the Jira REST API to pull its logs into Microsoft Sentinel. This might result in additional data ingestion costs. Check the [Azure Functions pricing page](https://azure.microsoft.com/pricing/details/functions/) for details."
-		},
-		{
-			"title": "",
-			"description": ">**(Optional Step)** Securely store workspace and API authorization key(s) or token(s) in Azure Key Vault. Azure Key Vault provides a secure mechanism to store and retrieve key values. [Follow these instructions](https://docs.microsoft.com/azure/app-service/app-service-key-vault-references) to use Azure Key Vault with an Azure Function App."
-		},
-		{
-			"description": ">**NOTE:** This data connector depends on a parser based on a Kusto Function to work as expected. [Follow these steps](https://aka.ms/sentinel-jiraauditapi-parser) to create the Kusto functions alias, **JiraAudit**"
-		},
-		{
-			"title": "",
-			"description": "**STEP 1 - Configuration steps for the Jira API**\n\n [Follow the instructions](https://developer.atlassian.com/cloud/jira/platform/rest/v3/intro/#authentication) to obtain the credentials. \n"
-		},
-		{
-			"title": "",
-			"description": "**STEP 2 - Choose ONE from the following two deployment options to deploy the connector and the associated Azure Function**\n\n>**IMPORTANT:** Before deploying the Workspace data connector, have the Workspace ID and Workspace Primary Key (can be copied from the following).",
-			"instructions": [{
-					"parameters": {
-						"fillWith": [
-							"WorkspaceId"
-						],
-						"label": "Workspace ID"
-					},
-					"type": "CopyableLabel"
-				},
-				{
-					"parameters": {
-						"fillWith": [
-							"PrimaryKey"
-						],
-						"label": "Primary Key"
-					},
-					"type": "CopyableLabel"
-				}
-			]
-		},
-		{
-			"title": "Option 1 - Azure Resource Manager (ARM) Template",
-			"description": "Use this method for automated deployment of the Jira Audit data connector using an ARM Tempate.\n\n1. Click the **Deploy to Azure** button below. \n\n\t[![Deploy To Azure](https://aka.ms/deploytoazurebutton)](https://aka.ms/sentineljiraauditazuredeploy)\n2. Select the preferred **Subscription**, **Resource Group** and **Location**. \n> **NOTE:** Within the same resource group, you can't mix Windows and Linux apps in the same region. Select existing resource group without Windows apps in it or create new resource group.\n3. Enter the **JiraAccessToken**, **JiraUsername**, **JiraHomeSiteName** (short site name part, as example HOMESITENAME from https://HOMESITENAME.atlassian.net) and deploy. \n4. Mark the checkbox labeled **I agree to the terms and conditions stated above**. \n5. Click **Purchase** to deploy."
-		},
-		{
-			"title": "Option 2 - Manual Deployment of Azure Functions",
-			"description": "Use the following step-by-step instructions to deploy the Jira Audit data connector manually with Azure Functions (Deployment via Visual Studio Code)."
-		},
-		{
-			"title": "",
-			"description": "**1. Deploy a Function App**\n\n> **NOTE:** You will need to [prepare VS code](https://docs.microsoft.com/azure/azure-functions/functions-create-first-function-python#prerequisites) for Azure function development.\n\n1. Download the [Azure Function App](https://aka.ms/sentinel-jiraauditapi-functionapp) file. Extract archive to your local development computer.\n2. Start VS Code. Choose File in the main menu and select Open Folder.\n3. Select the top level folder from extracted files.\n4. Choose the Azure icon in the Activity bar, then in the **Azure: Functions** area, choose the **Deploy to function app** button.\nIf you aren't already signed in, choose the Azure icon in the Activity bar, then in the **Azure: Functions** area, choose **Sign in to Azure**\nIf you're already signed in, go to the next step.\n5. Provide the following information at the prompts:\n\n\ta. **Select folder:** Choose a folder from your workspace or browse to one that contains your function app.\n\n\tb. **Select Subscription:** Choose the subscription to use.\n\n\tc. Select **Create new Function App in Azure** (Don't choose the Advanced option)\n\n\td. **Enter a globally unique name for the function app:** Type a name that is valid in a URL path. The name you type is validated to make sure that it's unique in Azure Functions. (e.g. JiraAuditXXXXX).\n\n\te. **Select a runtime:** Choose Python 3.8.\n\n\tf. Select a location for new resources. For better performance and lower costs choose the same [region](https://azure.microsoft.com/regions/) where Microsoft Sentinel is located.\n\n6. Deployment will begin. A notification is displayed after your function app is created and the deployment package is applied.\n7. Go to Azure Portal for the Function App configuration."
-		},
-		{
-			"title": "",
-			"description": "**2. Configure the Function App**\n\n1. In the Function App, select the Function App Name and select **Configuration**.\n2. In the **Application settings** tab, select ** New application setting**.\n3. Add each of the following application settings individually, with their respective string values (case-sensitive): \n\t\tJiraUsername\n\t\tJiraAccessToken\n\t\tJiraHomeSiteName\n\t\tWorkspaceID\n\t\tWorkspaceKey\n\t\tlogAnalyticsUri (optional)\n> - Use logAnalyticsUri to override the log analytics API endpoint for dedicated cloud. For example, for public cloud, leave the value empty; for Azure GovUS cloud environment, specify the value in the following format: `https://<CustomerId>.ods.opinsights.azure.us`.\n3. Once all application settings have been entered, click **Save**."
-		}
-	]
-}
-=======
 {
 	"id": "JiraAuditAPI",
 	"title": "Atlassian Jira Audit",
@@ -241,5 +118,4 @@
 			"description": "**2. Configure the Function App**\n\n1. In the Function App, select the Function App Name and select **Configuration**.\n2. In the **Application settings** tab, select ** New application setting**.\n3. Add each of the following application settings individually, with their respective string values (case-sensitive): \n\t\tJiraUsername\n\t\tJiraAccessToken\n\t\tJiraHomeSiteName\n\t\tWorkspaceID\n\t\tWorkspaceKey\n\t\tlogAnalyticsUri (optional)\n> - Use logAnalyticsUri to override the log analytics API endpoint for dedicated cloud. For example, for public cloud, leave the value empty; for Azure GovUS cloud environment, specify the value in the following format: `https://<CustomerId>.ods.opinsights.azure.us`.\n3. Once all application settings have been entered, click **Save**."
 		}
 	]
-}
->>>>>>> 7f3e6cf0
+}
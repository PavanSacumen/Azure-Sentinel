| **Version** | **Date Modified (DD-MM-YYYY)** | **Change History**                          |
|-------------|--------------------------------|---------------------------------------------|
<<<<<<< HEAD
| 3.0.8       | 28-11-2024                     | Updated KQL of analytic rules to improve performance in large datasets       |
=======
| 3.0.8		  | 28-11-2024					   | Removed (Preview) from name for **Data Connectors** Microsoft Defender Threat Intelligence and Premium Microsoft Defender Threat Intelligence, make the MDTI and PMDTI data connctors available in gov solution, and update descriptions of data connectors. |
| 3.0.7		  | 24-10-2024					   | Updated Columns of **Analytical Rules** 				 			  |
>>>>>>> 42d28255
| 3.0.6		  | 24-09-2024					   | Updated Entity Mappings of **Analytical Rules** 				 			  |
| 3.0.5       | 19-08-2024                     | Updated isConnectedQuery for **Data Connector** of "Threat Intelligence Upload Indicators API". |
| 3.0.4       | 22-05-2024                     | Updated connectivity criteria for **Data Connector** and added New **Data Connector** for Premium Microsoft Defender Threat Intelligence (Preview)   					  |
| 3.0.3		  | 21-03-2024					   | Updated Entity Mappings of **Analytical Rules**				 			  |
| 3.0.2       | 23-10-2023                     | Updated KQL of analytic rules to improve performance in large datasets 	  |
| 3.0.1       | 22-08-2023                     | Removed (Preview) from Name field in **Analytical Rules** |
| 3.0.0       | 14-08-2023                     | Modified **Analytical Rule** (TI map Domain entity to SecurityAlert). Updated dynamic([1]) to dynamic([1,1]) so as to make result array of array consistent.   |
|             |                                | Updated **Hunting Queries** to have descriptions that meet the 255 characters limit.      |<|MERGE_RESOLUTION|>--- conflicted
+++ resolved
@@ -1,11 +1,7 @@
 | **Version** | **Date Modified (DD-MM-YYYY)** | **Change History**                          |
 |-------------|--------------------------------|---------------------------------------------|
-<<<<<<< HEAD
-| 3.0.8       | 28-11-2024                     | Updated KQL of analytic rules to improve performance in large datasets       |
-=======
 | 3.0.8		  | 28-11-2024					   | Removed (Preview) from name for **Data Connectors** Microsoft Defender Threat Intelligence and Premium Microsoft Defender Threat Intelligence, make the MDTI and PMDTI data connctors available in gov solution, and update descriptions of data connectors. |
 | 3.0.7		  | 24-10-2024					   | Updated Columns of **Analytical Rules** 				 			  |
->>>>>>> 42d28255
 | 3.0.6		  | 24-09-2024					   | Updated Entity Mappings of **Analytical Rules** 				 			  |
 | 3.0.5       | 19-08-2024                     | Updated isConnectedQuery for **Data Connector** of "Threat Intelligence Upload Indicators API". |
 | 3.0.4       | 22-05-2024                     | Updated connectivity criteria for **Data Connector** and added New **Data Connector** for Premium Microsoft Defender Threat Intelligence (Preview)   					  |

{
<<<<<<< HEAD
	"Name": "Common Event Format",
	"Author": "Microsoft - support@microsoft.com",
	"Logo": "<img src=\"https://raw.githubusercontent.com/Azure/Azure-Sentinel/master/Logos/Azure_Sentinel.svg\" width=\"75px\" height=\"75px\">",
	"Description": "The Common Event Format (CEF) solution for Microsoft Sentinel allows you to ingest logs from any product and/or appliance that can send logs in the [Common Event Format (CEF) over Syslog messages](https://docs.microsoft.com/azure/sentinel/connect-common-event-format). \n\nInstalling this solution will deploy two data connectors,\n\r\n1. Common Event Format via AMA - This data connector helps in ingesting CEF formatted logs into your Log Analytics Workspace using the new Azure Monitor Agent. Learn more about ingesting using the new Azure Monitor Agent [here](https://learn.microsoft.com/azure/sentinel/connect-cef-ama). Microsoft recommends using this Data Connector\r\n2. Common Event Format via Legacy Agent - This data connector helps in ingesting CEF formatted logs into your Log Analytics Workspace using the legacy Log Analytics agent.\n\r\n<P style=\"color:red\">**NOTE**: Microsoft recommends Installation of Common Event Format via AMA. Legacy connector uses the Log Analytics agent which is about to be deprecated by **Aug 31, 2024,** and thus should only be installed where AMA is not supported.</p>\n\n**Underlying Microsoft Technologies used:**\n\n This solution takes a dependency on the following technologies, and some of these dependencies either may be in [Preview](https://azure.microsoft.com/support/legal/preview-supplemental-terms/) state or might result in additional ingestion or operational costs: \n\n a. [Agent-based log collection (CEF over Syslog)](https://docs.microsoft.com/azure/sentinel/connect-common-event-format)",
	"Data Connectors": [
		"Data Connectors/CEF.json",
		"Data Connectors/CEF AMA.json"
	],
	"BasePath": "C:\\GitHub\\Azure-Sentinel\\Solutions\\Common Event Format",
	"Version": "2.0.2",
	"Metadata": "SolutionMetadata.json",
	"TemplateSpec": true,
	"StaticDataConnectorIds": [
    "CefAma",
		"CEF"
  ] 
=======
    "Name": "Common Event Format",
    "Author": "Microsoft - support@microsoft.com",
    "Logo": "<img src=\"https://raw.githubusercontent.com/Azure/Azure-Sentinel/master/Logos/Azure_Sentinel.svg\" width=\"75px\" height=\"75px\">",
    "Description": "The Common Event Format (CEF) solution for Microsoft Sentinel allows you to ingest logs from any product and/or appliance that can send logs in the [Common Event Format (CEF) over Syslog messages](https://docs.microsoft.com/azure/sentinel/connect-common-event-format). \n\nInstalling this solution will deploy two data connectors,\n\r\n1. Common Event Format via AMA - This data connector helps in ingesting CEF formatted logs into your Log Analytics Workspace using the new Azure Monitor Agent. Learn more about ingesting using the new Azure Monitor Agent [here](https://learn.microsoft.com/azure/sentinel/connect-cef-ama). Microsoft recommends using this Data Connector\r\n2. Common Event Format via Legacy Agent - This data connector helps in ingesting CEF formatted logs into your Log Analytics Workspace using the legacy Log Analytics agent.\n\r\n<P style=\"color:red\">**NOTE**: Microsoft recommends Installation of Common Event Format via AMA. Legacy connector uses the Log Analytics agent which is about to be deprecated by **Aug 31, 2024,** and thus should only be installed where AMA is not supported.</p>\n\n**Underlying Microsoft Technologies used:**\n\n This solution takes a dependency on the following technologies, and some of these dependencies either may be in [Preview](https://azure.microsoft.com/support/legal/preview-supplemental-terms/) state or might result in additional ingestion or operational costs: \n\n a. [Agent-based log collection (CEF over Syslog)](https://docs.microsoft.com/azure/sentinel/connect-common-event-format)",
    "Data Connectors": [
    "Data Connectors/CEF.json",
    "Data Connectors/CEF AMA.json"
    ],
    "Workbooks": [
    "Workbooks/CEFOverviewWorkbook.json"
  ],
    "BasePath": "C:\\GitHub\\Azure-Sentinel\\Solutions\\Common Event Format",
    "Version": "3.0.0",
    "Metadata": "SolutionMetadata.json",
    "TemplateSpec": true,
    "Is1PConnector": true
>>>>>>> f2b0948f
}<|MERGE_RESOLUTION|>--- conflicted
+++ resolved
@@ -1,37 +1,21 @@
 {
-<<<<<<< HEAD
-	"Name": "Common Event Format",
-	"Author": "Microsoft - support@microsoft.com",
-	"Logo": "<img src=\"https://raw.githubusercontent.com/Azure/Azure-Sentinel/master/Logos/Azure_Sentinel.svg\" width=\"75px\" height=\"75px\">",
-	"Description": "The Common Event Format (CEF) solution for Microsoft Sentinel allows you to ingest logs from any product and/or appliance that can send logs in the [Common Event Format (CEF) over Syslog messages](https://docs.microsoft.com/azure/sentinel/connect-common-event-format). \n\nInstalling this solution will deploy two data connectors,\n\r\n1. Common Event Format via AMA - This data connector helps in ingesting CEF formatted logs into your Log Analytics Workspace using the new Azure Monitor Agent. Learn more about ingesting using the new Azure Monitor Agent [here](https://learn.microsoft.com/azure/sentinel/connect-cef-ama). Microsoft recommends using this Data Connector\r\n2. Common Event Format via Legacy Agent - This data connector helps in ingesting CEF formatted logs into your Log Analytics Workspace using the legacy Log Analytics agent.\n\r\n<P style=\"color:red\">**NOTE**: Microsoft recommends Installation of Common Event Format via AMA. Legacy connector uses the Log Analytics agent which is about to be deprecated by **Aug 31, 2024,** and thus should only be installed where AMA is not supported.</p>\n\n**Underlying Microsoft Technologies used:**\n\n This solution takes a dependency on the following technologies, and some of these dependencies either may be in [Preview](https://azure.microsoft.com/support/legal/preview-supplemental-terms/) state or might result in additional ingestion or operational costs: \n\n a. [Agent-based log collection (CEF over Syslog)](https://docs.microsoft.com/azure/sentinel/connect-common-event-format)",
-	"Data Connectors": [
-		"Data Connectors/CEF.json",
-		"Data Connectors/CEF AMA.json"
-	],
-	"BasePath": "C:\\GitHub\\Azure-Sentinel\\Solutions\\Common Event Format",
-	"Version": "2.0.2",
-	"Metadata": "SolutionMetadata.json",
-	"TemplateSpec": true,
-	"StaticDataConnectorIds": [
+  "Name": "Common Event Format",
+  "Author": "Microsoft - support@microsoft.com",
+  "Logo": "<img src=\"https://raw.githubusercontent.com/Azure/Azure-Sentinel/master/Logos/Azure_Sentinel.svg\" width=\"75px\" height=\"75px\">",
+  "Description": "The Common Event Format (CEF) solution for Microsoft Sentinel allows you to ingest logs from any product and/or appliance that can send logs in the [Common Event Format (CEF) over Syslog messages](https://docs.microsoft.com/azure/sentinel/connect-common-event-format). \n\nInstalling this solution will deploy two data connectors,\n\r\n1. Common Event Format via AMA - This data connector helps in ingesting CEF formatted logs into your Log Analytics Workspace using the new Azure Monitor Agent. Learn more about ingesting using the new Azure Monitor Agent [here](https://learn.microsoft.com/azure/sentinel/connect-cef-ama). Microsoft recommends using this Data Connector\r\n2. Common Event Format via Legacy Agent - This data connector helps in ingesting CEF formatted logs into your Log Analytics Workspace using the legacy Log Analytics agent.\n\r\n<P style=\"color:red\">**NOTE**: Microsoft recommends Installation of Common Event Format via AMA. Legacy connector uses the Log Analytics agent which is about to be deprecated by **Aug 31, 2024,** and thus should only be installed where AMA is not supported.</p>\n\n**Underlying Microsoft Technologies used:**\n\n This solution takes a dependency on the following technologies, and some of these dependencies either may be in [Preview](https://azure.microsoft.com/support/legal/preview-supplemental-terms/) state or might result in additional ingestion or operational costs: \n\n a. [Agent-based log collection (CEF over Syslog)](https://docs.microsoft.com/azure/sentinel/connect-common-event-format)",
+  "Data Connectors": [
+    "Data Connectors/CEF.json",
+    "Data Connectors/CEF AMA.json"
+  ],
+  "Workbooks": [
+    "Workbooks/CEFOverviewWorkbook.json"
+  ],
+  "StaticDataConnectorIds": [
     "CefAma",
 		"CEF"
-  ] 
-=======
-    "Name": "Common Event Format",
-    "Author": "Microsoft - support@microsoft.com",
-    "Logo": "<img src=\"https://raw.githubusercontent.com/Azure/Azure-Sentinel/master/Logos/Azure_Sentinel.svg\" width=\"75px\" height=\"75px\">",
-    "Description": "The Common Event Format (CEF) solution for Microsoft Sentinel allows you to ingest logs from any product and/or appliance that can send logs in the [Common Event Format (CEF) over Syslog messages](https://docs.microsoft.com/azure/sentinel/connect-common-event-format). \n\nInstalling this solution will deploy two data connectors,\n\r\n1. Common Event Format via AMA - This data connector helps in ingesting CEF formatted logs into your Log Analytics Workspace using the new Azure Monitor Agent. Learn more about ingesting using the new Azure Monitor Agent [here](https://learn.microsoft.com/azure/sentinel/connect-cef-ama). Microsoft recommends using this Data Connector\r\n2. Common Event Format via Legacy Agent - This data connector helps in ingesting CEF formatted logs into your Log Analytics Workspace using the legacy Log Analytics agent.\n\r\n<P style=\"color:red\">**NOTE**: Microsoft recommends Installation of Common Event Format via AMA. Legacy connector uses the Log Analytics agent which is about to be deprecated by **Aug 31, 2024,** and thus should only be installed where AMA is not supported.</p>\n\n**Underlying Microsoft Technologies used:**\n\n This solution takes a dependency on the following technologies, and some of these dependencies either may be in [Preview](https://azure.microsoft.com/support/legal/preview-supplemental-terms/) state or might result in additional ingestion or operational costs: \n\n a. [Agent-based log collection (CEF over Syslog)](https://docs.microsoft.com/azure/sentinel/connect-common-event-format)",
-    "Data Connectors": [
-    "Data Connectors/CEF.json",
-    "Data Connectors/CEF AMA.json"
-    ],
-    "Workbooks": [
-    "Workbooks/CEFOverviewWorkbook.json"
   ],
-    "BasePath": "C:\\GitHub\\Azure-Sentinel\\Solutions\\Common Event Format",
-    "Version": "3.0.0",
-    "Metadata": "SolutionMetadata.json",
-    "TemplateSpec": true,
-    "Is1PConnector": true
->>>>>>> f2b0948f
+  "BasePath": "C:\\GitHub\\Azure-Sentinel\\Solutions\\Common Event Format",
+  "Version": "3.0.0",
+  "Metadata": "SolutionMetadata.json",
+  "TemplateSpec": true
 }
--- conflicted
+++ resolved
@@ -301,11 +301,7 @@
             "name": "huntingqueries-text",
             "type": "Microsoft.Common.TextBlock",
             "options": {
-<<<<<<< HEAD
-              "text": "This solution installs the following hunting queries. After installing the solution, run these hunting queries to hunt for threats in Manage solution view. "
-=======
               "text": "This solution installs the following hunting queries. After installing the solution, run these hunting queries to hunt for threats in Manage solution view."
->>>>>>> 6fd8ceef
             }
           },
           {

--- conflicted
+++ resolved
@@ -1,23 +1,3 @@
-<<<<<<< HEAD
-id: 61c99147-b749-4164-80b1-c4bfa4efa704
-name: Detecting Suspicious PowerShell Command Executions
-description: |
-  'Spot connections to rarely accessed external domains that are present in your watchlist, which could signify data exfiltration attempts or C2 communication.'
-requiredDataConnectors: [
-'DeviceProcessEvents'
-]
-tactics:
-  - CommandAndControl
-relevantTechniques:
-  - T1102
-query: |
-DeviceNetworkEvents
-| join kind=inner (
-    _GetWatchlist('CTIX')
-    | where isnotempty(SearchKey)
-) on $left.RemoteUrl == $right.SearchKey
-| project TimeGenerated, RemoteUrl, DeviceName, SearchKey=SearchKey, LastUpdatedTimeUTC
-=======
 id: 61c99147-b749-4164-80b1-c4bfa4efa704
 name: Detecting Suspicious PowerShell Command Executions
 description: |
@@ -36,5 +16,4 @@
         | where isnotempty(SearchKey)
     ) on $left.RemoteUrl == $right.SearchKey
     | project TimeGenerated, RemoteUrl, DeviceName, SearchKey=SearchKey, LastUpdatedTimeUTC
-version: 1.0.0
->>>>>>> ce51c059
+version: 1.0.0
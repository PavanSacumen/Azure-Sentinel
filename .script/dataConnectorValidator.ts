--- conflicted
+++ resolved
@@ -148,15 +148,13 @@
   {
     return ConnectorCategory.CrowdStrikeFalconIOC;
   }
-<<<<<<< HEAD
   else if (dataTypes[0].name.includes("WizIssues"))
   {
     return ConnectorCategory.Wiz;
-=======
+  }
   else if (dataTypes[0].name.includes("vectra_isession"))
   {
     return ConnectorCategory.VectraStreamAma;
->>>>>>> d0dc4a26
   }
   return "";
 } 

import fs from "fs";
import { runCheckOverChangedFiles } from "./utils/changedFilesValidator";
import { ExitCode } from "./utils/exitCode";
import { isValidSchema } from "./utils/jsonSchemaChecker";
import { isValidId } from "./utils/dataConnectorCheckers/idChecker";
import { isValidDataType } from "./utils/dataConnectorCheckers/dataTypeChecker";
import { isValidPermissions } from "./utils/dataConnectorCheckers/permissionsChecker";
import * as logger from "./utils/logger";
import { ConnectorCategory } from "./utils/dataConnector";

export async function IsValidDataConnectorSchema(filePath: string): Promise<ExitCode> {

  if(!filePath.includes('Templates'))
  {
    let jsonFile = JSON.parse(fs.readFileSync(filePath, "utf8"));

    if(isPotentialConnectorJson(jsonFile))
    {
      if(!jsonFile.dataTypes[0].name.includes("Event"))
      {
        let connectorCategory = getConnectorCategory(jsonFile.dataTypes, jsonFile.instructionSteps);
        let schema = JSON.parse(fs.readFileSync(".script/utils/schemas/"+ connectorCategory +"_ConnectorSchema.json", "utf8"));
        isValidSchema(jsonFile, schema);
        isValidId(jsonFile.id);
        isValidDataType(jsonFile.dataTypes);

        /* Disabling temporarily till we get confirmation from PM*/
        // isValidFileName(filePath
        isValidPermissions(jsonFile.permissions, connectorCategory);
      }
      else{
        console.warn(`Skipping File as it is of type Events : ${filePath}`)
      }
    }
    else{
      console.warn(`Could not identify json file as a connector. Skipping File path: ${filePath}`)
    }
  }
  else{
    console.warn(`Skipping Files under Templates folder : ${filePath}`)
  }
  return ExitCode.SUCCESS;
  }

function isPotentialConnectorJson(jsonFile: any) {
  if(typeof jsonFile.id != "undefined" && typeof jsonFile.connectivityCriterias != "undefined")
  {
    return true;
  }
  return false;
}

function getConnectorCategory(dataTypes : any, instructionSteps:[])
{
  if (dataTypes[0].name.includes("CommonSecurityLog"))
  {
    return ConnectorCategory.CEF;
  }
  else if (dataTypes[0].name.includes("Syslog"))
  {
    return ConnectorCategory.SysLog;
  }
  else if (dataTypes[0].name.includes("SecurityAlert(ASC)"))
  {
    return ConnectorCategory.SecurityAlertASC;
  }
  else if (dataTypes[0].name.includes("ThreatIntelligenceIndicator"))
  {
    return ConnectorCategory.ThreatIntelligenceIndicator;
  }
  else if (dataTypes[0].name.includes("PowerBIActivity"))
  {
    return ConnectorCategory.PowerBIActivity;
  }
  else if (dataTypes[0].name.includes("MicrosoftPurviewInformationProtection"))
  {
    return ConnectorCategory.MicrosoftPurviewInformationProtection;
  }
  else if (dataTypes[0].name.includes("AzureActivity"))
  {
    return ConnectorCategory.AzureActivity;
  }
  else if (dataTypes[0].name.includes("Event"))
  {
    return ConnectorCategory.Event;
  }
  else if (dataTypes[0].name.includes("SecurityAlert(OATP)"))
  {
    return ConnectorCategory.SecurityAlertOATP;
  }
  else if (dataTypes[0].name.includes("AzureDevOpsAuditing"))
  {
    return ConnectorCategory.AzureDevOpsAuditing;
  }
  else if (dataTypes[0].name.includes("AzureDiagnostics"))
  {
    return ConnectorCategory.AzureDiagnostics;
  }
  else if(dataTypes[0].name.endsWith("_CL"))
  {
    if(JSON.stringify(instructionSteps).includes("[Deploy To Azure]"))
    {
        return ConnectorCategory.AzureFunction;
    }
    else if((dataTypes[0].name.includes("meraki") || dataTypes[0].name.includes("vCenter")) && JSON.stringify(instructionSteps).includes("\"type\":\"InstallAgent\""))
    {
        return ConnectorCategory.SysLog;
    }
    return ConnectorCategory.RestAPI;
  }
  else if (dataTypes[0].name.includes("Dynamics365Activity"))
  {
    return ConnectorCategory.Dynamics365Activity;
  }
  else if (dataTypes[0].name.includes("CrowdstrikeReplicatorV2"))
  {
    return ConnectorCategory.CrowdstrikeReplicatorV2;
  }
  else if (dataTypes[0].name.includes("BloodHoundEnterprise"))
  {
    return ConnectorCategory.BloodHoundEnterprise;
  }
  else if (dataTypes[0].name.includes("AwsS3"))
  {
    return ConnectorCategory.AwsS3;
  }
  else if (dataTypes[0].name.includes("AWS"))
  {
    return ConnectorCategory.AWS;
  }
  else if (dataTypes[0].name.includes("Corelight"))
  {
    return ConnectorCategory.Corelight;
  }
  else if (dataTypes[0].name.includes("SigninLogs"))
  {
    return ConnectorCategory.AzureActiveDirectory;
  }
  else if (dataTypes[0].name.includes("corelight_bacnet"))
  {
    return ConnectorCategory.CorelightConnectorExporter;
  }
  else if (dataTypes[0].name.includes("SecurityIncident"))
  {
    return ConnectorCategory.CybleThreatIntel;
  }
<<<<<<< HEAD
  else if (dataTypes[0].name.includes("vectra_isession"))
    {
      return ConnectorCategory.VectraStreamAma;
    }
=======
  else if (dataTypes[0].name.includes("IndicatorsOfCompromise"))
  {
    return ConnectorCategory.CrowdStrikeFalconIOC;
  }
>>>>>>> 0a034de3
  return "";
} 
let fileTypeSuffixes = ["json"];
let filePathFolderPrefixes = ["DataConnectors","Solutions"];
let fileKinds = ["Added", "Modified"];
let CheckOptions = {
  onCheckFile: (filePath: string) => {
    return IsValidDataConnectorSchema(filePath);
  },
  onExecError: async (e: any, filePath: string) => {
    console.log(`Data Connector Validation Failed. File path: ${filePath}. Error message: ${e.message}`);
  },
  onFinalFailed: async () => {
    logger.logError("An error occurred, please open an issue");
  },
};

runCheckOverChangedFiles(CheckOptions, fileKinds, fileTypeSuffixes, filePathFolderPrefixes);<|MERGE_RESOLUTION|>--- conflicted
+++ resolved
@@ -144,17 +144,14 @@
   {
     return ConnectorCategory.CybleThreatIntel;
   }
-<<<<<<< HEAD
-  else if (dataTypes[0].name.includes("vectra_isession"))
-    {
-      return ConnectorCategory.VectraStreamAma;
-    }
-=======
   else if (dataTypes[0].name.includes("IndicatorsOfCompromise"))
   {
     return ConnectorCategory.CrowdStrikeFalconIOC;
   }
->>>>>>> 0a034de3
+  else if (dataTypes[0].name.includes("vectra_isession"))
+  {
+    return ConnectorCategory.VectraStreamAma;
+  }
   return "";
 } 
 let fileTypeSuffixes = ["json"];

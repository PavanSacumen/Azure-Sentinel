[
  {
    "id": "87210ca1-49a4-4a7d-bb4a-4988752f978c",
    "templateName": "AzurePortalSigninfromanotherAzureTenant.yaml",
    "validationFailReason": "ipv4_lookup not recognized as a function."
  },
  {
    "id": "09c49590-4e9d-4da9-a34d-17222d0c9e7e",
    "templateName": "PotentiallyHarmfulFileTypes.yaml",
    "validationFailReason": "The name '_GetWatchList' does not refer to any known function"
  },
  {
    "id": "55073036-bb86-47d3-a85a-b113ac3d9396",
    "templateName": "PrivilegedUserLogonfromnewASN.yaml",
    "validationFailReason": "The name 'AutonomousSystemNumber' does not refer to any known column, table, variable or function."
  },
  {
    "id": "af435ca1-fb70-4de1-92c1-7435c48482a9",
    "templateName": "AuthenticationsofPrivilegedAccountsOutsideofExpectedControls.yaml",
    "validationFailReason": "The name 'AutonomousSystemNumber' does not refer to any known column, table, variable or function."
  },
  {
    "id": "ef895ada-e8e8-4cf0-9313-b1ab67fab69f",
    "templateName": "AuthenticationAttemptfromNewCountry.yaml",
    "validationFailReason": "The name 'city' does not refer to any known column, table, variable or function."
  },
  {
    "id": "84cccc86-5c11-4b3a-aca6-7c8f738ed0f7",
    "templateName": "AuthenticationAttemptfromNewCountry.yaml",
    "validationFailReason": "The name 'displayName' does not refer to any known column, table, variable or function."
  },
  {
    "id": "f7c3f5c8-71ea-49ff-b8b3-148f0e346291",
    "templateName": "AuthenticationAttemptfromNewCountry.yaml",
    "validationFailReason": "The name 'AutonomousSystemNumber' does not refer to any known column, table, variable or function."
  },
  {
    "id": "f7c3f5c8-71ea-49ff-b8b3-148f0e346291",
    "templateName": "AuthenticationAttemptfromNewCountry.yaml",
    "validationFailReason": "The name 'AutonomousSystemNumber' does not refer to any known column, table, variable or function."
  },
  {
    "id": "009b9bae-23dd-43c4-bcb9-11c4ba7c784a",
    "templateName": "AuthenticationAttemptfromNewCountry.yaml",
    "validationFailReason": "The name 'displayName' does not refer to any known column, table, variable or function."
  },
  {
    "id": "dd78a122-d377-415a-afe9-f22e08d2112c",
    "templateName": "AuthenticationAttemptfromNewCountry.yaml",
    "validationFailReason": "The name 'displayName' does not refer to any known column, table, variable or function."
  },
  {
    "id": "b6685757-3ed1-4b05-a5bd-absdcdjde783",
    "templateName": "ThisisOldPath.yaml",
    "validationFailReason": "This is a test for re-direction."
  },
  {
    "id": "3b446b66-acec-4cf8-9048-179eed4c81d5",
    "templateName": "AVSpringShell.yaml",
    "validationFailReason": "Since the content moved to new location, created dummy file with guidence for redirecting the customers to new location"
  },
  {
    "id": "8a20a6ab-da88-4634-b8a2-d026b7c940ff",
    "templateName": "AVTarrask.yaml",
    "validationFailReason": "Since the content moved to new location, created dummy file with guidence for redirecting the customers to new location"
  },
  {
    "id": "af6890bb-f364-4089-ab6a-2ec97ab8b46e",
    "templateName": "AVdetectionsrelatedtoUkrainebasedthreats.yaml",
    "validationFailReason": "Since the content moved to new location, created dummy file with guidence for redirecting the customers to new location"
  },
  {
    "id": "30b19d44-fe51-4626-9444-1fd1cd5e2ac4",
    "templateName": "PotentialBuildProcessCompromiseMDE.yaml",
    "validationFailReason": "Since the content moved to new location, created dummy file with guidence for redirecting the customers to new location"
  },
  {
    "id": "113c5614-cfab-4a58-9f63-9e189cd1e01f",
    "templateName": "SUNSPOTHashes.yaml",
    "validationFailReason": "Since the content moved to new location, created dummy file with guidence for redirecting the customers to new location"
  },
  {
    "id": "8ce98f23-4a0b-4efd-ab0f-a1d06fcc94f4",
    "templateName": "SolarWinds_SUNBURST_&_SUPERNOVA_File-IOCs.yaml",
    "validationFailReason": "Since the content moved to new location, created dummy file with guidence for redirecting the customers to new location"
  },
  {
    "id": "92dc16d9-efbd-4409-9f5d-54072d9e66b3",
    "templateName": "SolarWinds_SUNBURST_Network-IOCs.yaml",
    "validationFailReason": "Since the content moved to new location, created dummy file with guidence for redirecting the customers to new location"
  },
  {
    "id": "3755058f-8d97-4fca-b543-603d56c6fd30",
    "templateName": "SolarWinds_TEARDROP_Process-IOCs.yaml",
    "validationFailReason": "Since the content moved to new location, created dummy file with guidence for redirecting the customers to new location"
  },
  {
    "id": "bca035b7-7292-4145-ae8b-b7216bec9dd1",
    "templateName": "vimNetworkSessionMicrosoftMD4IoT.yaml",
    "validationFailReason": "The name 'LocalPort' does not refer to any known column, table, variable or function."
  },
  {
    "id": "29e99017-e28d-47be-8b9a-c8c711f8a903",
    "templateName": "NRT_AuthenticationMethodsChangedforVIPUsers.yaml",
    "validationFailReason": "The name 'User Principal Name' does not refer to any known column, table, variable or function"
  },
  {
    "id": "078a6526-e94e-4cf1-a08e-83bc0186479f",
    "templateName": "Anomalous AAD Account Manipulation.yaml",
    "validationFailReason": "Since the content moved to new location, created dummy file guidence for redirecting the customers to new location"
  },
  {
    "id": "6a497dfd-f4a5-4a60-949a-10ce6f505d3e",
    "templateName": "Anomalous Account Creation.yaml",
    "validationFailReason": "Since the content moved to new location, created dummy file guidence for redirecting the customers to new location"
  },
  {
    "id": "99288c08-226f-4e64-a12d-dc0a442c352d",
    "templateName": "Anomalous Activity Role Assignment.yaml",
    "validationFailReason": "Since the content moved to new location, created dummy file guidence for redirecting the customers to new location"
  },
  {
    "id": "2efb0c20-be16-45b7-b041-7e327a129976",
    "templateName": "Anomalous Code Execution.yaml",
    "validationFailReason": "Since the content moved to new location, created dummy file guidence for redirecting the customers to new location"
  },
  {
    "id": "0a8a8406-d216-4152-aa6e-778c4bfdd098",
    "templateName": "Anomalous Data Access.yaml",
    "validationFailReason": "Since the content moved to new location, created dummy file guidence for redirecting the customers to new location"
  },
  {
    "id": "0a4e446e-d702-441f-86f6-7e00b2b6b1df",
    "templateName": "Anomalous Defensive Mechanism Modification.yaml",
    "validationFailReason": "Since the content moved to new location, created dummy file guidence for redirecting the customers to new location"
  },
  {
    "id": "1db55a1c-3fcd-4bcb-9b6a-e05599aab7a4",
    "templateName": "Anomalous Failed Logon.yaml",
    "validationFailReason": "Since the content moved to new location, created dummy file guidence for redirecting the customers to new location"
  },
  {
    "id": "c590840f-1861-4a94-8bb2-e1b1e7b0a569",
    "templateName": "Anomalous Geo Location Logon.yaml",
    "validationFailReason": "Since the content moved to new location, created dummy file guidence for redirecting the customers to new location"
  },
  {
    "id": "8f7736c0-dc94-44f1-bdea-aa96581af8c7",
    "templateName": "Anomalous Login to Devices.yaml",
    "validationFailReason": "Since the content moved to new location, created dummy file guidence for redirecting the customers to new location"
  },
  {
    "id": "ab649c21-f9db-4dc8-a06e-84833203091a",
    "templateName": "Anomalous Password Reset.yaml",
    "validationFailReason": "Since the content moved to new location, created dummy file guidence for redirecting the customers to new location"
  },
  {
    "id": "805a56c5-8e80-4aea-b8ff-8e2e87d528b9",
    "templateName": "Anomalous RDP Activity.yaml",
    "validationFailReason": "Since the content moved to new location, created dummy file guidence for redirecting the customers to new location"
  },
  {
    "id": "8ab2722f-cb3d-4f2c-b59a-59f50d3143a6",
    "templateName": "Anomalous Resource Access.yaml",
    "validationFailReason": "Since the content moved to new location, created dummy file guidence for redirecting the customers to new location"
  },
  {
    "id": "c82d43a4-edac-4ebe-98d5-3b907907d0f9",
    "templateName": "Anomalous Role Assignment.yaml",
    "validationFailReason": "Since the content moved to new location, created dummy file guidence for redirecting the customers to new location"
  },
  {
    "id": "683b103c-7d37-4136-b33f-53d52400098a",
    "templateName": "Anomalous Sign-in Activity.yaml",
    "validationFailReason": "Since the content moved to new location, created dummy file guidence for redirecting the customers to new location"
  },
  {
    "id": "96c8f92e-a617-4158-94ea-dea51557b40e",
    "templateName": "ActiniumAVHits.yaml",
    "validationFailReason": "Since the content moved to new location, created dummy file with guidence for redirecting the customers to new location"
  },
  {
    "id": "089e2363-8a7a-4899-9ac4-23fcad3104c1",
    "templateName": "HighNumberofVulnDetectedV2.yaml",
    "validationFailReason": "Since the content moved to new location, created dummy file with guidence for redirecting the customers to new location"
  },
  {
    "id": "da498ea0-f3bd-437f-9f36-eaf5ba5e0a6c",
    "templateName": "NewHighSeverityVulnDetectedAcrossMulitpleHostsV2.yaml",
    "validationFailReason": "Since the content moved to new location, created dummy file with guidence for redirecting the customers to new location"
  },
  {
    "id": "61e1b765-da84-47a5-adb3-ace3ae7f2937",
    "templateName": "SeveralDenyActionsRegistered.yaml",
    "validationFailReason": "Since the content moved to new location, created dummy file with guidence for redirecting the customers to new location"
  },
  {
    "id": "dbba4298-45b2-4ded-887f-874632a701b4",
    "templateName": "AccountCreatedandDeletedinShortTimeframe.yaml",
    "validationFailReason": "Since the content moved to new location, created dummy file with guidence for redirecting the customers to new location"
  },
  {
    "id": "1116337d-c2dd-4e58-9e5b-afd6bfcb51c1",
    "templateName": "AccountCreatedDeletedByNonApprovedUser.yaml",
    "validationFailReason": "Since the content moved to new location, created dummy file with guidence for redirecting the customers to new location"
  },
  {
    "id": "70838318-445a-4366-9434-6593f5082c59",
    "templateName": "ADFSDomainTrustMods.yaml",
    "validationFailReason": "Since the content moved to new location, created dummy file with guidence for redirecting the customers to new location"
  },
  {
    "id": "eff0c910-6a13-4bc1-b3c4-1b4b2d285e67",
    "templateName": "AdminPromoAfterRoleMgmtAppPermissionGrant.yaml",
    "validationFailReason": "Since the content moved to new location, created dummy file with guidence for redirecting the customers to new location"
  },
  {
    "id": "396c2909-7489-4b87-95a9-1429ab40ad96",
    "templateName": "AzureADRoleManagementPermissionGrant.yaml",
    "validationFailReason": "Since the content moved to new location, created dummy file with guidence for redirecting the customers to new location"
  },
  {
    "id": "15535fa9-4262-4e76-bbe7-792b57da9331",
    "templateName": "BulkChangestoPrivilegedAccountPermissions.yaml",
    "validationFailReason": "Since the content moved to new location, created dummy file with guidence for redirecting the customers to new location"
  },
  {
    "id": "ffb7b057-a1de-4604-bee8-22518c0b8bb3",
    "templateName": "CredentialAddedAfterAdminConsent.yaml",
    "validationFailReason": "Since the content moved to new location, created dummy file with guidence for redirecting the customers to new location"
  },
  {
    "id": "902ec8be-b89c-45a9-bf40-28407c8a8428",
    "templateName": "FirstAppOrServicePrincipalCredential.yaml",
    "validationFailReason": "Since the content moved to new location, created dummy file with guidence for redirecting the customers to new location"
  },
  {
    "id": "0b130033-bd5a-48c4-b606-84a8614ff3c0",
    "templateName": "MailPermissionsAddedToApplication.yaml",
    "validationFailReason": "Since the content moved to new location, created dummy file with guidence for redirecting the customers to new location"
  },
  {
    "id": "f13f3c0d-7e04-4de3-a737-f929871fb2b1",
    "templateName": "MaliciousOAuthApp_O365AttackToolkit.yaml",
    "validationFailReason": "Since the content moved to new location, created dummy file with guidence for redirecting the customers to new location"
  },
  {
    "id": "e8f33204-9e18-4df0-8ff7-aeb35947c67d",
    "templateName": "MaliciousOAuthApp_PwnAuth.yaml",
    "validationFailReason": "Since the content moved to new location, created dummy file with guidence for redirecting the customers to new location"
  },
  {
    "id": "0f670e09-32aa-4943-bf48-8855645d6af0",
    "templateName": "MultipleAdmin_membership_removals_from_NewAdmin.yaml",
    "validationFailReason": "Since the content moved to new location, created dummy file with guidence for redirecting the customers to new location"
  },
  {
    "id": "97faa5fe-b9a1-45f4-8981-8fd57a67a5e2",
    "templateName": "NewAppOrServicePrincipalCredential.yaml",
    "validationFailReason": "Since the content moved to new location, created dummy file with guidence for redirecting the customers to new location"
  },
  {
    "id": "e7b9ea73-1980-4318-96a6-da559486664b",
    "templateName": "NRT_ADFSDomainTrustMods.yaml",
    "validationFailReason": "Since the content moved to new location, created dummy file with guidence for redirecting the customers to new location"
  },
  {
    "id": "a43ba78f-ba8d-4918-b578-257bf17bd096",
    "templateName": "NRT_NewAppOrServicePrincipalCredential.yaml",
    "validationFailReason": "Since the content moved to new location, created dummy file with guidence for redirecting the customers to new location"
  },
  {
    "id": "c199378e-51d8-4e55-9e30-426b0c7e1452",
    "templateName": "NRT_PIMElevationRequestRejected.yaml",
    "validationFailReason": "Since the content moved to new location, created dummy file with guidence for redirecting the customers to new location"
  },
  {
    "id": "7d237897-ac1b-4e59-b73e-f2f22c23a2bc",
    "templateName": "NRT_PrivlegedRoleAssignedOutsidePIM.yaml",
    "validationFailReason": "Since the content moved to new location, created dummy file with guidence for redirecting the customers to new location"
  },
  {
    "id": "0124b561-b8d3-4043-b126-e2bb8904a61f",
    "templateName": "NRT_UseraddedtoPrivilgedGroups.yaml",
    "validationFailReason": "Since the content moved to new location, created dummy file with guidence for redirecting the customers to new location"
  },
  {
    "id": "852fd76e-ca5b-4889-93b1-0762f4f005a7",
    "templateName": "PIMElevationRequestRejected.yaml",
    "validationFailReason": "Since the content moved to new location, created dummy file with guidence for redirecting the customers to new location"
  },
  {
    "id": "d4cc3972-25a8-47a6-b1c7-70bbda67ee73",
    "templateName": "PrivlegedRoleAssignedOutsidePIM.yaml",
    "validationFailReason": "Since the content moved to new location, created dummy file with guidence for redirecting the customers to new location"
  },
  {
    "id": "81eaf5bf-3a30-4aa2-af0f-f8ef523e0f32",
    "templateName": "RareApplicationConsent.yaml",
    "validationFailReason": "Since the content moved to new location, created dummy file with guidence for redirecting the customers to new location"
  },
  {
    "id": "e9b4f1f5-d8eb-4e0c-83ff-e5d75642cfad",
    "templateName": "SuspiciousOAuthApp_OfflineAccess.yaml",
    "validationFailReason": "Since the content moved to new location, created dummy file with guidence for redirecting the customers to new location"
  },
  {
    "id": "f30361cb-373a-4bb7-93a0-7060572f82fb",
    "templateName": "SuspiciousServicePrincipalcreationactivity.yaml",
    "validationFailReason": "Since the content moved to new location, created dummy file with guidence for redirecting the customers to new location"
  },
  {
    "id": "9e89f397-7ced-4896-8006-1fea53bd0885",
    "templateName": "UseraddedtoPrivilgedGroups.yaml",
    "validationFailReason": "Since the content moved to new location, created dummy file with guidence for redirecting the customers to new location"
  },
  {
    "id": "8df409b7-fc2a-44ab-8d23-97674c58d5d9",
    "templateName": "UserAssignedPrivilegedRole.yaml",
    "validationFailReason": "Since the content moved to new location, created dummy file with guidence for redirecting the customers to new location"
  },
  {
    "id": "649c81c2-0388-40ca-80b1-868d9df2ed9b",
    "templateName": "AuthenticationMethodsChangedforPrivilegedAccount.yaml",
    "validationFailReason": "Since the content moved to new location, created dummy file with guidence for redirecting the customers to new location"
  },
  {
    "id": "9458956f-1489-45f8-a0e0-f9eab679f225",
    "templateName": "PrivilegedAccountsSigninFailureSpikes.yaml",
    "validationFailReason": "Since the content moved to new location, created dummy file with guidence for redirecting the customers to new location"
  },
  {
    "id": "04388176-79ac-4d52-87c0-ab597b33e9a7",
    "templateName": "UnusualGuestActivity.yaml",
    "validationFailReason": "Since the content moved to new location, created dummy file with guidence for redirecting the customers to new location"
  },
  {
    "id": "7820558f-caae-4436-9f98-a51cde2d6154",
    "templateName": "ADFSSignInLogsPasswordSpray.yaml",
    "validationFailReason": "Since the content moved to new location, created dummy file with guidence for redirecting the customers to new location"
  },
  {
    "id": "0269c54a-8ec8-4f92-8948-da4c9fe6521f",
    "templateName": "AnomalousUserAppSigninLocationIncrease-detection.yaml",
    "validationFailReason": "Since the content moved to new location, created dummy file with guidence for redirecting the customers to new location"
  },
  {
    "id": "00000003-0000-0000-c000-000000000000",
    "templateName": "AzureAADPowerShellAnomaly.yaml",
    "validationFailReason": "Since the content moved to new location, created dummy file with guidence for redirecting the customers to new location"
  },
  {
    "id": "71D86715-5596-4529-9B13-DA13A5DE5B63",
    "templateName": "AzurePortalSigninfromanotherAzureTenant.yaml",
    "validationFailReason": "Since the content moved to new location, created dummy file with guidence for redirecting the customers to new location"
  },
  {
    "id": "01cc337d-a5e6-4a0f-b65d-6908cdbb8166",
    "templateName": "BruteForceCloudPC.yaml",
    "validationFailReason": "Since the content moved to new location, created dummy file with guidence for redirecting the customers to new location"
  },
  {
    "id": "e59d1916-19b2-4ddb-a6f7-dc6c4a252e30",
    "templateName": "BypassCondAccessRule.yaml",
    "validationFailReason": "Since the content moved to new location, created dummy file with guidence for redirecting the customers to new location"
  },
  {
    "id": "de67574e-790f-44a6-9ca0-92ebfa48817f",
    "templateName": "DisabledAccountSigninsAcrossManyApplications.yaml",
    "validationFailReason": "Since the content moved to new location, created dummy file with guidence for redirecting the customers to new location"
  },
  {
    "id": "87459d4d-6d12-4730-ba17-1a017fdb2774",
    "templateName": "DistribPassCrackAttempt.yaml",
    "validationFailReason": "Since the content moved to new location, created dummy file with guidence for redirecting the customers to new location"
  },
  {
    "id": "4bcf5724-c348-4f89-999a-f937f2246020",
    "templateName": "ExplicitMFADeny.yaml",
    "validationFailReason": "Since the content moved to new location, created dummy file with guidence for redirecting the customers to new location"
  },
  {
    "id": "149c628b-7ae8-421a-9ef9-76d30d57d7a5",
    "templateName": "FailedLogonToAzurePortal.yaml",
    "validationFailReason": "Since the content moved to new location, created dummy file with guidence for redirecting the customers to new location"
  },
  {
    "id": "f8100782-cb35-466b-831a-72ef4c53edfd",
    "templateName": "MFARejectedbyUser.yaml",
    "validationFailReason": "Since the content moved to new location, created dummy file with guidence for redirecting the customers to new location"
  },
  {
    "id": "f33e8879-bd6e-4313-9ffc-f3d43c74c41e",
    "templateName": "NRT_MFARejectedbyUser.yaml",
    "validationFailReason": "Since the content moved to new location, created dummy file with guidence for redirecting the customers to new location"
  },
  {
    "id": "15022eca-c933-4c3b-9e25-650c915df33c",
    "templateName": "SeamlessSSOPasswordSpray.yaml",
    "validationFailReason": "Since the content moved to new location, created dummy file with guidence for redirecting the customers to new location"
  },
  {
    "id": "5dab366d-efcb-422f-8b63-f91d688d8f28",
    "templateName": "SigninAttemptsByIPviaDisabledAccounts.yaml",
    "validationFailReason": "Since the content moved to new location, created dummy file with guidence for redirecting the customers to new location"
  },
  {
    "id": "fbc7167c-c6c9-4689-932a-affe3123de87",
    "templateName": "SigninBruteForce-AzurePortal.yaml",
    "validationFailReason": "Since the content moved to new location, created dummy file with guidence for redirecting the customers to new location"
  },
  {
    "id": "67bf9e2f-5454-4a95-95ae-28930915eb24",
    "templateName": "SigninPasswordSpray.yaml",
    "validationFailReason": "Since the content moved to new location, created dummy file with guidence for redirecting the customers to new location"
  },
  {
    "id": "f37ad409-e70d-4852-8996-7e0726015620",
    "templateName": "SuccessThenFail_DiffIP_SameUserandApp.yaml",
    "validationFailReason": "Since the content moved to new location, created dummy file with guidence for redirecting the customers to new location"
  },
  {
    "id": "0a148944-dbbb-454f-a032-48ef02d0a0d7",
    "templateName": "UserAccounts-CABlockedSigninSpikes.yaml",
    "validationFailReason": "Since the content moved to new location, created dummy file with guidence for redirecting the customers to new location"
  },
  {
    "id": "d0d9aa03-561a-4855-b386-99a858259404",
    "templateName": "WAF_log4j_vulnerability.yaml",
    "validationFailReason": "Since the content moved to new location, created dummy file with guidence for redirecting the customers to new location"
  },
  {
    "id": "06b7ca56-3869-4b7a-93b3-a0502e1c22b1",
    "templateName": "NetworkConnectionToNewExternalLDAPServer.yaml",
    "validationFailReason": "Since the content moved to new location, created dummy file with guidence for redirecting the customers to new location"
  },
  {
    "id": "d2e78738-1ae7-4453-baf4-3ec7142e0534",
    "templateName": "NetworkConnectionldap_log4j.yaml",
    "validationFailReason": "Since the content moved to new location, created dummy file with guidence for redirecting the customers to new location"
  },
  {
    "id": "cb637bc8-03e5-4c69-85c9-02fb36cf2e0c",
    "templateName": "Apache_log4j_Vulnerability.yaml",
    "validationFailReason": "Since the content moved to new location, created dummy file with guidence for redirecting the customers to new location"
  },
  {
    "id": "82cd9228-c724-4dfd-a14b-96af4af8974e",
    "templateName": "Base64_Download_Activity.yaml",
    "validationFailReason": "Since the content moved to new location, created dummy file with guidence for redirecting the customers to new location"
  },
  {
    "id": "e92cb2cb-6475-4984-8553-90d3f92f0a09",
    "templateName": "Container_Miner_Activity.yaml",
    "validationFailReason": "Since the content moved to new location, created dummy file with guidence for redirecting the customers to new location"
  },
  {
    "id": "7f220c5b-677e-44a1-9b50-56c03b208b85",
    "templateName": "Firewall_Disable_Activity.yaml",
    "validationFailReason": "Since the content moved to new location, created dummy file with guidence for redirecting the customers to new location"
  },
  {
    "id": "6bb091a5-ddda-419f-bc69-684a7a2b5945",
    "templateName": "Linux_Toolkit_Detected.yaml",
    "validationFailReason": "Since the content moved to new location, created dummy file with guidence for redirecting the customers to new location"
  },
  {
    "id": "df0add0f-de42-4099-9657-34ae9de7a7f8",
    "templateName": "Process_Termination_Activity.yaml",
    "validationFailReason": "Since the content moved to new location, created dummy file with guidence for redirecting the customers to new location"
  },
  {
    "id": "9700f1da-7b1c-4702-820e-9c9ec8f2ec55",
    "templateName": "Suspicious_ShellScript_Activity.yaml",
    "validationFailReason": "Since the content moved to new location, created dummy file with guidence for redirecting the customers to new location"
  },
  {
    "id": "7916a17d-d1d1-4ede-af52-46de56a4c467",
    "templateName": "ChiaCryptoMining_WindowsEvent.yaml",
    "validationFailReason": "Since the content moved to new location, created dummy file with guidence for redirecting the customers to new location"
  },
  {
    "id": "5c798a48-df20-4cc0-8b56-1e0878be29b0",
    "templateName": "SOURGUM_IOC_WindowsEvent.yaml",
    "validationFailReason": "Since the content moved to new location, created dummy file with guidence for redirecting the customers to new location"
  },
  {
    "id": "45a4ea87-ee44-4244-b9d6-b530d5c46938",
    "templateName": "AdditionalFilesUploadedByActor.yaml",
    "validationFailReason": "Since the content moved to new location, created dummy file with guidence for redirecting the customers to new location"
  },
  {
    "id": "c81732c7-d46d-4349-b8e3-4a2af143c983",
    "templateName": "KeyVaultSensitiveOperations.yaml",
    "validationFailReason": "Since the content moved to new location, created dummy file with guidence for redirecting the customers to new location"
  },
  {
    "id": "8cae6e77-e04e-42ce-b5cb-50d82bce26b1",
    "templateName": "KeyvaultMassSecretRetrieval.yaml",
    "validationFailReason": "Since the content moved to new location, created dummy file with guidence for redirecting the customers to new location"
  },
  {
    "id": "34c25eeb-7365-4037-a03b-70763ff65281",
    "templateName": "NRT_KeyVaultSensitiveOperations.yaml",
    "validationFailReason": "Since the content moved to new location, created dummy file with guidence for redirecting the customers to new location"
  },
  {
    "id": "509e4652-da8d-478d-a730-e9d4a1996ca4",
    "templateName": "TimeSeriesKeyvaultAccessAnomaly.yaml",
    "validationFailReason": "Since the content moved to new location, created dummy file with guidence for redirecting the customers to new location"
  },
  {
    "id": "fa6cfcf1-b267-46d4-b348-ae7870325507",
    "templateName": "CorrelateIPC_Unfamiliar-Atypical.yaml",
    "validationFailReason": "Since the content moved to new location, created dummy file with guidence for redirecting the customers to new location"
  },
  {
    "id": "2fef12fe-e61e-4af1-a286-d54ec47ae370",
    "templateName": "ADOAgentPoolCreatedDeleted.yaml",
    "validationFailReason": "Since the content moved to new location, created dummy file with guidence for redirecting the customers to new location"
  },
  {
    "id": "3da2706a-7dcb-4123-98f3-f849322229a1",
    "templateName": "ADOAuditStreamDisabled.yaml",
    "validationFailReason": "Since the content moved to new location, created dummy file with guidence for redirecting the customers to new location"
  },
  {
    "id": "c6e0943c-8095-471b-9caa-94ed9bd5b56f",
    "templateName": "ADONewExtensionAdded.yaml",
    "validationFailReason": "Since the content moved to new location, created dummy file with guidence for redirecting the customers to new location"
  },
  {
    "id": "75b439d0-1a23-4e87-9f45-176134263085",
    "templateName": "ADOPATUsedWithBrowser.yaml",
    "validationFailReason": "Since the content moved to new location, created dummy file with guidence for redirecting the customers to new location"
  },
  {
    "id": "460cceba-d28e-4265-be52-18481dbc7ff6",
    "templateName": "ADOPipelineModifiedbyNewUser.yaml",
    "validationFailReason": "Since the content moved to new location, created dummy file with guidence for redirecting the customers to new location"
  },
  {
    "id": "b05379de-a21e-4b1c-b4c3-672a14e5f1b3",
    "templateName": "ADORetentionReduced.yaml",
    "validationFailReason": "Since the content moved to new location, created dummy file with guidence for redirecting the customers to new location"
  },
  {
    "id": "8b964449-8d63-4718-afa3-5c79cbd3a9f5",
    "templateName": "ADOSecretNotSecured.yaml",
    "validationFailReason": "Since the content moved to new location, created dummy file with guidence for redirecting the customers to new location"
  },
  {
    "id": "43fb0b13-5a51-44f6-8a2b-a24ab642436b",
    "templateName": "ADOVariableModifiedByNewUser.yaml",
    "validationFailReason": "Since the content moved to new location, created dummy file with guidence for redirecting the customers to new location"
  },
  {
    "id": "d78e9b71-ca67-47a5-9a75-34f681074893",
    "templateName": "AzDOAdminGroupAdditions.yaml",
    "validationFailReason": "Since the content moved to new location, created dummy file with guidence for redirecting the customers to new location"
  },
  {
    "id": "f9d3041f-cb05-47b6-82c5-a0a82d51b8b7",
    "templateName": "AzDOHistoricPrPolicyBypassing.yaml",
    "validationFailReason": "Since the content moved to new location, created dummy file with guidence for redirecting the customers to new location"
  },
  {
    "id": "87fa4676-4fd4-430b-b158-3a5fd68cb7d6",
    "templateName": "AzDOHistoricServiceConnectionAdds.yaml",
    "validationFailReason": "Since the content moved to new location, created dummy file with guidence for redirecting the customers to new location"
  },
  {
    "id": "925f5fa0-179c-412f-8604-64f910f8bafd",
    "templateName": "AzDOPatSessionMisuse.yaml",
    "validationFailReason": "Since the content moved to new location, created dummy file with guidence for redirecting the customers to new location"
  },
  {
    "id": "02e7248e-c278-4c80-b3ed-9e8bfc9e9393",
    "templateName": "AzDOPipelineCreatedDeletedOneDay.yaml",
    "validationFailReason": "Since the content moved to new location, created dummy file with guidence for redirecting the customers to new location"
  },
  {
    "id": "2020b50a-64b5-42cc-811b-70426841d7bf",
    "templateName": "AzDOServiceConnectionUsage.yaml",
    "validationFailReason": "Since the content moved to new location, created dummy file with guidence for redirecting the customers to new location"
  },
  {
    "id": "ea428211-e04e-4709-9d75-7064f8150bfe",
    "templateName": "ExternalUpstreamSourceAddedtoAzureDevOpsFeed.yaml",
    "validationFailReason": "Since the content moved to new location, created dummy file with guidence for redirecting the customers to new location"
  },
  {
    "id": "1d62399b-90f0-44e2-9ef4-cf8dd6209c31",
    "templateName": "NewAgentAddedToPoolbyNewUserorofNewOS.yaml",
    "validationFailReason": "Since the content moved to new location, created dummy file with guidence for redirecting the customers to new location"
  },
  {
    "id": "13045624-b966-41ba-823f-f1e9bddc0cbe",
    "templateName": "NewPAPCAPCASaddedtoADO.yaml",
    "validationFailReason": "Since the content moved to new location, created dummy file with guidence for redirecting the customers to new location"
  },
  {
    "id": "c12f4d6e-b76c-4294-868d-3c058e005269",
    "templateName": "NRT_ADOAuditStreamDisable.yaml",
    "validationFailReason": "Since the content moved to new location, created dummy file with guidence for redirecting the customers to new location"
  },
  {
    "id": "db57233e-c058-4a5b-b609-ebe96c336e63",
    "templateName": "AAD Conditional Access Disabled.yaml",
    "validationFailReason": "Since the content moved to new location, created dummy file with guidence for redirecting the customers to new location"
  },
  {
    "id": "fab491b1-6a72-4028-95a0-8c1270933732",
    "templateName": "Addtional Org Admin Added.yaml",
    "validationFailReason": "Since the content moved to new location, created dummy file with guidence for redirecting the customers to new location"
  },
  {
    "id": "ddec3bb6-1db2-4de1-b2be-e9fe4b59c9bb",
    "templateName": "ADOBuildCheckDeleted.yaml",
    "validationFailReason": "Since the content moved to new location, created dummy file with guidence for redirecting the customers to new location"
  },
  {
    "id": "0e818400-499f-47f4-ba77-ba0f33d83818",
    "templateName": "ADOBuildDeletedAfterPipelineMod.yaml",
    "validationFailReason": "Since the content moved to new location, created dummy file with guidence for redirecting the customers to new location"
  },
  {
    "id": "733c3919-d4f9-430c-8d38-92a8f595439d",
    "templateName": "ADOInternalUpstreamPacakgeFeedAdded.yaml",
    "validationFailReason": "Since the content moved to new location, created dummy file with guidence for redirecting the customers to new location"
  },
  {
    "id": "4ed5b58e-c9e6-4b4f-9258-9e9ca42e3ce6",
    "templateName": "ADONewAgentPoolCreated.yaml",
    "validationFailReason": "Since the content moved to new location, created dummy file with guidence for redirecting the customers to new location"
  },
  {
    "id": "57bbaf80-9935-4c6f-ae2b-3c63138790dd",
    "templateName": "ADONewPackageFeedCreated.yaml",
    "validationFailReason": "Since the content moved to new location, created dummy file with guidence for redirecting the customers to new location"
  },
  {
    "id": "bec97b8f-569e-45eb-9c85-0e5ca88f6482",
    "templateName": "ADONewPATOperation.yaml",
    "validationFailReason": "Since the content moved to new location, created dummy file with guidence for redirecting the customers to new location"
  },
  {
    "id": "7f6b79cb-7201-4391-9bd3-c84ea7f97ea6",
    "templateName": "ADONewReleaseApprover.yaml",
    "validationFailReason": "Since the content moved to new location, created dummy file with guidence for redirecting the customers to new location"
  },
  {
    "id": "5cd2e5dc-e2e0-4d7f-9c94-9fe932bbd44b",
    "templateName": "ADOReleasePipelineCreated.yaml",
    "validationFailReason": "Since the content moved to new location, created dummy file with guidence for redirecting the customers to new location"
  },
  {
    "id": "83d08e81-fd3b-42e7-842b-02fb11da5350",
    "templateName": "ADOVariableCreatedDeleted.yaml",
    "validationFailReason": "Since the content moved to new location, created dummy file with guidence for redirecting the customers to new location"
  },
  {
    "id": "c56813d6-8e1e-4c36-8e54-ca18982fe60d",
    "templateName": "AzDODisplayNameSwapping.yaml",
    "validationFailReason": "Since the content moved to new location, created dummy file with guidence for redirecting the customers to new location"
  },
  {
    "id": "59ea15d5-22be-443f-9164-8a5aeaad8724",
    "templateName": "AzDOPrPolicyBypassers.yaml",
    "validationFailReason": "Since the content moved to new location, created dummy file with guidence for redirecting the customers to new location"
  },
  {
    "id": "8af62a18-d517-4ee1-a31e-5ea3814f8f9c",
    "templateName": "Guest users access enabled.yaml",
    "validationFailReason": "Since the content moved to new location, created dummy file with guidence for redirecting the customers to new location"
  },
  {
    "id": "c2548475-4695-4ad4-a915-2c6b8d5ea259",
    "templateName": "Project visibility changed to public.yaml",
    "validationFailReason": "Since the content moved to new location, created dummy file with guidence for redirecting the customers to new location"
  },
  {
    "id": "2976b248-ff39-412d-80dd-de06cf260b63",
    "templateName": "Public project created.yaml",
    "validationFailReason": "Since the content moved to new location, created dummy file with guidence for redirecting the customers to new location"
  },
  {
    "id": "f4c96c6f-79a6-4aaf-828e-2ddcf5465796",
    "templateName": "Public Projects enabled.yaml",
    "validationFailReason": "Since the content moved to new location, created dummy file with guidence for redirecting the customers to new location"
  },
  {
    "id": "ed6a0168-eb06-454d-8f8f-99c2fdd4ecd0",
    "templateName": "DNS_HighNXDomainCount_detection.yaml",
    "validationFailReason": "Since the content moved to new location, created dummy file with guidence for redirecting the customers to new location"
  },
  {
    "id": "0c672f3e-3f53-42fc-9ae0-c78efcfe54bd",
    "templateName": "DNS_HighReverseDNSCount_detection.yaml",
    "validationFailReason": "Since the content moved to new location, created dummy file with guidence for redirecting the customers to new location"
  },
  {
    "id": "ad318563-acbc-484e-8674-2b052966c09e",
    "templateName": "DNS_Miners.yaml",
    "validationFailReason": "Since the content moved to new location, created dummy file with guidence for redirecting the customers to new location"
  },
  {
    "id": "0bed3203-3659-44f6-a711-6ed53bab29db",
    "templateName": "DNS_TorProxies.yaml",
    "validationFailReason": "Since the content moved to new location, created dummy file with guidence for redirecting the customers to new location"
  },
  {
    "id": "138fab04-5d68-4ac9-9aa0-6fd260a0b089",
    "templateName": "NRT_DNS_Related_To_Mining_Pools.yaml",
    "validationFailReason": "Since the content moved to new location, created dummy file with guidence for redirecting the customers to new location"
  },
  {
    "id": "6bdfaf78-b93b-4629-8082-9f628a3129f6",
    "templateName": "DNS_CommonlyAbusedTLDs.yaml",
    "validationFailReason": "Since the content moved to new location, created dummy file with guidence for redirecting the customers to new location"
  },
  {
    "id": "ac96ee83-106e-4407-8e3b-c6b6702b735b",
    "templateName": "DNS_DomainAnomalousLookupIncrease.yaml",
    "validationFailReason": "Since the content moved to new location, created dummy file with guidence for redirecting the customers to new location"
  },
  {
    "id": "3565d81d-cccf-4e0a-ad6b-6cd53415608c",
    "templateName": "DNS_FullNameAnomalousLookupIncrease.yaml",
    "validationFailReason": "Since the content moved to new location, created dummy file with guidence for redirecting the customers to new location"
  },
  {
    "id": "cc7eba34-f268-438f-860f-e7059967e251",
    "templateName": "DNS_HighPercentNXDomainCount.yaml",
    "validationFailReason": "Since the content moved to new location, created dummy file with guidence for redirecting the customers to new location"
  },
  {
    "id": "6116c627-0aa1-4e4d-82ce-f3d86b0545e1",
    "templateName": "DNS_HighReverseDNSCount.yaml",
    "validationFailReason": "Since the content moved to new location, created dummy file with guidence for redirecting the customers to new location"
  },
  {
    "id": "f1a4a59b-fa6c-41c1-926e-0f52eb196d4b",
    "templateName": "DNS_LongURILookup.yaml",
    "validationFailReason": "Since the content moved to new location, created dummy file with guidence for redirecting the customers to new location"
  },
  {
    "id": "8c7ea0df-cd1b-4c65-bd54-926ddff85944",
    "templateName": "DNS_WannaCry.yaml",
    "validationFailReason": "Since the content moved to new location, created dummy file with guidence for redirecting the customers to new location"
  },
  {
    "id": "ef055f03-858e-496e-8029-b99c59273966",
    "templateName": "Solorigate-DNS-Pattern.yaml",
    "validationFailReason": "Since the content moved to new location, created dummy file with guidence for redirecting the customers to new location"
  },
  {
    "id": "82c41ab6-3ec7-44f8-80fd-8b829a4b390d",
    "templateName": "Solorigate-Encoded-Domain-URL.yaml",
    "validationFailReason": "Since the content moved to new location, created dummy file with guidence for redirecting the customers to new location"
  },
  {
    "id": "a7663271-964e-42da-a54f-df19d6ea4fcd",
    "templateName": "CoreBackupDeletionwithSecurityAlert.yaml",
    "validationFailReason": "Since the content moved to new location, created dummy file with guidence for redirecting the customers to new location"
  },
  {
    "id": "b4c7fb1b-17fc-43dc-b7d7-cc49a5fc48b7",
    "templateName": "ADFSDBNamedPipeConnection.yaml",
    "validationFailReason": "Since the content moved to new location, created dummy file with guidence for redirecting the customers to new location"
  },
  {
    "id": "4e909ec8-19b2-4193-9f4b-6edb254ca06d",
    "templateName": "ADFSRemoteAuthSyncConnection.yaml",
    "validationFailReason": "Since the content moved to new location, created dummy file with guidence for redirecting the customers to new location"
  },
  {
    "id": "5deb2e18-6c5a-43b7-a37d-2c66351e04bc",
    "templateName": "ADFSRemoteHTTPNetworkConnection.yaml",
    "validationFailReason": "Since the content moved to new location, created dummy file with guidence for redirecting the customers to new location"
  },
  {
    "id": "d59a5634-e1c2-4a86-8b46-24011e94e2a7",
    "templateName": "ExcessiveLogonFailures.yaml",
    "validationFailReason": "Since the content moved to new location, created dummy file with guidence for redirecting the customers to new location"
  },
  {
    "id": "964ab6fd-1ecb-4233-96a0-9646d56d0816",
    "templateName": "ExchangeOABVirtualDirectoryAttributeContainingPotentialWebshell.yaml",
    "validationFailReason": "Since the content moved to new location, created dummy file with guidence for redirecting the customers to new location"
  },
  {
    "id": "7b739379-85ed-448f-bfb2-9d7cb8ebc572",
    "templateName": "GainCodeExecutionADFSViaSMB.yaml",
    "validationFailReason": "Since the content moved to new location, created dummy file with guidence for redirecting the customers to new location"
  },
  {
    "id": "e6e43b3a-6fee-4c9d-9403-10a28b7078ab",
    "templateName": "LocalDeviceJoinInfoAndTransportKeyRegKeysAccess.yaml",
    "validationFailReason": "Since the content moved to new location, created dummy file with guidence for redirecting the customers to new location"
  },
  {
    "id": "3ee4eb8c-e134-479b-b1e5-be66077cac16",
    "templateName": "MultipleFailedFollowedBySuccess.yaml",
    "validationFailReason": "Since the content moved to new location, created dummy file with guidence for redirecting the customers to new location"
  },
  {
    "id": "31B2F340-016D-11D2-945F-00C04FB984F9",
    "templateName": "NewEXEdeployedviaDefaultDomainorDefaultDomainControllerPolicies.yaml",
    "validationFailReason": "Since the content moved to new location, created dummy file with guidence for redirecting the customers to new location"
  },
  {
    "id": "89e95b76-444d-4c62-991a-0facbeda640c",
    "templateName": "NonDCActiveDirectoryReplication.yaml",
    "validationFailReason": "Since the content moved to new location, created dummy file with guidence for redirecting the customers to new location"
  },
  {
    "id": "0ebc1856-4c7d-4e45-9e62-119e7c369771",
    "templateName": "NRT_base64_encoded_pefile.yaml",
    "validationFailReason": "Since the content moved to new location, created dummy file with guidence for redirecting the customers to new location"
  },
  {
    "id": "1391964c-db87-43ef-905a-35cf792e7d06",
    "templateName": "NRT_execute_base64_decodedpayload.yaml",
    "validationFailReason": "Since the content moved to new location, created dummy file with guidence for redirecting the customers to new location"
  },
  {
    "id": "0bbc22d2-0a6a-4dd3-a200-f465708c44a0",
    "templateName": "NRT_SecurityEventLogCleared.yaml",
    "validationFailReason": "Since the content moved to new location, created dummy file with guidence for redirecting the customers to new location"
  },
  {
    "id": "d17bc061-5994-4f18-8c97-7735bf9fbde9",
    "templateName": "password_not_set.yaml",
    "validationFailReason": "Since the content moved to new location, created dummy file with guidence for redirecting the customers to new location"
  },
  {
    "id": "d583fe35-01c5-48e1-a47e-6bdd25cdb6f8",
    "templateName": "PotentialFodhelperUACBypass.yaml",
    "validationFailReason": "Since the content moved to new location, created dummy file with guidence for redirecting the customers to new location"
  },
  {
    "id": "ea43148b-7fb4-49bd-8657-6a84067adbb4",
    "templateName": "Potentialre-namedsdeleteusage.yaml",
    "validationFailReason": "Since the content moved to new location, created dummy file with guidence for redirecting the customers to new location"
  },
  {
    "id": "8e557718-c3b3-4989-8b78-fc821f677e2c",
    "templateName": "ScheduleTaskHide.yaml",
    "validationFailReason": "Since the content moved to new location, created dummy file with guidence for redirecting the customers to new location"
  },
  {
    "id": "7a900c97-2e6e-4ac6-bd4b-f030a131fa3a",
    "templateName": "SdeletedeployedviaGPOandrunrecursively.yaml",
    "validationFailReason": "Since the content moved to new location, created dummy file with guidence for redirecting the customers to new location"
  },
  {
    "id": "ee0e2ee4-42e7-41c1-ba76-7d8e9954b81c",
    "templateName": "StartStopHealthService.yaml",
    "validationFailReason": "Since the content moved to new location, created dummy file with guidence for redirecting the customers to new location"
  },
  {
    "id": "b48c9fc6-d765-472e-b441-5eddd1738f28",
    "templateName": "TimeSeriesAnomaly-ProcessExecutions.yaml",
    "validationFailReason": "Since the content moved to new location, created dummy file with guidence for redirecting the customers to new location"
  },
  {
    "id": "8d5f8c5b-fccb-4fff-a901-c0ed9e48641c",
    "templateName": "CommandsexecutedbyWMIonnewhosts-potentialImpacket.yaml",
    "validationFailReason": "Since the content moved to new location, created dummy file with guidence for redirecting the customers to new location"
  },
  {
    "id": "2998bc9b-0ffb-4829-a583-4d868ff460ad",
    "templateName": "Crashdumpdisabledonhost.yaml",
    "validationFailReason": "Since the content moved to new location, created dummy file with guidence for redirecting the customers to new location"
  },
  {
    "id": "7ba21612-85a4-4c72-b3ea-5a51c1fddb51",
    "templateName": "cscript_summary.yaml",
    "validationFailReason": "Since the content moved to new location, created dummy file with guidence for redirecting the customers to new location"
  },
  {
    "id": "55c47120-7050-466b-8fea-f27a5b50ab9f",
    "templateName": "CustomUserList_FailedLogons.yaml",
    "validationFailReason": "Since the content moved to new location, created dummy file with guidence for redirecting the customers to new location"
  },
  {
    "id": "ed78fc57-7bf4-420d-be69-40845a7f9026",
    "templateName": "DecoyUserAccountAuthenticationAttempt.yaml",
    "validationFailReason": "Since the content moved to new location, created dummy file with guidence for redirecting the customers to new location"
  },
  {
    "id": "c4cf5e50-bc8a-4b6d-9385-69e0e68dd711",
    "templateName": "Discorddownloadinvokedfromcmdline.yaml",
    "validationFailReason": "Since the content moved to new location, created dummy file with guidence for redirecting the customers to new location"
  },
  {
    "id": "6908f79e-1f30-458e-b012-e23cab145c14",
    "templateName": "enumeration_user_and_group.yaml",
    "validationFailReason": "Since the content moved to new location, created dummy file with guidence for redirecting the customers to new location"
  },
  {
    "id": "13e3f63b-34a1-4411-89dd-87e7fc1779b3",
    "templateName": "ExchangePowerShellSnapin.yaml",
    "validationFailReason": "Since the content moved to new location, created dummy file with guidence for redirecting the customers to new location"
  },
  {
    "id": "8e855858-a7a5-4dfc-9bf4-96b2e82e7997",
    "templateName": "FailedUserLogons.yaml",
    "validationFailReason": "Since the content moved to new location, created dummy file with guidence for redirecting the customers to new location"
  },
  {
    "id": "606d455c-c97c-40b6-bb18-cad76d24159d",
    "templateName": "GroupAddedToPrivlegeGroup.yaml",
    "validationFailReason": "Since the content moved to new location, created dummy file with guidence for redirecting the customers to new location"
  },
  {
    "id": "9004f639-59e3-4d3f-992b-68c7c83c447b",
    "templateName": "HostExportingMailboxAndRemovingExport.yaml",
    "validationFailReason": "Since the content moved to new location, created dummy file with guidence for redirecting the customers to new location"
  },
  {
    "id": "7c407f49-a498-41cb-871e-497fa86949fb",
    "templateName": "HostsWithNewLogons.yaml",
    "validationFailReason": "Since the content moved to new location, created dummy file with guidence for redirecting the customers to new location"
  },
  {
    "id": "3e750b94-88d3-4911-9102-09601f30348d",
    "templateName": "Invoke-PowerShellTcpOneLine.yaml",
    "validationFailReason": "Since the content moved to new location, created dummy file with guidence for redirecting the customers to new location"
  },
  {
    "id": "f7bfc2c2-0900-424b-bc3a-fe2bf5659371",
    "templateName": "Least_Common_Parent_Child_Process.yaml",
    "validationFailReason": "Since the content moved to new location, created dummy file with guidence for redirecting the customers to new location"
  },
  {
    "id": "542c8a57-fe1e-4229-913a-d9466917fc43",
    "templateName": "Least_Common_Process_Command_Lines.yaml",
    "validationFailReason": "Since the content moved to new location, created dummy file with guidence for redirecting the customers to new location"
  },
  {
    "id": "23d1a6c4-6c46-4e28-b091-7252660cb2c7",
    "templateName": "Least_Common_Process_With_Depth.yaml",
    "validationFailReason": "Since the content moved to new location, created dummy file with guidence for redirecting the customers to new location"
  },
  {
    "id": "34b026e1-622f-4cd6-9a5a-d59ff067a12c",
    "templateName": "masquerading_files.yaml",
    "validationFailReason": "Since the content moved to new location, created dummy file with guidence for redirecting the customers to new location"
  },
  {
    "id": "5bfdeabd-5f85-440e-baf0-13dfed4dc1f9",
    "templateName": "MSRPRN_Printer_Bug_Exploitation.yaml",
    "validationFailReason": "Since the content moved to new location, created dummy file with guidence for redirecting the customers to new location"
  },
  {
    "id": "fe00f86f-523b-4e3c-9b4a-4a64e961248a",
    "templateName": "MultipleExplicitCredentialUsage4648Events.yaml",
    "validationFailReason": "Since the content moved to new location, created dummy file with guidence for redirecting the customers to new location"
  },
  {
    "id": "2a09665a-9c60-4dc1-8d72-66611bb85580",
    "templateName": "new_processes.yaml",
    "validationFailReason": "Since the content moved to new location, created dummy file with guidence for redirecting the customers to new location"
  },
  {
    "id": "d95d2a06-64ff-4eb7-a2a0-93954e14f016",
    "templateName": "NewChildProcessOfW3WP.yaml",
    "validationFailReason": "Since the content moved to new location, created dummy file with guidence for redirecting the customers to new location"
  },
  {
    "id": "8c26819f-87d6-4cce-8024-0b2f254295a4",
    "templateName": "NishangReverseTCPShellBase64.yaml",
    "validationFailReason": "Since the content moved to new location, created dummy file with guidence for redirecting the customers to new location"
  },
  {
    "id": "9730f589-8726-466b-9dbb-69c9428c9992",
    "templateName": "persistence_create_account.yaml",
    "validationFailReason": "Since the content moved to new location, created dummy file with guidence for redirecting the customers to new location"
  },
  {
    "id": "37e19244-0359-430a-999c-2e6f091f07f5",
    "templateName": "PowerCatDownload.yaml",
    "validationFailReason": "Since the content moved to new location, created dummy file with guidence for redirecting the customers to new location"
  },
  {
    "id": "8519a7d1-db41-4f60-93af-aac86c8231c8",
    "templateName": "powershell_downloads.yaml",
    "validationFailReason": "Since the content moved to new location, created dummy file with guidence for redirecting the customers to new location"
  },
  {
    "id": "a1752686-2ac1-4b33-bb1f-8baa8abba9c6",
    "templateName": "powershell_newencodedscipts.yaml",
    "validationFailReason": "Since the content moved to new location, created dummy file with guidence for redirecting the customers to new location"
  },
  {
    "id": "d3f6ba66-1a8c-40f6-a473-fa768603ee3f",
    "templateName": "ProcessEntropy.yaml",
    "validationFailReason": "Since the content moved to new location, created dummy file with guidence for redirecting the customers to new location"
  },
  {
    "id": "6c17f205-bda3-41ee-8a21-77fe61af39ea",
    "templateName": "RareProcbyServiceAccount.yaml",
    "validationFailReason": "Since the content moved to new location, created dummy file with guidence for redirecting the customers to new location"
  },
  {
    "id": "41c3f295-8920-4070-951c-4c78625cacf5",
    "templateName": "RareProcess_forWinHost.yaml",
    "validationFailReason": "Since the content moved to new location, created dummy file with guidence for redirecting the customers to new location"
  },
  {
    "id": "ddc93cc2-154e-4acd-9691-73dbda5736e9",
    "templateName": "RareProcessPath.yaml",
    "validationFailReason": "Since the content moved to new location, created dummy file with guidence for redirecting the customers to new location"
  },
  {
    "id": "c98cee55-3ad0-451b-a9fd-95cd781b517d",
    "templateName": "RareProcessWithCmdLine.yaml",
    "validationFailReason": "Since the content moved to new location, created dummy file with guidence for redirecting the customers to new location"
  },
  {
    "id": "90b0efe8-56d4-46eb-9ac2-f4d72cca5c07",
    "templateName": "ServiceInstallationFromUsersWritableDirectory.yaml",
    "validationFailReason": "Since the content moved to new location, created dummy file with guidence for redirecting the customers to new location"
  },
  {
    "id": "2841b25a-54d1-4c2a-8d06-3e73ef3b6dbc",
    "templateName": "SuspectedLSASSDump.yaml",
    "validationFailReason": "Since the content moved to new location, created dummy file with guidence for redirecting the customers to new location"
  },
  {
    "id": "5b6770dc-8490-42fd-8f20-93087a744633",
    "templateName": "Suspicious_enumeration_using_adfind.yaml",
    "validationFailReason": "Since the content moved to new location, created dummy file with guidence for redirecting the customers to new location"
  },
  {
    "id": "484e561d-94ad-4626-bbc6-586558f1f069",
    "templateName": "Suspicious_Windows_Login_outside_normal_hours.yaml",
    "validationFailReason": "Since the content moved to new location, created dummy file with guidence for redirecting the customers to new location"
  },
  {
    "id": "667cc590-c81c-4592-8764-aaca9dad6cf4",
    "templateName": "uncommon_processes.yaml",
    "validationFailReason": "Since the content moved to new location, created dummy file with guidence for redirecting the customers to new location"
  },
  {
    "id": "275b65d2-f621-4503-aacd-44c3cf6ad6c2",
    "templateName": "User Logons By Logon Type.yaml",
    "validationFailReason": "Since the content moved to new location, created dummy file with guidence for redirecting the customers to new location"
  },
  {
    "id": "ace1a7a8-25c1-4b80-9103-2e3e11713f31",
    "templateName": "UserAccountAddedToPrivlegeGroup.yaml",
    "validationFailReason": "Since the content moved to new location, created dummy file with guidence for redirecting the customers to new location"
  },
  {
    "id": "09d3679e-2ad0-4663-bc35-65f6e82a759c",
    "templateName": "UserAccountCreatedDeleted.yaml",
    "validationFailReason": "Since the content moved to new location, created dummy file with guidence for redirecting the customers to new location"
  },
  {
    "id": "1f73fda4-4892-4a44-8359-9363f473c969",
    "templateName": "UserAdd_RemToGroupByUnauthorizedUser.yaml",
    "validationFailReason": "Since the content moved to new location, created dummy file with guidence for redirecting the customers to new location"
  },
  {
    "id": "b9ebdc07-9fd1-49c6-8cea-45467b2ec468",
    "templateName": "UserCreatedByUnauthorizedUser.yaml",
    "validationFailReason": "Since the content moved to new location, created dummy file with guidence for redirecting the customers to new location"
  },
  {
    "id": "d5b1e835-3a4c-4c8a-ab53-dbe7a85a345c",
    "templateName": "VIPAccountFailedLogons.yaml",
    "validationFailReason": "Since the content moved to new location, created dummy file with guidence for redirecting the customers to new location"
  },
  {
    "id": "4c5efcbe-e420-49c8-8263-6c0928cabad3",
    "templateName": "WindowsSystemTimeChange.yaml",
    "validationFailReason": "Since the content moved to new location, created dummy file with guidence for redirecting the customers to new location"
  },
  {
    "id": "b3130fa0-9f9b-4f55-b7ea-f7569814c95d",
    "templateName": "AWS_ChangeToRDSDatabase.yaml",
    "validationFailReason": "Since the content moved to new location, created dummy file with guidence for redirecting the customers to new location"
  },
  {
    "id": "3ac541b4-ae7b-4d92-aa0b-af2680ebadaf",
    "templateName": "AWS_ChangeToVPC.yaml",
    "validationFailReason": "Since the content moved to new location, created dummy file with guidence for redirecting the customers to new location"
  },
  {
    "id": "33b5d770-62ed-4c12-8803-d2d82a7d0b4d",
    "templateName": "AWS_ClearStopChangeTrailLogs.yaml",
    "validationFailReason": "Since the content moved to new location, created dummy file with guidence for redirecting the customers to new location"
  },
  {
    "id": "fb75da4f-8510-489d-a647-b370569b6df9",
    "templateName": "AWS_ConsoleLogonWithoutMFA.yaml",
    "validationFailReason": "Since the content moved to new location, created dummy file with guidence for redirecting the customers to new location"
  },
  {
    "id": "c2f0bc12-3975-4b76-9b4a-6c056097297b",
    "templateName": "AWS_CredentialHijack.yaml",
    "validationFailReason": "Since the content moved to new location, created dummy file with guidence for redirecting the customers to new location"
  },
  {
    "id": "15643adf-dc26-4951-a1c1-3d9c6968fc0f",
    "templateName": "AWS_FullAdminPolicyAttachedToRolesUsersGroups.yaml",
    "validationFailReason": "Since the content moved to new location, created dummy file with guidence for redirecting the customers to new location"
  },
  {
    "id": "60c59ec8-c579-4d0a-b759-5cf0321dfc74",
    "templateName": "AWS_GuardDuty_template.yaml",
    "validationFailReason": "Since the content moved to new location, created dummy file with guidence for redirecting the customers to new location"
  },
  {
    "id": "06a2c253-1549-4fc3-8afa-d9c5e1888da7",
    "templateName": "AWS_IngressEgressSecurityGroupChange.yaml",
    "validationFailReason": "Since the content moved to new location, created dummy file with guidence for redirecting the customers to new location"
  },
  {
    "id": "be364eb8-4b32-4136-90ef-4104d4cd9255",
    "templateName": "AWS_LoadBalancerSecGroupChange.yaml",
    "validationFailReason": "Since the content moved to new location, created dummy file with guidence for redirecting the customers to new location"
  },
  {
    "id": "aaa32b85-9f9e-4fe7-8e71-7f0c579af0ca",
    "templateName": "NRT_AWS_ConsoleLogonWithoutMFA.yaml",
    "validationFailReason": "Since the content moved to new location, created dummy file with guidence for redirecting the customers to new location"
  },
  {
    "id": "f8a0808c-4c22-44a8-8aa4-a6caa35afc31",
    "templateName": "AWS_IAM_PolicyChange.yaml",
    "validationFailReason": "Since the content moved to new location, created dummy file with guidence for redirecting the customers to new location"
  },
  {
    "id": "4b746dd8-80e6-4f5f-a2a4-881ba9f1ee00",
    "templateName": "AWS_IAM_PrivilegeEscalationbyAttachment.yaml",
    "validationFailReason": "Since the content moved to new location, created dummy file with guidence for redirecting the customers to new location"
  },
  {
    "id": "c9c217f3-1540-4293-b328-d0c5f736244f",
    "templateName": "AWS_PrivilegedRoleAttachedToInstance.yaml",
    "validationFailReason": "Since the content moved to new location, created dummy file with guidence for redirecting the customers to new location"
  },
  {
    "id": "13258fd7-2ee6-4204-b5fb-15c48b5dea49",
    "templateName": "AWS_SuspiciousCredentialTokenAccessOfValid_IAM_Roles.yaml",
    "validationFailReason": "Since the content moved to new location, created dummy file with guidence for redirecting the customers to new location"
  },
  {
    "id": "06bc1995-6e36-4cd0-be2b-53789476aec6",
    "templateName": "AWS_Unused_UnsupportedCloudRegions.yaml",
    "validationFailReason": "Since the content moved to new location, created dummy file with guidence for redirecting the customers to new location"
  },
  {
    "id": "4f971586-9624-429b-80c4-3c0c940c1962",
    "templateName": "AzureWAFmatching_log4j_vuln.yaml",
    "validationFailReason": "Since the content moved to new location, created dummy file with guidence for redirecting the customers to new location"
  },
  {
    "id": "85695071-6425-4ebf-a2f9-e7a827569848",
    "templateName": "Log4jVulnerableMachines.yaml",
    "validationFailReason": "Since the content moved to new location, created dummy file with guidence for redirecting the customers to new location"
  },
  {
    "id": "9bbf2a02-a20d-4eaa-ab74-3b60cfe6f3d3",
    "templateName": "Log4J_IPIOC_Dec112021.yaml",
    "validationFailReason": "Since the content moved to new location, created dummy file with guidence for redirecting the customers to new location"
  },
  {
    "id": "939d1daa-9ee5-43ae-ae96-12c30c41e528",
    "templateName": "UserAgentSearch_log4j.yaml",
    "validationFailReason": "Since the content moved to new location, created dummy file with guidence for redirecting the customers to new location"
  },
  {
<<<<<<< HEAD
    "id": "0f28250d-5a01-4be3-83f0-6e16199652d0",
    "templateName": "Malicious_Inbox_Rule.yaml",
    "validationFailReason": "Since the content moved to new location, created dummy file with guidence for redirecting the customers to new location"
  },{
    "id": "dcc82219-c8e4-474a-9bbd-3169c138160e",
    "templateName": "MultipleTeamsDeletes.yaml",
    "validationFailReason": "Since the content moved to new location, created dummy file with guidence for redirecting the customers to new location"
  },{
    "id": "84c1c385-c3b7-4885-a92f-285e8411be2b",
    "templateName": "Office_MailForwarding.yaml",
    "validationFailReason": "Since the content moved to new location, created dummy file with guidence for redirecting the customers to new location"
  },{
    "id": "2458128d-a3c7-4af3-9476-f8a9bbb24f49",
    "templateName": "office_policytampering.yaml",
    "validationFailReason": "Since the content moved to new location, created dummy file with guidence for redirecting the customers to new location"
  },{
    "id": "3821c666-f600-49dd-ac2a-19c61bcae619",
    "templateName": "Office_Uploaded_Executables.yaml",
    "validationFailReason": "Since the content moved to new location, created dummy file with guidence for redirecting the customers to new location"
  },{
    "id": "642f20de-b4cb-4cf3-8879-6073ef504fcd",
    "templateName": "RareOfficeOperations.yaml",
    "validationFailReason": "Since the content moved to new location, created dummy file with guidence for redirecting the customers to new location"
  },{
    "id": "8630a18a-60a1-428a-ae63-59b5129a1c72",
    "templateName": "SharePoint_Downloads_byNewIP.yaml",
    "validationFailReason": "Since the content moved to new location, created dummy file with guidence for redirecting the customers to new location"
  },{
    "id": "c4f6f1e2-2cbb-4e48-90f4-cd8c11b45483",
    "templateName": "SharePoint_Downloads_byNewUserAgent.yaml",
    "validationFailReason": "Since the content moved to new location, created dummy file with guidence for redirecting the customers to new location"
  },{
    "id": "ad6882a8-7749-471e-b7d6-6c7e42a8eca3",
    "templateName": "StrontiumCredHarvesting.yaml",
    "validationFailReason": "Since the content moved to new location, created dummy file with guidence for redirecting the customers to new location"
  },{
    "id": "c1c2d0a6-aab4-4f6d-8786-8bb0d37eba03",
    "templateName": "exchange_auditlogdisabled.yaml",
    "validationFailReason": "Since the content moved to new location, created dummy file with guidence for redirecting the customers to new location"
  },{
    "id": "e027ec78-39eb-4cdc-8fda-ed41c8cd3d4f",
    "templateName": "External User added to Team and immediately uploads file.yaml",
    "validationFailReason": "Since the content moved to new location, created dummy file with guidence for redirecting the customers to new location"
  },{
    "id": "ea60f4af-d37c-442f-a83e-6d9f9c5d0d2d",
    "templateName": "ExternalUserAddedRemovedInTeams.yaml",
    "validationFailReason": "Since the content moved to new location, created dummy file with guidence for redirecting the customers to new location"
  },{
    "id": "a0dde092-d143-449d-8cbc-b5e4b5b261b8",
    "templateName": "Mail_redirect_via_ExO_transport_rule.yaml",
    "validationFailReason": "Since the content moved to new location, created dummy file with guidence for redirecting the customers to new location"
  },{
    "id": "94f9ffe1-7d9a-4fe9-8949-93322f090d04",
    "templateName": "MailItemsAccessedTimeSeries.yaml",
    "validationFailReason": "Since the content moved to new location, created dummy file with guidence for redirecting the customers to new location"
  },
  {
    "id": "80456d9e-6fd4-11ed-aaa7-87fe23a5a9c4",
    "templateName": "ExternalUserAddedRemovedInTeams_HuntVersion.yaml",
    "validationFailReason": "Since the content moved to new location, created dummy file with guidence for redirecting the customers to new location"
  },
  {
    "id": "804570c8-6fd4-11ed-aaa8-3365d1f2a229",
    "templateName": "AnomolousUserAccessingOtherUsersMailbox.yaml",
    "validationFailReason": "Since the content moved to new location, created dummy file with guidence for redirecting the customers to new location"
  },
  {
    "id": "8045710e-6fd4-11ed-aaa9-bba9e9e32da9",
    "templateName": "WindowsReservedFileNamesOnOfficeFileServices.yaml",
    "validationFailReason": "Since the content moved to new location, created dummy file with guidence for redirecting the customers to new location"
  },
  {
    "id": "80457136-6fd4-11ed-aaaa-bb6bde6b7259",
    "templateName": "UserAddToTeamsAndUploadsFile.yaml",
    "validationFailReason": "Since the content moved to new location, created dummy file with guidence for redirecting the customers to new location"
  }
	,
  {
    "id": "80457154-6fd4-11ed-aaab-bbdc2a72ca08",
    "templateName": "TeamsFilesUploaded.yaml",
    "validationFailReason": "Since the content moved to new location, created dummy file with guidence for redirecting the customers to new location"
  },
  {
    "id": "8045717c-6fd4-11ed-aaac-5f8ae810c44f",
    "templateName": "double_file_ext_exes.yaml",
    "validationFailReason": "Since the content moved to new location, created dummy file with guidence for redirecting the customers to new location"
  },
  {
    "id": "804571a4-6fd4-11ed-aaad-ff7d3c4c320c",
    "templateName": "sharepoint_downloads.yaml",
    "validationFailReason": "Since the content moved to new location, created dummy file with guidence for redirecting the customers to new location"
  },
  {
    "id": "804571cc-6fd4-11ed-aaae-1f20f5f80e73",
    "templateName": "powershell_or_nonbrowser_MailboxLogin.yaml",
    "validationFailReason": "Since the content moved to new location, created dummy file with guidence for redirecting the customers to new location"
  },
  {
    "id": "80457212-6fd4-11ed-aab0-5f10cb6ef07d",
    "templateName": "OfficeMailForwarding_hunting.yaml",
    "validationFailReason": "Since the content moved to new location, created dummy file with guidence for redirecting the customers to new location"
  },
  {
    "id": "80457230-6fd4-11ed-aab1-8f2a540d3bbc",
    "templateName": "ExternalUserFromNewOrgAddedToTeams.yaml",
    "validationFailReason": "Since the content moved to new location, created dummy file with guidence for redirecting the customers to new location"
  },
  {
    "id": "80457258-6fd4-11ed-aab2-7b8775c65927",
    "templateName": "Mail_redirect_via_ExO_transport_rule_hunting.yaml",
    "validationFailReason": "Since the content moved to new location, created dummy file with guidence for redirecting the customers to new location"
  },
  {
    "id": "80457276-6fd4-11ed-aab3-4b896bf3d0c8",
    "templateName": "MultipleTeamsDeletes.yaml",
    "validationFailReason": "Since the content moved to new location, created dummy file with guidence for redirecting the customers to new location"
  },
  {
    "id": "8045729e-6fd4-11ed-aab4-4b0d5d503128",
    "templateName": "MultiTeamBot.yaml",
    "validationFailReason": "Since the content moved to new location, created dummy file with guidence for redirecting the customers to new location"
  },
  {
    "id": "804572c6-6fd4-11ed-aab5-eb054d2b19b2",
    "templateName": "MultiTeamOwner.yaml",
    "validationFailReason": "Since the content moved to new location, created dummy file with guidence for redirecting the customers to new location"
  },
  {
    "id": "804572ee-6fd4-11ed-aab6-6b48e66d78dc",
    "templateName": "new_adminaccountactivity.yaml",
    "validationFailReason": "Since the content moved to new location, created dummy file with guidence for redirecting the customers to new location"
  },
  {
    "id": "8045730c-6fd4-11ed-aab7-b330235d721e",
    "templateName": "new_sharepoint_downloads_by_IP.yaml",
    "validationFailReason": "Since the content moved to new location, created dummy file with guidence for redirecting the customers to new location"
  },
  {
    "id": "80457334-6fd4-11ed-aab8-272fa377d740",
    "templateName": "new_sharepoint_downloads_by_UserAgent.yaml",
    "validationFailReason": "Since the content moved to new location, created dummy file with guidence for redirecting the customers to new location"
  },
  {
    "id": "8045735c-6fd4-11ed-aab9-c398e5e6c591",
    "templateName": "New_WindowsReservedFileNamesOnOfficeFileServices.yaml",
    "validationFailReason": "Since the content moved to new location, created dummy file with guidence for redirecting the customers to new location"
  },
  {
    "id": "80457384-6fd4-11ed-aaba-036dbd3b13f3",
    "templateName": "NewBotAddedToTeams.yaml",
    "validationFailReason": "Since the content moved to new location, created dummy file with guidence for redirecting the customers to new location"
  },
  {
    "id": "804573ac-6fd4-11ed-aabb-a7ea58f63edb",
    "templateName": "nonowner_MailboxLogin.yaml",
=======
    "id": "b226c3e4-b909-45ef-9c03-5ae9db8dc2de",
    "templateName": "AzureKeyVaultAccessManipulation.yaml",
    "validationFailReason": "Since the content moved to new location, created dummy file with guidence for redirecting the customers to new location"
  },
  {
    "id": "fedcfc8f-8bc5-463e-ad35-ae68790f7d65",
    "templateName": "AzureResourceAssignedPublicIP.yaml",
>>>>>>> 344bbb44
    "validationFailReason": "Since the content moved to new location, created dummy file with guidence for redirecting the customers to new location"
  },
  {
    "id": "216630a8-b01a-4028-a987-659eabc6c3bc",
    "templateName": "AdFind_Usage.yaml",
    "validationFailReason": "Since the content moved to new location, created dummy file with guidence for redirecting the customers to new location"
  },
  {
    "id": "e7494988-910e-49a2-83fb-0d3ff0a3bb3e",
    "templateName": "CredentialDumpingServiceInstallation.yaml",
    "validationFailReason": "Since the content moved to new location, created dummy file with guidence for redirecting the customers to new location"
  },
  {
    "id": "81becf02-9f95-456c-8dba-661f5383dcf2",
    "templateName": "CredentialDumpingToolsFileArtifacts.yaml",
    "validationFailReason": "Since the content moved to new location, created dummy file with guidence for redirecting the customers to new location"
  },
  {
    "id": "d5496a8e-7651-463c-8430-da0d96e5528e",
    "templateName": "powershell_empire.yaml",
    "validationFailReason": "Since the content moved to new location, created dummy file with guidence for redirecting the customers to new location"
  },
  {
    "id": "49ac87df-b0e4-417d-b915-20185f669833",
    "templateName": "CobaltDNSBeacon.yaml",
    "validationFailReason": "Since the content moved to new location, created dummy file with guidence for redirecting the customers to new location"
  },
  {
    "id": "11c3b83c-39e6-4ad1-8067-90eac05b27b3",
    "templateName": "PotentialImpacketExecution.yaml",
    "validationFailReason": "Since the content moved to new location, created dummy file with guidence for redirecting the customers to new location"
  },
  {
    "id": "e8f35698-1bdd-4f8d-b416-8d1e4f7ae195",
    "templateName": "FileEntity_OfficeActivity.yaml",
    "validationFailReason": "Since the content moved to new location, created dummy file with guidence for redirecting the customers to new location"
  },
  {
    "id": "4fb17aa0-d404-4a66-aa68-b37156c8c506",
    "templateName": "FileEntity_SecurityEvent.yaml",
    "validationFailReason": "Since the content moved to new location, created dummy file with guidence for redirecting the customers to new location"
  },
  {
    "id": "d5a41ea2-3dbb-476f-94fe-8df6521af740",
    "templateName": "FileEntity_Syslog.yaml",
    "validationFailReason": "Since the content moved to new location, created dummy file with guidence for redirecting the customers to new location"
  },
  {
    "id": "c23db0e9-0caa-4904-96fb-e72d2317b0af",
    "templateName": "FileEntity_VMConnection.yaml",
    "validationFailReason": "Since the content moved to new location, created dummy file with guidence for redirecting the customers to new location"
  },
  {
    "id": "629ecb36-3d3c-4567-8e13-7688b0ed4414",
    "templateName": "FileEntity_WireData.yaml",
    "validationFailReason": "Since the content moved to new location, created dummy file with guidence for redirecting the customers to new location"
  },
  {
    "id": "1e010080-cadc-40f2-a281-f5c43c56d15c",
    "templateName": "DomainEntity_CommonSecurityLog.yaml",
    "validationFailReason": "Since the content moved to new location, created dummy file with guidence for redirecting the customers to new location"
  },
  {
    "id": "08e2db6e-18a8-44b8-a3fe-3f7d90a0e94f",
    "templateName": "DomainEntity_DnsEvents.yaml",
    "validationFailReason": "Since the content moved to new location, created dummy file with guidence for redirecting the customers to new location"
  },
  {
    "id": "433db69c-98e2-4a62-a007-0ca6a6268d32",
    "templateName": "DomainEntity_PaloAlto.yaml",
    "validationFailReason": "Since the content moved to new location, created dummy file with guidence for redirecting the customers to new location"
  },
  {
    "id": "d2599aab-5956-432a-a73a-2674f0b7f000",
    "templateName": "DomainEntity_SecurityAlert.yaml",
    "validationFailReason": "Since the content moved to new location, created dummy file with guidence for redirecting the customers to new location"
  },
  {
    "id": "e2ee2c85-1caf-409f-b57d-22c64ae3e196",
    "templateName": "DomainEntity_Syslog.yaml",
    "validationFailReason": "Since the content moved to new location, created dummy file with guidence for redirecting the customers to new location"
  },
  {
    "id": "d9cc42ff-4485-4762-9726-6ecfe96a609c",
    "templateName": "DomainEntity_imWebSession.yaml",
    "validationFailReason": "Since the content moved to new location, created dummy file with guidence for redirecting the customers to new location"
  },
  {
    "id": "ac77f22a-7280-4f24-abc4-988bd13dc38e",
    "templateName": "EmailEntity_AzureActivity.yaml",
    "validationFailReason": "Since the content moved to new location, created dummy file with guidence for redirecting the customers to new location"
  },
  {
    "id": "9af36b10-cab1-4372-9cbc-46a2f008ed49",
    "templateName": "EmailEntity_OfficeActivity.yaml",
    "validationFailReason": "Since the content moved to new location, created dummy file with guidence for redirecting the customers to new location"
  },
  {
    "id": "6bb63ef4-9083-4dc3-bc48-7aeb569b13b2",
    "templateName": "EmailEntity_PaloAlto.yaml",
    "validationFailReason": "Since the content moved to new location, created dummy file with guidence for redirecting the customers to new location"
  },
  {
    "id": "6db4b928-4029-454e-a4e3-cf761db681e8",
    "templateName": "EmailEntity_SecurityAlert.yaml",
    "validationFailReason": "Since the content moved to new location, created dummy file with guidence for redirecting the customers to new location"
  },
  {
    "id": "e098d139-17f2-4ac7-b80d-fcf40dde423f",
    "templateName": "EmailEntity_SecurityEvent.yaml",
    "validationFailReason": "Since the content moved to new location, created dummy file with guidence for redirecting the customers to new location"
  },
  {
    "id": "6d33f647-149a-4339-9db7-0cbf7d7c4e60",
    "templateName": "EmailEntity_SigninLogs.yaml",
    "validationFailReason": "Since the content moved to new location, created dummy file with guidence for redirecting the customers to new location"
  },
  {
    "id": "6bbefa0a-d0f2-4a45-91a5-9b8f332edb41",
    "templateName": "FileHashEntity_CommonSecurityLog.yaml",
    "validationFailReason": "Since the content moved to new location, created dummy file with guidence for redirecting the customers to new location"
  },
  {
    "id": "2729127c-fc57-4bc8-9c4f-0ddec154e737",
    "templateName": "FileHashEntity_SecurityEvent.yaml",
    "validationFailReason": "Since the content moved to new location, created dummy file with guidence for redirecting the customers to new location"
  },
  {
    "id": "c3591644-c626-4b21-9513-48b6e6671d1c",
    "templateName": "IPEntity_AWSCloudTrail.yaml",
    "validationFailReason": "Since the content moved to new location, created dummy file with guidence for redirecting the customers to new location"
  },
  {
    "id": "af732dbd-af8d-42e6-8b62-a69150a0d35d",
    "templateName": "IPEntity_AppServiceHTTPLogs.yaml",
    "validationFailReason": "Since the content moved to new location, created dummy file with guidence for redirecting the customers to new location"
  },
  {
    "id": "2e98fb56-1cd4-40c0-97fa-7005244206ec",
    "templateName": "IPEntity_AzureActivity.yaml",
    "validationFailReason": "Since the content moved to new location, created dummy file with guidence for redirecting the customers to new location"
  },
  {
    "id": "299e2855-1197-47ef-9684-e65037b7d200",
    "templateName": "IPEntity_AzureFirewall.yaml",
    "validationFailReason": "Since the content moved to new location, created dummy file with guidence for redirecting the customers to new location"
  },
  {
    "id": "39790330-df61-427b-a315-0aad296ab755",
    "templateName": "IPEntity_AzureKeyVault.yaml",
    "validationFailReason": "Since the content moved to new location, created dummy file with guidence for redirecting the customers to new location"
  },
  {
    "id": "a5bc4f1d-a51a-4882-bb1b-a0fd11fb156a",
    "templateName": "IPEntity_AzureNetworkAnalytics.yaml",
    "validationFailReason": "Since the content moved to new location, created dummy file with guidence for redirecting the customers to new location"
  },
  {
    "id": "1fdf0323-ec15-4828-9782-e4fc29278ae7",
    "templateName": "IPEntity_AzureSQL.yaml",
    "validationFailReason": "Since the content moved to new location, created dummy file with guidence for redirecting the customers to new location"
  },
  {
    "id": "3da03ca8-f09d-4ef3-b1a2-5c5326dcffcf",
    "templateName": "IPEntity_CustomSecurityLog.yaml",
    "validationFailReason": "Since the content moved to new location, created dummy file with guidence for redirecting the customers to new location"
  },
  {
    "id": "7569d97b-6166-4d7c-82a4-73fb2a53c0ed",
    "templateName": "IPEntity_DnsEvents.yaml",
    "validationFailReason": "Since the content moved to new location, created dummy file with guidence for redirecting the customers to new location"
  },
  {
    "id": "1cf29277-c906-4f59-a8fa-6b8662e00b2a",
    "templateName": "IPEntity_OfficeActivity.yaml",
    "validationFailReason": "Since the content moved to new location, created dummy file with guidence for redirecting the customers to new location"
  },
  {
    "id": "cf09fd1c-aeaa-49fc-a471-a7aafc2174c0",
    "templateName": "IPEntity_VMConnection.yaml",
    "validationFailReason": "Since the content moved to new location, created dummy file with guidence for redirecting the customers to new location"
  },
  {
    "id": "4e497233-983d-472f-b696-e7205a7cdeb0",
    "templateName": "IPEntity_W3CIISLog.yaml",
    "validationFailReason": "Since the content moved to new location, created dummy file with guidence for redirecting the customers to new location"
  },
  {
    "id": "7f327be5-b165-443c-9500-e9a35fccc062",
    "templateName": "IPEntity_WireData.yaml",
    "validationFailReason": "Since the content moved to new location, created dummy file with guidence for redirecting the customers to new location"
  },
  {
    "id": "13f9a355-c09d-4e44-bf92-1c3aa800278e",
    "templateName": "IPEntity_imWebSession.yaml",
    "validationFailReason": "Since the content moved to new location, created dummy file with guidence for redirecting the customers to new location"
  },
  {
    "id": "f43ca70c-614f-4c86-bf77-6cd37f51a787",
    "templateName": "IPentity_SigninLogs.yaml",
    "validationFailReason": "Since the content moved to new location, created dummy file with guidence for redirecting the customers to new location"
  },
  {
    "id": "690f4f6d-8a8c-4791-a9c3-1a716d350eab",
    "templateName": "URLEntity_AuditLogs.yaml",
    "validationFailReason": "Since the content moved to new location, created dummy file with guidence for redirecting the customers to new location"
  },
  {
    "id": "ef706d36-91e2-4335-b81e-b96303f95e14",
    "templateName": "URLEntity_OfficeActivity.yaml",
    "validationFailReason": "Since the content moved to new location, created dummy file with guidence for redirecting the customers to new location"
  },
  {
    "id": "577522eb-a970-4a77-98f9-80612adebbcc",
    "templateName": "URLEntity_PaloAlto.yaml",
    "validationFailReason": "Since the content moved to new location, created dummy file with guidence for redirecting the customers to new location"
  },
  {
    "id": "b1a1623b-32a7-4b6d-a45f-3ee41911a2a8",
    "templateName": "URLEntity_SecurityAlerts.yaml",
    "validationFailReason": "Since the content moved to new location, created dummy file with guidence for redirecting the customers to new location"
  },
  {
    "id": "e0284ea8-882b-4a68-a189-954a1f41f35e",
    "templateName": "URLEntity_Syslog.yaml",
    "validationFailReason": "Since the content moved to new location, created dummy file with guidence for redirecting the customers to new location"
  },
  {
    "id": "5dcdd936-da7a-44ee-9ecf-efee9425fa53",
    "templateName": "NetworkEndpointCorrelation.yaml",
    "validationFailReason": "Since the content moved to new location, created dummy file with guidence for redirecting the customers to new location"
  },
  {
    "id": "8607dcbc-ba62-42c6-9076-8aec11279c92",
    "templateName": "NewUserAgentLast24h.yaml",
    "validationFailReason": "Since the content moved to new location, created dummy file with guidence for redirecting the customers to new location"
  },
  {
    "id": "b7b9051d-ce6c-45a1-bb33-2e106db10be5",
    "templateName": "B64IPInURL.yaml",
    "validationFailReason": "Since the content moved to new location, created dummy file with guidence for redirecting the customers to new location"
  },
  {
    "id": "10d67da4-b434-4b77-ab33-c4e24afe0591",
    "templateName": "RiskyCommandB64EncodedInUrl.yaml",
    "validationFailReason": "Since the content moved to new location, created dummy file with guidence for redirecting the customers to new location"
  },
  {
    "id": "4d52434d-c5cf-4e46-9a0c-d22a8b9f3d60",
    "templateName": "UseragentExploitPentest.yaml",
    "validationFailReason": "Since the content moved to new location, created dummy file with guidence for redirecting the customers to new location"
  },
  {
    "id": "cf40c2f6-2d70-4ff4-9d7b-c6ae12282b0a",
    "templateName": "IPEntity_DuoSecurity.yaml",
    "validationFailReason": "Since the content moved to new location, created dummy file with guidence for redirecting the customers to new location"
  },
  {
    "id": "a73bd4e7-3408-4c2a-8066-4e22452d1425",
    "templateName": "SQL-Failed SQL Logons.yaml",
    "validationFailReason": "Since the content moved to new location, created dummy file with guidence for redirecting the customers to new location"
  },
  {
    "id": "938af80b-6727-44bb-8694-c399e326b5e8",
    "templateName": "SQL-MultipleFailedLogon_FromSameIP.yaml",
    "validationFailReason": "Since the content moved to new location, created dummy file with guidence for redirecting the customers to new location"
  },
  {
    "id": "a303d4cd-2ca3-4f0b-a46c-8be9f64182fc",
    "templateName": "SQL-MultipleFailedLogon_InShortSpan.yaml",
    "validationFailReason": "Since the content moved to new location, created dummy file with guidence for redirecting the customers to new location"
  },
  {
    "id": "792d3c90-66ce-4c35-809b-6b66e7d2f9d9",
    "templateName": "SQL-New_UserCreated.yaml",
    "validationFailReason": "Since the content moved to new location, created dummy file with guidence for redirecting the customers to new location"
  },
  {
    "id": "1df731d9-0d6c-4ea3-9498-fca874e45d0c",
    "templateName": "SQL-UserAdded_to_SecurityAdmin.yaml",
    "validationFailReason": "Since the content moved to new location, created dummy file with guidence for redirecting the customers to new location"
  },
  {
    "id": "a0384314-baf6-4bf9-8cfd-2952697d71dd",
    "templateName": "SQL-UserDeletedFromDatabase.yaml",
    "validationFailReason": "Since the content moved to new location, created dummy file with guidence for redirecting the customers to new location"
  },
  {
    "id": "b36464d3-0135-4df0-a5b0-0d61bc6e2da5",
    "templateName": "SQL-UserRemovedFromSecurityAdmin.yaml",
    "validationFailReason": "Since the content moved to new location, created dummy file with guidence for redirecting the customers to new location"
  },
  {
    "id": "8f20e85c-33e2-42cd-80ff-0ae7fa504b58",
    "templateName": "SQL-UserRemovedFromServerRole.yaml",
    "validationFailReason": "Since the content moved to new location, created dummy file with guidence for redirecting the customers to new location"
  },
  {
    "id": "45ba87e7-e052-4dd4-b68b-789d3f9b507f",
    "templateName": "SQL-UserRoleChanged.yaml",
    "validationFailReason": "Since the content moved to new location, created dummy file with guidence for redirecting the customers to new location"
  },
  {
    "id": "2850f994-0815-4b67-814c-c6281099b861",
    "templateName": "Dev-0270PowershellSep2022.yaml",
    "validationFailReason": "Since the content moved to new location, created dummy file with guidence for redirecting the customers to new location"
  },
  {
    "id": "a0303f4d-1eb2-417d-a02a-fedeb31821d4",
    "templateName": "Dev-0270RegistryIOCSep2022.yaml",
    "validationFailReason": "Since the content moved to new location, created dummy file with guidence for redirecting the customers to new location"
  },
  {
    "id": "5cea0706-86b7-4a00-8b4e-e5b2b78316fd",
    "templateName": "Dev-0270WMICDiscoverySep2022.yaml",
    "validationFailReason": "Since the content moved to new location, created dummy file with guidence for redirecting the customers to new location"
  },
  {
    "id": "63645035-93cc-40e3-b9cc-a5ffeacf82f0",
    "templateName": "ProofpointPODBinaryInAttachment.yaml",
    "validationFailReason": "Since the content moved to new location, created dummy file with guidence for redirecting the customers to new location"
  },
  {
    "id": "d26f70bb-cc10-499a-8360-cdabeed0258c",
    "templateName": "ProofpointPODDataExfiltrationToPrivateEmail.yaml",
    "validationFailReason": "Since the content moved to new location, created dummy file with guidence for redirecting the customers to new location"
  },
  {
    "id": "6377ad71-a68f-48b0-98a8-dc6a4d7a05fd",
    "templateName": "ProofpointPODHighRiskNotDiscarded.yaml",
    "validationFailReason": "Since the content moved to new location, created dummy file with guidence for redirecting the customers to new location"
  },
  {
    "id": "e3a396c8-2c78-43b3-9650-15bf226b2a67",
    "templateName": "ProofpointPODMultipleArchivedAttachmentsToSameRecipient.yaml",
    "validationFailReason": "Since the content moved to new location, created dummy file with guidence for redirecting the customers to new location"
  },
  {
    "id": "5d4cf6cf-3aca-4298-a6c2-360fcaa43ff3",
    "templateName": "ProofpointPODMultipleLargeEmailsToSameRecipient.yaml",
    "validationFailReason": "Since the content moved to new location, created dummy file with guidence for redirecting the customers to new location"
  },
  {
    "id": "2d1b3bfc-4647-4b48-8fff-faabc3210866",
    "templateName": "ProofpointPODMultipleProtectedEmailsToUnknownRecipient.yaml",
    "validationFailReason": "Since the content moved to new location, created dummy file with guidence for redirecting the customers to new location"
  },
  {
    "id": "e6028912-5c26-4eef-80dc-ea785771e01a",
    "templateName": "ProofpointPODSuspiciousAttachment.yaml",
    "validationFailReason": "Since the content moved to new location, created dummy file with guidence for redirecting the customers to new location"
  },
  {
    "id": "8e111d19-fe03-4205-aa39-9ddeef3fb23a",
    "templateName": "ProofpointPODWeakCiphers.yaml",
    "validationFailReason": "Since the content moved to new location, created dummy file with guidence for redirecting the customers to new location"
  },
  {
    "id": "826bd4b8-6fb2-11ed-a14d-7f86986dd42d",
    "templateName": "ProofpointPODHighScoreSuspectValue.yaml",
    "validationFailReason": "Since the content moved to new location, created dummy file with guidence for redirecting the customers to new location"
  },
  {
    "id": "826bd8fa-6fb2-11ed-a14e-d33d5809058a",
    "templateName": "ProofpointPODLargeOutboundEmails.yaml",
    "validationFailReason": "Since the content moved to new location, created dummy file with guidence for redirecting the customers to new location"
  },
  {
    "id": "826bd940-6fb2-11ed-a14f-db057fd91a76",
    "templateName": "ProofpointPODRecipientsHighNumberDiscardReject.yaml",
    "validationFailReason": "Since the content moved to new location, created dummy file with guidence for redirecting the customers to new location"
  },
  {
    "id": "826bd972-6fb2-11ed-a150-837b68593a8e",
    "templateName": "ProofpointPODRecipientsLargeNumberOfCorruptedEmails.yaml",
    "validationFailReason": "Since the content moved to new location, created dummy file with guidence for redirecting the customers to new location"
  },
  {
    "id": "826bd99a-6fb2-11ed-a151-0be010c9700a",
    "templateName": "ProofpointPODSendersLargeNumberOfCorruptedEmails.yaml",
    "validationFailReason": "Since the content moved to new location, created dummy file with guidence for redirecting the customers to new location"
  },
  {
    "id": "826bd9c2-6fb2-11ed-a152-ff12ca35c88e",
    "templateName": "ProofpointPODSuspiciousFileTypesInAttachments.yaml",
    "validationFailReason": "Since the content moved to new location, created dummy file with guidence for redirecting the customers to new location"
  },
  {
    "id": "826bd9ea-6fb2-11ed-a153-57d6ef85adfe",
    "templateName": "ProofpointPODHighScoreAdultValue.yaml",
    "validationFailReason": "Since the content moved to new location, created dummy file with guidence for redirecting the customers to new location"
  },
  {
    "id": "826bda12-6fb2-11ed-a154-832181844031",
    "templateName": "ProofpointPODHighScoreMalwareValue.yaml",
    "validationFailReason": "Since the content moved to new location, created dummy file with guidence for redirecting the customers to new location"
  },
  {
    "id": "826bda44-6fb2-11ed-a155-eb5d8f41b479",
    "templateName": "ProofpointPODHighScorePhishValue.yaml",
    "validationFailReason": "Since the content moved to new location, created dummy file with guidence for redirecting the customers to new location"
  },
  {
    "id": "826bda6c-6fb2-11ed-a156-e3bee5b06d53",
    "templateName": "ProofpointPODHighScoreSpamValue.yaml",
    "validationFailReason": "Since the content moved to new location, created dummy file with guidence for redirecting the customers to new location"
  },
  {
    "id": "26cf7f7c-a1bb-4dae-a2fd-6b25060e8e6a",
    "templateName": "ZincOctober2022_AVHits_IOC.yaml",
    "validationFailReason": "Since the content moved to new location, created dummy file with guidence for redirecting the customers to new location"
  },
  {
    "id": "5c21eb3b-afe5-4d38-be4a-58465f6a51f7",
    "templateName": "ZincOctober2022_Filename_Commandline_IOC.yaml",
    "validationFailReason": "Since the content moved to new location, created dummy file with guidence for redirecting the customers to new location"
  },
  {
    "id": "04651b8c-813b-4280-b0f2-fba37af08902",
    "templateName": "ZincOctober2022_IP_Domain_Hash_IOC.yaml",
    "validationFailReason": "Since the content moved to new location, created dummy file with guidence for redirecting the customers to new location"
  }
]<|MERGE_RESOLUTION|>--- conflicted
+++ resolved
@@ -1175,7 +1175,6 @@
     "validationFailReason": "Since the content moved to new location, created dummy file with guidence for redirecting the customers to new location"
   },
   {
-<<<<<<< HEAD
     "id": "0f28250d-5a01-4be3-83f0-6e16199652d0",
     "templateName": "Malicious_Inbox_Rule.yaml",
     "validationFailReason": "Since the content moved to new location, created dummy file with guidence for redirecting the customers to new location"
@@ -1331,7 +1330,9 @@
   {
     "id": "804573ac-6fd4-11ed-aabb-a7ea58f63edb",
     "templateName": "nonowner_MailboxLogin.yaml",
-=======
+    "validationFailReason": "Since the content moved to new location, created dummy file with guidence for redirecting the customers to new location"
+  },
+  {
     "id": "b226c3e4-b909-45ef-9c03-5ae9db8dc2de",
     "templateName": "AzureKeyVaultAccessManipulation.yaml",
     "validationFailReason": "Since the content moved to new location, created dummy file with guidence for redirecting the customers to new location"
@@ -1339,7 +1340,6 @@
   {
     "id": "fedcfc8f-8bc5-463e-ad35-ae68790f7d65",
     "templateName": "AzureResourceAssignedPublicIP.yaml",
->>>>>>> 344bbb44
     "validationFailReason": "Since the content moved to new location, created dummy file with guidence for redirecting the customers to new location"
   },
   {

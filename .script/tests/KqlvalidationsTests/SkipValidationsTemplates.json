[
  {
    "id": "157c0cfc-d76d-463b-8755-c781608cdc1a",
    "templateName": "Cisco - firewall block but success logon to Azure AD",
    "validationFailReason": "Column name expected in line 16 column 24 - this is the line of the error - ## $left.SourceIP == $right.IPAddress ##, and the error is on the phrase right.IPAddress"
  },
  {
    "id": "87210ca1-49a4-4a7d-bb4a-4988752f978c",
    "templateName": "AzurePortalSigninfromanotherAzureTenant.yaml",
    "validationFailReason": "ipv4_lookup not recognized as a function."
  },
  {
    "id": "09c49590-4e9d-4da9-a34d-17222d0c9e7e",
    "templateName": "PotentiallyHarmfulFileTypes.yaml",
    "validationFailReason": "The name '_GetWatchList' does not refer to any known function"
  },
  {
    "id": "6cb193f3-7c6d-4b53-9153-49a09be830d7",
    "templateName": "CrashdumpdisabledonhostASIM.yaml",
    "validationFailReason": "Valid imTable"
  },
  {
    "id": "ac9e233e-44d4-45eb-b522-6e47445f6582",
    "templateName": "CrashdumpdisabledonhostASIM.yaml",
    "validationFailReason": "Valid imTable"
  },
  {
    "id": "d3ff27e1-714b-491e-8274-cf34e48cfee5",
    "templateName": "vimDnsInfobloxNIOS.yaml",
    "validationFailReason": "The name '_ASIM_ResolveDvcFQDN' does not refer to any known function."
  },
  {
    "id": "678b6e84-0308-461c-ae43-6bb287a9d970",
    "templateName": "ASimDnsInfobloxNIOS.yaml",
    "validationFailReason": "The name '_ASIM_ResolveDvcFQDN' does not refer to any known function."
  },
  {
<<<<<<< HEAD
    "id": "55073036-bb86-47d3-a85a-b113ac3d9396",
    "templateName": "PrivilegedUserLogonfromnewASN.yaml",
    "validationFailReason": "The name 'AutonomousSystemNumber' does not refer to any known column, table, variable or function."
  },
  {
    "id": "af435ca1-fb70-4de1-92c1-7435c48482a9",
    "templateName": "AuthenticationsofPrivilegedAccountsOutsideofExpectedControls.yaml",
    "validationFailReason": "The name 'AutonomousSystemNumber' does not refer to any known column, table, variable or function."
  },
  {
    "id": "dc99e38c-f4e9-4837-94d7-353ac0b01a77",
    "templateName": "Useraccountcreatedwithoutexpectedattributesdefined.yaml",
    "validationFailReason": "Expected =."
  },
  {
    "id": "ef895ada-e8e8-4cf0-9313-b1ab67fab69f",
    "templateName": "AuthenticationAttemptfromNewCountry.yaml",
    "validationFailReason": "The name 'city' does not refer to any known column, table, variable or function."
  },
  {
    "id": "84cccc86-5c11-4b3a-aca6-7c8f738ed0f7",
    "templateName": "AuthenticationAttemptfromNewCountry.yaml",
    "validationFailReason": "The name 'displayName' does not refer to any known column, table, variable or function."
  },
  {
    "id": "f7c3f5c8-71ea-49ff-b8b3-148f0e346291",
    "templateName": "AuthenticationAttemptfromNewCountry.yaml",
    "validationFailReason": "The name 'AutonomousSystemNumber' does not refer to any known column, table, variable or function."
  },
  {
    "id": "f7c3f5c8-71ea-49ff-b8b3-148f0e346291",
    "templateName": "AuthenticationAttemptfromNewCountry.yaml",
    "validationFailReason": "The name 'AutonomousSystemNumber' does not refer to any known column, table, variable or function."
  },
  {
    "id": "009b9bae-23dd-43c4-bcb9-11c4ba7c784a",
    "templateName": "AuthenticationAttemptfromNewCountry.yaml",
    "validationFailReason": "The name 'displayName' does not refer to any known column, table, variable or function."
  },
  {
    "id": "dd78a122-d377-415a-afe9-f22e08d2112c",
    "templateName": "AuthenticationAttemptfromNewCountry.yaml",
    "validationFailReason": "The name 'displayName' does not refer to any known column, table, variable or function."
=======
    "id": "b6685757-3ed1-4b05-a5bd-absdcdjde783",
    "templateName": "ThisisOldPath.yaml",
    "validationFailReason": "This is a test for re-direction."
>>>>>>> 1b3ec9dd
  }
]<|MERGE_RESOLUTION|>--- conflicted
+++ resolved
@@ -35,7 +35,6 @@
     "validationFailReason": "The name '_ASIM_ResolveDvcFQDN' does not refer to any known function."
   },
   {
-<<<<<<< HEAD
     "id": "55073036-bb86-47d3-a85a-b113ac3d9396",
     "templateName": "PrivilegedUserLogonfromnewASN.yaml",
     "validationFailReason": "The name 'AutonomousSystemNumber' does not refer to any known column, table, variable or function."
@@ -79,10 +78,10 @@
     "id": "dd78a122-d377-415a-afe9-f22e08d2112c",
     "templateName": "AuthenticationAttemptfromNewCountry.yaml",
     "validationFailReason": "The name 'displayName' does not refer to any known column, table, variable or function."
-=======
+  },
+  {
     "id": "b6685757-3ed1-4b05-a5bd-absdcdjde783",
     "templateName": "ThisisOldPath.yaml",
     "validationFailReason": "This is a test for re-direction."
->>>>>>> 1b3ec9dd
   }
 ]
--- conflicted
+++ resolved
@@ -1945,7 +1945,6 @@
     "validationFailReason": "Since the content moved to new location, created dummy file with guidence for redirecting the customers to new location"
   },
   {
-<<<<<<< HEAD
     "id": "7c04ce81-0e18-43a1-8936-0b6a00c41c1b",
     "templateName": "FailedLogonAttempts_UnknownUser.yaml",
     "validationFailReason": "Since the content moved to new location, created dummy file with guidence for redirecting the customers to new location"
@@ -2013,10 +2012,11 @@
   {
     "id": "c43430c6-0d03-4be5-9549-535a61770bf2",
     "templateName": "squid_volume_anomalies.yaml",
-=======
+    "validationFailReason": "Since the content moved to new location, created dummy file with guidence for redirecting the customers to new location"
+  },
+  {
     "id": "16d0fc8a-04d2-4c98-8e66-312a045d042c",
     "templateName": "MaliciousWAFSessions.yaml",
->>>>>>> ef3ae3a0
     "validationFailReason": "Since the content moved to new location, created dummy file with guidence for redirecting the customers to new location"
   },
   {

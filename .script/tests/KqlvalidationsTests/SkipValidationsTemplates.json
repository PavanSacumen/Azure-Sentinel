[
  {
    "id": "87210ca1-49a4-4a7d-bb4a-4988752f978c",
    "templateName": "AzurePortalSigninfromanotherAzureTenant.yaml",
    "validationFailReason": "ipv4_lookup not recognized as a function."
  },
  {
    "id": "09c49590-4e9d-4da9-a34d-17222d0c9e7e",
    "templateName": "PotentiallyHarmfulFileTypes.yaml",
    "validationFailReason": "The name '_GetWatchList' does not refer to any known function"
  },
  {
    "id": "55073036-bb86-47d3-a85a-b113ac3d9396",
    "templateName": "PrivilegedUserLogonfromnewASN.yaml",
    "validationFailReason": "The name 'AutonomousSystemNumber' does not refer to any known column, table, variable or function."
  },
  {
    "id": "af435ca1-fb70-4de1-92c1-7435c48482a9",
    "templateName": "AuthenticationsofPrivilegedAccountsOutsideofExpectedControls.yaml",
    "validationFailReason": "The name 'AutonomousSystemNumber' does not refer to any known column, table, variable or function."
  },
  {
    "id": "ef895ada-e8e8-4cf0-9313-b1ab67fab69f",
    "templateName": "AuthenticationAttemptfromNewCountry.yaml",
    "validationFailReason": "The name 'city' does not refer to any known column, table, variable or function."
  },
  {
    "id": "84cccc86-5c11-4b3a-aca6-7c8f738ed0f7",
    "templateName": "AuthenticationAttemptfromNewCountry.yaml",
    "validationFailReason": "The name 'displayName' does not refer to any known column, table, variable or function."
  },
  {
    "id": "f7c3f5c8-71ea-49ff-b8b3-148f0e346291",
    "templateName": "AuthenticationAttemptfromNewCountry.yaml",
    "validationFailReason": "The name 'AutonomousSystemNumber' does not refer to any known column, table, variable or function."
  },
  {
    "id": "f7c3f5c8-71ea-49ff-b8b3-148f0e346291",
    "templateName": "AuthenticationAttemptfromNewCountry.yaml",
    "validationFailReason": "The name 'AutonomousSystemNumber' does not refer to any known column, table, variable or function."
  },
  {
    "id": "009b9bae-23dd-43c4-bcb9-11c4ba7c784a",
    "templateName": "AuthenticationAttemptfromNewCountry.yaml",
    "validationFailReason": "The name 'displayName' does not refer to any known column, table, variable or function."
  },
  {
    "id": "dd78a122-d377-415a-afe9-f22e08d2112c",
    "templateName": "AuthenticationAttemptfromNewCountry.yaml",
    "validationFailReason": "The name 'displayName' does not refer to any known column, table, variable or function."
  },
  {
    "id": "b6685757-3ed1-4b05-a5bd-absdcdjde783",
    "templateName": "ThisisOldPath.yaml",
    "validationFailReason": "This is a test for re-direction."
  },
  {
    "id": "3b446b66-acec-4cf8-9048-179eed4c81d5",
    "templateName": "AVSpringShell.yaml",
    "validationFailReason": "Since the content moved to new location, created dummy file with guidence for redirecting the customers to new location"
  },
  {
    "id": "8a20a6ab-da88-4634-b8a2-d026b7c940ff",
    "templateName": "AVTarrask.yaml",
    "validationFailReason": "Since the content moved to new location, created dummy file with guidence for redirecting the customers to new location"
  },
  {
    "id": "af6890bb-f364-4089-ab6a-2ec97ab8b46e",
    "templateName": "AVdetectionsrelatedtoUkrainebasedthreats.yaml",
    "validationFailReason": "Since the content moved to new location, created dummy file with guidence for redirecting the customers to new location"
  },
  {
    "id": "30b19d44-fe51-4626-9444-1fd1cd5e2ac4",
    "templateName": "PotentialBuildProcessCompromiseMDE.yaml",
    "validationFailReason": "Since the content moved to new location, created dummy file with guidence for redirecting the customers to new location"
  },
  {
    "id": "113c5614-cfab-4a58-9f63-9e189cd1e01f",
    "templateName": "SUNSPOTHashes.yaml",
    "validationFailReason": "Since the content moved to new location, created dummy file with guidence for redirecting the customers to new location"
  },
  {
    "id": "8ce98f23-4a0b-4efd-ab0f-a1d06fcc94f4",
    "templateName": "SolarWinds_SUNBURST_&_SUPERNOVA_File-IOCs.yaml",
    "validationFailReason": "Since the content moved to new location, created dummy file with guidence for redirecting the customers to new location"
  },
  {
    "id": "92dc16d9-efbd-4409-9f5d-54072d9e66b3",
    "templateName": "SolarWinds_SUNBURST_Network-IOCs.yaml",
    "validationFailReason": "Since the content moved to new location, created dummy file with guidence for redirecting the customers to new location"
  },
  {
    "id": "3755058f-8d97-4fca-b543-603d56c6fd30",
    "templateName": "SolarWinds_TEARDROP_Process-IOCs.yaml",
    "validationFailReason": "Since the content moved to new location, created dummy file with guidence for redirecting the customers to new location"
  },
  {
    "id": "bca035b7-7292-4145-ae8b-b7216bec9dd1",
    "templateName": "vimNetworkSessionMicrosoftMD4IoT.yaml",
    "validationFailReason": "The name 'LocalPort' does not refer to any known column, table, variable or function."
  },
  {
    "id": "29e99017-e28d-47be-8b9a-c8c711f8a903",
    "templateName": "NRT_AuthenticationMethodsChangedforVIPUsers.yaml",
    "validationFailReason": "The name 'User Principal Name' does not refer to any known column, table, variable or function"
  },
  {
    "id": "078a6526-e94e-4cf1-a08e-83bc0186479f",
    "templateName": "Anomalous AAD Account Manipulation.yaml",
    "validationFailReason": "Since the content moved to new location, created dummy file guidence for redirecting the customers to new location"
  },
  {
    "id": "6a497dfd-f4a5-4a60-949a-10ce6f505d3e",
    "templateName": "Anomalous Account Creation.yaml",
    "validationFailReason": "Since the content moved to new location, created dummy file guidence for redirecting the customers to new location"
  },
  {
    "id": "99288c08-226f-4e64-a12d-dc0a442c352d",
    "templateName": "Anomalous Activity Role Assignment.yaml",
    "validationFailReason": "Since the content moved to new location, created dummy file guidence for redirecting the customers to new location"
  },
  {
    "id": "2efb0c20-be16-45b7-b041-7e327a129976",
    "templateName": "Anomalous Code Execution.yaml",
    "validationFailReason": "Since the content moved to new location, created dummy file guidence for redirecting the customers to new location"
  },
  {
    "id": "0a8a8406-d216-4152-aa6e-778c4bfdd098",
    "templateName": "Anomalous Data Access.yaml",
    "validationFailReason": "Since the content moved to new location, created dummy file guidence for redirecting the customers to new location"
  },
  {
    "id": "0a4e446e-d702-441f-86f6-7e00b2b6b1df",
    "templateName": "Anomalous Defensive Mechanism Modification.yaml",
    "validationFailReason": "Since the content moved to new location, created dummy file guidence for redirecting the customers to new location"
  },
  {
    "id": "1db55a1c-3fcd-4bcb-9b6a-e05599aab7a4",
    "templateName": "Anomalous Failed Logon.yaml",
    "validationFailReason": "Since the content moved to new location, created dummy file guidence for redirecting the customers to new location"
  },
  {
    "id": "c590840f-1861-4a94-8bb2-e1b1e7b0a569",
    "templateName": "Anomalous Geo Location Logon.yaml",
    "validationFailReason": "Since the content moved to new location, created dummy file guidence for redirecting the customers to new location"
  },
  {
    "id": "8f7736c0-dc94-44f1-bdea-aa96581af8c7",
    "templateName": "Anomalous Login to Devices.yaml",
    "validationFailReason": "Since the content moved to new location, created dummy file guidence for redirecting the customers to new location"
  },
  {
    "id": "ab649c21-f9db-4dc8-a06e-84833203091a",
    "templateName": "Anomalous Password Reset.yaml",
    "validationFailReason": "Since the content moved to new location, created dummy file guidence for redirecting the customers to new location"
  },
  {
    "id": "805a56c5-8e80-4aea-b8ff-8e2e87d528b9",
    "templateName": "Anomalous RDP Activity.yaml",
    "validationFailReason": "Since the content moved to new location, created dummy file guidence for redirecting the customers to new location"
  },
  {
    "id": "8ab2722f-cb3d-4f2c-b59a-59f50d3143a6",
    "templateName": "Anomalous Resource Access.yaml",
    "validationFailReason": "Since the content moved to new location, created dummy file guidence for redirecting the customers to new location"
  },
  {
    "id": "c82d43a4-edac-4ebe-98d5-3b907907d0f9",
    "templateName": "Anomalous Role Assignment.yaml",
    "validationFailReason": "Since the content moved to new location, created dummy file guidence for redirecting the customers to new location"
  },
  {
    "id": "683b103c-7d37-4136-b33f-53d52400098a",
    "templateName": "Anomalous Sign-in Activity.yaml",
    "validationFailReason": "Since the content moved to new location, created dummy file guidence for redirecting the customers to new location"
  },
  {
    "id": "96c8f92e-a617-4158-94ea-dea51557b40e",
    "templateName": "ActiniumAVHits.yaml",
    "validationFailReason": "Since the content moved to new location, created dummy file with guidence for redirecting the customers to new location"
  },
  {
    "id": "089e2363-8a7a-4899-9ac4-23fcad3104c1",
    "templateName": "HighNumberofVulnDetectedV2.yaml",
    "validationFailReason": "Since the content moved to new location, created dummy file with guidence for redirecting the customers to new location"
  },
  {
    "id": "da498ea0-f3bd-437f-9f36-eaf5ba5e0a6c",
    "templateName": "NewHighSeverityVulnDetectedAcrossMulitpleHostsV2.yaml",
    "validationFailReason": "Since the content moved to new location, created dummy file with guidence for redirecting the customers to new location"
  },
  {
    "id": "61e1b765-da84-47a5-adb3-ace3ae7f2937",
    "templateName": "SeveralDenyActionsRegistered.yaml",
    "validationFailReason": "Since the content moved to new location, created dummy file with guidence for redirecting the customers to new location"
  },
  {
    "id": "dbba4298-45b2-4ded-887f-874632a701b4",
    "templateName": "AccountCreatedandDeletedinShortTimeframe.yaml",
    "validationFailReason": "Since the content moved to new location, created dummy file with guidence for redirecting the customers to new location"
  },
  {
    "id": "1116337d-c2dd-4e58-9e5b-afd6bfcb51c1",
    "templateName": "AccountCreatedDeletedByNonApprovedUser.yaml",
    "validationFailReason": "Since the content moved to new location, created dummy file with guidence for redirecting the customers to new location"
  },
  {
    "id": "70838318-445a-4366-9434-6593f5082c59",
    "templateName": "ADFSDomainTrustMods.yaml",
    "validationFailReason": "Since the content moved to new location, created dummy file with guidence for redirecting the customers to new location"
  },
  {
    "id": "eff0c910-6a13-4bc1-b3c4-1b4b2d285e67",
    "templateName": "AdminPromoAfterRoleMgmtAppPermissionGrant.yaml",
    "validationFailReason": "Since the content moved to new location, created dummy file with guidence for redirecting the customers to new location"
  },
  {
    "id": "396c2909-7489-4b87-95a9-1429ab40ad96",
    "templateName": "AzureADRoleManagementPermissionGrant.yaml",
    "validationFailReason": "Since the content moved to new location, created dummy file with guidence for redirecting the customers to new location"
  },
  {
    "id": "15535fa9-4262-4e76-bbe7-792b57da9331",
    "templateName": "BulkChangestoPrivilegedAccountPermissions.yaml",
    "validationFailReason": "Since the content moved to new location, created dummy file with guidence for redirecting the customers to new location"
  },
  {
    "id": "ffb7b057-a1de-4604-bee8-22518c0b8bb3",
    "templateName": "CredentialAddedAfterAdminConsent.yaml",
    "validationFailReason": "Since the content moved to new location, created dummy file with guidence for redirecting the customers to new location"
  },
  {
    "id": "902ec8be-b89c-45a9-bf40-28407c8a8428",
    "templateName": "FirstAppOrServicePrincipalCredential.yaml",
    "validationFailReason": "Since the content moved to new location, created dummy file with guidence for redirecting the customers to new location"
  },
  {
    "id": "0b130033-bd5a-48c4-b606-84a8614ff3c0",
    "templateName": "MailPermissionsAddedToApplication.yaml",
    "validationFailReason": "Since the content moved to new location, created dummy file with guidence for redirecting the customers to new location"
  },
  {
    "id": "f13f3c0d-7e04-4de3-a737-f929871fb2b1",
    "templateName": "MaliciousOAuthApp_O365AttackToolkit.yaml",
    "validationFailReason": "Since the content moved to new location, created dummy file with guidence for redirecting the customers to new location"
  },
  {
    "id": "e8f33204-9e18-4df0-8ff7-aeb35947c67d",
    "templateName": "MaliciousOAuthApp_PwnAuth.yaml",
    "validationFailReason": "Since the content moved to new location, created dummy file with guidence for redirecting the customers to new location"
  },
  {
    "id": "0f670e09-32aa-4943-bf48-8855645d6af0",
    "templateName": "MultipleAdmin_membership_removals_from_NewAdmin.yaml",
    "validationFailReason": "Since the content moved to new location, created dummy file with guidence for redirecting the customers to new location"
  },
  {
    "id": "97faa5fe-b9a1-45f4-8981-8fd57a67a5e2",
    "templateName": "NewAppOrServicePrincipalCredential.yaml",
    "validationFailReason": "Since the content moved to new location, created dummy file with guidence for redirecting the customers to new location"
  },
  {
    "id": "e7b9ea73-1980-4318-96a6-da559486664b",
    "templateName": "NRT_ADFSDomainTrustMods.yaml",
    "validationFailReason": "Since the content moved to new location, created dummy file with guidence for redirecting the customers to new location"
  },
  {
    "id": "a43ba78f-ba8d-4918-b578-257bf17bd096",
    "templateName": "NRT_NewAppOrServicePrincipalCredential.yaml",
    "validationFailReason": "Since the content moved to new location, created dummy file with guidence for redirecting the customers to new location"
  },
  {
    "id": "c199378e-51d8-4e55-9e30-426b0c7e1452",
    "templateName": "NRT_PIMElevationRequestRejected.yaml",
    "validationFailReason": "Since the content moved to new location, created dummy file with guidence for redirecting the customers to new location"
  },
  {
    "id": "7d237897-ac1b-4e59-b73e-f2f22c23a2bc",
    "templateName": "NRT_PrivlegedRoleAssignedOutsidePIM.yaml",
    "validationFailReason": "Since the content moved to new location, created dummy file with guidence for redirecting the customers to new location"
  },
  {
    "id": "0124b561-b8d3-4043-b126-e2bb8904a61f",
    "templateName": "NRT_UseraddedtoPrivilgedGroups.yaml",
    "validationFailReason": "Since the content moved to new location, created dummy file with guidence for redirecting the customers to new location"
  },
  {
    "id": "852fd76e-ca5b-4889-93b1-0762f4f005a7",
    "templateName": "PIMElevationRequestRejected.yaml",
    "validationFailReason": "Since the content moved to new location, created dummy file with guidence for redirecting the customers to new location"
  },
  {
    "id": "d4cc3972-25a8-47a6-b1c7-70bbda67ee73",
    "templateName": "PrivlegedRoleAssignedOutsidePIM.yaml",
    "validationFailReason": "Since the content moved to new location, created dummy file with guidence for redirecting the customers to new location"
  },
  {
    "id": "81eaf5bf-3a30-4aa2-af0f-f8ef523e0f32",
    "templateName": "RareApplicationConsent.yaml",
    "validationFailReason": "Since the content moved to new location, created dummy file with guidence for redirecting the customers to new location"
  },
  {
    "id": "e9b4f1f5-d8eb-4e0c-83ff-e5d75642cfad",
    "templateName": "SuspiciousOAuthApp_OfflineAccess.yaml",
    "validationFailReason": "Since the content moved to new location, created dummy file with guidence for redirecting the customers to new location"
  },
  {
    "id": "f30361cb-373a-4bb7-93a0-7060572f82fb",
    "templateName": "SuspiciousServicePrincipalcreationactivity.yaml",
    "validationFailReason": "Since the content moved to new location, created dummy file with guidence for redirecting the customers to new location"
  },
  {
    "id": "9e89f397-7ced-4896-8006-1fea53bd0885",
    "templateName": "UseraddedtoPrivilgedGroups.yaml",
    "validationFailReason": "Since the content moved to new location, created dummy file with guidence for redirecting the customers to new location"
  },
  {
    "id": "8df409b7-fc2a-44ab-8d23-97674c58d5d9",
    "templateName": "UserAssignedPrivilegedRole.yaml",
    "validationFailReason": "Since the content moved to new location, created dummy file with guidence for redirecting the customers to new location"
  },
  {
    "id": "649c81c2-0388-40ca-80b1-868d9df2ed9b",
    "templateName": "AuthenticationMethodsChangedforPrivilegedAccount.yaml",
    "validationFailReason": "Since the content moved to new location, created dummy file with guidence for redirecting the customers to new location"
  },
  {
    "id": "9458956f-1489-45f8-a0e0-f9eab679f225",
    "templateName": "PrivilegedAccountsSigninFailureSpikes.yaml",
    "validationFailReason": "Since the content moved to new location, created dummy file with guidence for redirecting the customers to new location"
  },
  {
    "id": "04388176-79ac-4d52-87c0-ab597b33e9a7",
    "templateName": "UnusualGuestActivity.yaml",
    "validationFailReason": "Since the content moved to new location, created dummy file with guidence for redirecting the customers to new location"
  },
  {
    "id": "7820558f-caae-4436-9f98-a51cde2d6154",
    "templateName": "ADFSSignInLogsPasswordSpray.yaml",
    "validationFailReason": "Since the content moved to new location, created dummy file with guidence for redirecting the customers to new location"
  },
  {
    "id": "0269c54a-8ec8-4f92-8948-da4c9fe6521f",
    "templateName": "AnomalousUserAppSigninLocationIncrease-detection.yaml",
    "validationFailReason": "Since the content moved to new location, created dummy file with guidence for redirecting the customers to new location"
  },
  {
    "id": "00000003-0000-0000-c000-000000000000",
    "templateName": "AzureAADPowerShellAnomaly.yaml",
    "validationFailReason": "Since the content moved to new location, created dummy file with guidence for redirecting the customers to new location"
  },
  {
    "id": "71D86715-5596-4529-9B13-DA13A5DE5B63",
    "templateName": "AzurePortalSigninfromanotherAzureTenant.yaml",
    "validationFailReason": "Since the content moved to new location, created dummy file with guidence for redirecting the customers to new location"
  },
  {
    "id": "01cc337d-a5e6-4a0f-b65d-6908cdbb8166",
    "templateName": "BruteForceCloudPC.yaml",
    "validationFailReason": "Since the content moved to new location, created dummy file with guidence for redirecting the customers to new location"
  },
  {
    "id": "e59d1916-19b2-4ddb-a6f7-dc6c4a252e30",
    "templateName": "BypassCondAccessRule.yaml",
    "validationFailReason": "Since the content moved to new location, created dummy file with guidence for redirecting the customers to new location"
  },
  {
    "id": "de67574e-790f-44a6-9ca0-92ebfa48817f",
    "templateName": "DisabledAccountSigninsAcrossManyApplications.yaml",
    "validationFailReason": "Since the content moved to new location, created dummy file with guidence for redirecting the customers to new location"
  },
  {
    "id": "87459d4d-6d12-4730-ba17-1a017fdb2774",
    "templateName": "DistribPassCrackAttempt.yaml",
    "validationFailReason": "Since the content moved to new location, created dummy file with guidence for redirecting the customers to new location"
  },
  {
    "id": "4bcf5724-c348-4f89-999a-f937f2246020",
    "templateName": "ExplicitMFADeny.yaml",
    "validationFailReason": "Since the content moved to new location, created dummy file with guidence for redirecting the customers to new location"
  },
  {
    "id": "149c628b-7ae8-421a-9ef9-76d30d57d7a5",
    "templateName": "FailedLogonToAzurePortal.yaml",
    "validationFailReason": "Since the content moved to new location, created dummy file with guidence for redirecting the customers to new location"
  },
  {
    "id": "f8100782-cb35-466b-831a-72ef4c53edfd",
    "templateName": "MFARejectedbyUser.yaml",
    "validationFailReason": "Since the content moved to new location, created dummy file with guidence for redirecting the customers to new location"
  },
  {
    "id": "f33e8879-bd6e-4313-9ffc-f3d43c74c41e",
    "templateName": "NRT_MFARejectedbyUser.yaml",
    "validationFailReason": "Since the content moved to new location, created dummy file with guidence for redirecting the customers to new location"
  },
  {
    "id": "15022eca-c933-4c3b-9e25-650c915df33c",
    "templateName": "SeamlessSSOPasswordSpray.yaml",
    "validationFailReason": "Since the content moved to new location, created dummy file with guidence for redirecting the customers to new location"
  },
  {
    "id": "5dab366d-efcb-422f-8b63-f91d688d8f28",
    "templateName": "SigninAttemptsByIPviaDisabledAccounts.yaml",
    "validationFailReason": "Since the content moved to new location, created dummy file with guidence for redirecting the customers to new location"
  },
  {
    "id": "fbc7167c-c6c9-4689-932a-affe3123de87",
    "templateName": "SigninBruteForce-AzurePortal.yaml",
    "validationFailReason": "Since the content moved to new location, created dummy file with guidence for redirecting the customers to new location"
  },
  {
    "id": "67bf9e2f-5454-4a95-95ae-28930915eb24",
    "templateName": "SigninPasswordSpray.yaml",
    "validationFailReason": "Since the content moved to new location, created dummy file with guidence for redirecting the customers to new location"
  },
  {
    "id": "f37ad409-e70d-4852-8996-7e0726015620",
    "templateName": "SuccessThenFail_DiffIP_SameUserandApp.yaml",
    "validationFailReason": "Since the content moved to new location, created dummy file with guidence for redirecting the customers to new location"
  },
  {
    "id": "0a148944-dbbb-454f-a032-48ef02d0a0d7",
    "templateName": "UserAccounts-CABlockedSigninSpikes.yaml",
    "validationFailReason": "Since the content moved to new location, created dummy file with guidence for redirecting the customers to new location"
  },
  {
    "id": "d0d9aa03-561a-4855-b386-99a858259404",
    "templateName": "WAF_log4j_vulnerability.yaml",
    "validationFailReason": "Since the content moved to new location, created dummy file with guidence for redirecting the customers to new location"
  },
  {
    "id": "06b7ca56-3869-4b7a-93b3-a0502e1c22b1",
    "templateName": "NetworkConnectionToNewExternalLDAPServer.yaml",
    "validationFailReason": "Since the content moved to new location, created dummy file with guidence for redirecting the customers to new location"
  },
  {
    "id": "d2e78738-1ae7-4453-baf4-3ec7142e0534",
    "templateName": "NetworkConnectionldap_log4j.yaml",
    "validationFailReason": "Since the content moved to new location, created dummy file with guidence for redirecting the customers to new location"
  },
  {
    "id": "cb637bc8-03e5-4c69-85c9-02fb36cf2e0c",
    "templateName": "Apache_log4j_Vulnerability.yaml",
    "validationFailReason": "Since the content moved to new location, created dummy file with guidence for redirecting the customers to new location"
  },
  {
    "id": "82cd9228-c724-4dfd-a14b-96af4af8974e",
    "templateName": "Base64_Download_Activity.yaml",
    "validationFailReason": "Since the content moved to new location, created dummy file with guidence for redirecting the customers to new location"
  },
  {
    "id": "e92cb2cb-6475-4984-8553-90d3f92f0a09",
    "templateName": "Container_Miner_Activity.yaml",
    "validationFailReason": "Since the content moved to new location, created dummy file with guidence for redirecting the customers to new location"
  },
  {
    "id": "7f220c5b-677e-44a1-9b50-56c03b208b85",
    "templateName": "Firewall_Disable_Activity.yaml",
    "validationFailReason": "Since the content moved to new location, created dummy file with guidence for redirecting the customers to new location"
  },
  {
    "id": "6bb091a5-ddda-419f-bc69-684a7a2b5945",
    "templateName": "Linux_Toolkit_Detected.yaml",
    "validationFailReason": "Since the content moved to new location, created dummy file with guidence for redirecting the customers to new location"
  },
  {
    "id": "df0add0f-de42-4099-9657-34ae9de7a7f8",
    "templateName": "Process_Termination_Activity.yaml",
    "validationFailReason": "Since the content moved to new location, created dummy file with guidence for redirecting the customers to new location"
  },
  {
    "id": "9700f1da-7b1c-4702-820e-9c9ec8f2ec55",
    "templateName": "Suspicious_ShellScript_Activity.yaml",
    "validationFailReason": "Since the content moved to new location, created dummy file with guidence for redirecting the customers to new location"
  },
  {
    "id": "7916a17d-d1d1-4ede-af52-46de56a4c467",
    "templateName": "ChiaCryptoMining_WindowsEvent.yaml",
    "validationFailReason": "Since the content moved to new location, created dummy file with guidence for redirecting the customers to new location"
  },
  {
    "id": "5c798a48-df20-4cc0-8b56-1e0878be29b0",
    "templateName": "SOURGUM_IOC_WindowsEvent.yaml",
    "validationFailReason": "Since the content moved to new location, created dummy file with guidence for redirecting the customers to new location"
  },
  {
    "id": "45a4ea87-ee44-4244-b9d6-b530d5c46938",
    "templateName": "AdditionalFilesUploadedByActor.yaml",
    "validationFailReason": "Since the content moved to new location, created dummy file with guidence for redirecting the customers to new location"
  },
  {
    "id": "c81732c7-d46d-4349-b8e3-4a2af143c983",
    "templateName": "KeyVaultSensitiveOperations.yaml",
    "validationFailReason": "Since the content moved to new location, created dummy file with guidence for redirecting the customers to new location"
  },
  {
    "id": "8cae6e77-e04e-42ce-b5cb-50d82bce26b1",
    "templateName": "KeyvaultMassSecretRetrieval.yaml",
    "validationFailReason": "Since the content moved to new location, created dummy file with guidence for redirecting the customers to new location"
  },
  {
    "id": "34c25eeb-7365-4037-a03b-70763ff65281",
    "templateName": "NRT_KeyVaultSensitiveOperations.yaml",
    "validationFailReason": "Since the content moved to new location, created dummy file with guidence for redirecting the customers to new location"
  },
  {
    "id": "509e4652-da8d-478d-a730-e9d4a1996ca4",
    "templateName": "TimeSeriesKeyvaultAccessAnomaly.yaml",
    "validationFailReason": "Since the content moved to new location, created dummy file with guidence for redirecting the customers to new location"
  },
  {
    "id": "fa6cfcf1-b267-46d4-b348-ae7870325507",
    "templateName": "CorrelateIPC_Unfamiliar-Atypical.yaml",
    "validationFailReason": "Since the content moved to new location, created dummy file with guidence for redirecting the customers to new location"
  },
  {
    "id": "2fef12fe-e61e-4af1-a286-d54ec47ae370",
    "templateName": "ADOAgentPoolCreatedDeleted.yaml",
    "validationFailReason": "Since the content moved to new location, created dummy file with guidence for redirecting the customers to new location"
  },
  {
    "id": "3da2706a-7dcb-4123-98f3-f849322229a1",
    "templateName": "ADOAuditStreamDisabled.yaml",
    "validationFailReason": "Since the content moved to new location, created dummy file with guidence for redirecting the customers to new location"
  },
  {
    "id": "c6e0943c-8095-471b-9caa-94ed9bd5b56f",
    "templateName": "ADONewExtensionAdded.yaml",
    "validationFailReason": "Since the content moved to new location, created dummy file with guidence for redirecting the customers to new location"
  },
  {
    "id": "75b439d0-1a23-4e87-9f45-176134263085",
    "templateName": "ADOPATUsedWithBrowser.yaml",
    "validationFailReason": "Since the content moved to new location, created dummy file with guidence for redirecting the customers to new location"
  },
  {
    "id": "460cceba-d28e-4265-be52-18481dbc7ff6",
    "templateName": "ADOPipelineModifiedbyNewUser.yaml",
    "validationFailReason": "Since the content moved to new location, created dummy file with guidence for redirecting the customers to new location"
  },
  {
    "id": "b05379de-a21e-4b1c-b4c3-672a14e5f1b3",
    "templateName": "ADORetentionReduced.yaml",
    "validationFailReason": "Since the content moved to new location, created dummy file with guidence for redirecting the customers to new location"
  },
  {
    "id": "8b964449-8d63-4718-afa3-5c79cbd3a9f5",
    "templateName": "ADOSecretNotSecured.yaml",
    "validationFailReason": "Since the content moved to new location, created dummy file with guidence for redirecting the customers to new location"
  },
  {
    "id": "43fb0b13-5a51-44f6-8a2b-a24ab642436b",
    "templateName": "ADOVariableModifiedByNewUser.yaml",
    "validationFailReason": "Since the content moved to new location, created dummy file with guidence for redirecting the customers to new location"
  },
  {
    "id": "d78e9b71-ca67-47a5-9a75-34f681074893",
    "templateName": "AzDOAdminGroupAdditions.yaml",
    "validationFailReason": "Since the content moved to new location, created dummy file with guidence for redirecting the customers to new location"
  },
  {
    "id": "f9d3041f-cb05-47b6-82c5-a0a82d51b8b7",
    "templateName": "AzDOHistoricPrPolicyBypassing.yaml",
    "validationFailReason": "Since the content moved to new location, created dummy file with guidence for redirecting the customers to new location"
  },
  {
    "id": "87fa4676-4fd4-430b-b158-3a5fd68cb7d6",
    "templateName": "AzDOHistoricServiceConnectionAdds.yaml",
    "validationFailReason": "Since the content moved to new location, created dummy file with guidence for redirecting the customers to new location"
  },
  {
    "id": "925f5fa0-179c-412f-8604-64f910f8bafd",
    "templateName": "AzDOPatSessionMisuse.yaml",
    "validationFailReason": "Since the content moved to new location, created dummy file with guidence for redirecting the customers to new location"
  },
  {
    "id": "02e7248e-c278-4c80-b3ed-9e8bfc9e9393",
    "templateName": "AzDOPipelineCreatedDeletedOneDay.yaml",
    "validationFailReason": "Since the content moved to new location, created dummy file with guidence for redirecting the customers to new location"
  },
  {
    "id": "2020b50a-64b5-42cc-811b-70426841d7bf",
    "templateName": "AzDOServiceConnectionUsage.yaml",
    "validationFailReason": "Since the content moved to new location, created dummy file with guidence for redirecting the customers to new location"
  },
  {
    "id": "ea428211-e04e-4709-9d75-7064f8150bfe",
    "templateName": "ExternalUpstreamSourceAddedtoAzureDevOpsFeed.yaml",
    "validationFailReason": "Since the content moved to new location, created dummy file with guidence for redirecting the customers to new location"
  },
  {
    "id": "1d62399b-90f0-44e2-9ef4-cf8dd6209c31",
    "templateName": "NewAgentAddedToPoolbyNewUserorofNewOS.yaml",
    "validationFailReason": "Since the content moved to new location, created dummy file with guidence for redirecting the customers to new location"
  },
  {
    "id": "13045624-b966-41ba-823f-f1e9bddc0cbe",
    "templateName": "NewPAPCAPCASaddedtoADO.yaml",
    "validationFailReason": "Since the content moved to new location, created dummy file with guidence for redirecting the customers to new location"
  },
  {
    "id": "c12f4d6e-b76c-4294-868d-3c058e005269",
    "templateName": "NRT_ADOAuditStreamDisable.yaml",
    "validationFailReason": "Since the content moved to new location, created dummy file with guidence for redirecting the customers to new location"
  },
  {
    "id": "db57233e-c058-4a5b-b609-ebe96c336e63",
    "templateName": "AAD Conditional Access Disabled.yaml",
    "validationFailReason": "Since the content moved to new location, created dummy file with guidence for redirecting the customers to new location"
  },
  {
    "id": "fab491b1-6a72-4028-95a0-8c1270933732",
    "templateName": "Addtional Org Admin Added.yaml",
    "validationFailReason": "Since the content moved to new location, created dummy file with guidence for redirecting the customers to new location"
  },
  {
    "id": "ddec3bb6-1db2-4de1-b2be-e9fe4b59c9bb",
    "templateName": "ADOBuildCheckDeleted.yaml",
    "validationFailReason": "Since the content moved to new location, created dummy file with guidence for redirecting the customers to new location"
  },
  {
    "id": "0e818400-499f-47f4-ba77-ba0f33d83818",
    "templateName": "ADOBuildDeletedAfterPipelineMod.yaml",
    "validationFailReason": "Since the content moved to new location, created dummy file with guidence for redirecting the customers to new location"
  },
  {
    "id": "733c3919-d4f9-430c-8d38-92a8f595439d",
    "templateName": "ADOInternalUpstreamPacakgeFeedAdded.yaml",
    "validationFailReason": "Since the content moved to new location, created dummy file with guidence for redirecting the customers to new location"
  },
  {
    "id": "4ed5b58e-c9e6-4b4f-9258-9e9ca42e3ce6",
    "templateName": "ADONewAgentPoolCreated.yaml",
    "validationFailReason": "Since the content moved to new location, created dummy file with guidence for redirecting the customers to new location"
  },
  {
    "id": "57bbaf80-9935-4c6f-ae2b-3c63138790dd",
    "templateName": "ADONewPackageFeedCreated.yaml",
    "validationFailReason": "Since the content moved to new location, created dummy file with guidence for redirecting the customers to new location"
  },
  {
    "id": "bec97b8f-569e-45eb-9c85-0e5ca88f6482",
    "templateName": "ADONewPATOperation.yaml",
    "validationFailReason": "Since the content moved to new location, created dummy file with guidence for redirecting the customers to new location"
  },
  {
    "id": "7f6b79cb-7201-4391-9bd3-c84ea7f97ea6",
    "templateName": "ADONewReleaseApprover.yaml",
    "validationFailReason": "Since the content moved to new location, created dummy file with guidence for redirecting the customers to new location"
  },
  {
    "id": "5cd2e5dc-e2e0-4d7f-9c94-9fe932bbd44b",
    "templateName": "ADOReleasePipelineCreated.yaml",
    "validationFailReason": "Since the content moved to new location, created dummy file with guidence for redirecting the customers to new location"
  },
  {
    "id": "83d08e81-fd3b-42e7-842b-02fb11da5350",
    "templateName": "ADOVariableCreatedDeleted.yaml",
    "validationFailReason": "Since the content moved to new location, created dummy file with guidence for redirecting the customers to new location"
  },
  {
    "id": "c56813d6-8e1e-4c36-8e54-ca18982fe60d",
    "templateName": "AzDODisplayNameSwapping.yaml",
    "validationFailReason": "Since the content moved to new location, created dummy file with guidence for redirecting the customers to new location"
  },
  {
    "id": "59ea15d5-22be-443f-9164-8a5aeaad8724",
    "templateName": "AzDOPrPolicyBypassers.yaml",
    "validationFailReason": "Since the content moved to new location, created dummy file with guidence for redirecting the customers to new location"
  },
  {
    "id": "8af62a18-d517-4ee1-a31e-5ea3814f8f9c",
    "templateName": "Guest users access enabled.yaml",
    "validationFailReason": "Since the content moved to new location, created dummy file with guidence for redirecting the customers to new location"
  },
  {
    "id": "c2548475-4695-4ad4-a915-2c6b8d5ea259",
    "templateName": "Project visibility changed to public.yaml",
    "validationFailReason": "Since the content moved to new location, created dummy file with guidence for redirecting the customers to new location"
  },
  {
    "id": "2976b248-ff39-412d-80dd-de06cf260b63",
    "templateName": "Public project created.yaml",
    "validationFailReason": "Since the content moved to new location, created dummy file with guidence for redirecting the customers to new location"
  },
  {
    "id": "f4c96c6f-79a6-4aaf-828e-2ddcf5465796",
    "templateName": "Public Projects enabled.yaml",
    "validationFailReason": "Since the content moved to new location, created dummy file with guidence for redirecting the customers to new location"
  },
  {
    "id": "ed6a0168-eb06-454d-8f8f-99c2fdd4ecd0",
    "templateName": "DNS_HighNXDomainCount_detection.yaml",
    "validationFailReason": "Since the content moved to new location, created dummy file with guidence for redirecting the customers to new location"
  },
  {
    "id": "0c672f3e-3f53-42fc-9ae0-c78efcfe54bd",
    "templateName": "DNS_HighReverseDNSCount_detection.yaml",
    "validationFailReason": "Since the content moved to new location, created dummy file with guidence for redirecting the customers to new location"
  },
  {
    "id": "ad318563-acbc-484e-8674-2b052966c09e",
    "templateName": "DNS_Miners.yaml",
    "validationFailReason": "Since the content moved to new location, created dummy file with guidence for redirecting the customers to new location"
  },
  {
    "id": "0bed3203-3659-44f6-a711-6ed53bab29db",
    "templateName": "DNS_TorProxies.yaml",
    "validationFailReason": "Since the content moved to new location, created dummy file with guidence for redirecting the customers to new location"
  },
  {
    "id": "138fab04-5d68-4ac9-9aa0-6fd260a0b089",
    "templateName": "NRT_DNS_Related_To_Mining_Pools.yaml",
    "validationFailReason": "Since the content moved to new location, created dummy file with guidence for redirecting the customers to new location"
  },
  {
    "id": "6bdfaf78-b93b-4629-8082-9f628a3129f6",
    "templateName": "DNS_CommonlyAbusedTLDs.yaml",
    "validationFailReason": "Since the content moved to new location, created dummy file with guidence for redirecting the customers to new location"
  },
  {
    "id": "ac96ee83-106e-4407-8e3b-c6b6702b735b",
    "templateName": "DNS_DomainAnomalousLookupIncrease.yaml",
    "validationFailReason": "Since the content moved to new location, created dummy file with guidence for redirecting the customers to new location"
  },
  {
    "id": "3565d81d-cccf-4e0a-ad6b-6cd53415608c",
    "templateName": "DNS_FullNameAnomalousLookupIncrease.yaml",
    "validationFailReason": "Since the content moved to new location, created dummy file with guidence for redirecting the customers to new location"
  },
  {
    "id": "cc7eba34-f268-438f-860f-e7059967e251",
    "templateName": "DNS_HighPercentNXDomainCount.yaml",
    "validationFailReason": "Since the content moved to new location, created dummy file with guidence for redirecting the customers to new location"
  },
  {
    "id": "6116c627-0aa1-4e4d-82ce-f3d86b0545e1",
    "templateName": "DNS_HighReverseDNSCount.yaml",
    "validationFailReason": "Since the content moved to new location, created dummy file with guidence for redirecting the customers to new location"
  },
  {
    "id": "f1a4a59b-fa6c-41c1-926e-0f52eb196d4b",
    "templateName": "DNS_LongURILookup.yaml",
    "validationFailReason": "Since the content moved to new location, created dummy file with guidence for redirecting the customers to new location"
  },
  {
    "id": "8c7ea0df-cd1b-4c65-bd54-926ddff85944",
    "templateName": "DNS_WannaCry.yaml",
    "validationFailReason": "Since the content moved to new location, created dummy file with guidence for redirecting the customers to new location"
  },
  {
    "id": "ef055f03-858e-496e-8029-b99c59273966",
    "templateName": "Solorigate-DNS-Pattern.yaml",
    "validationFailReason": "Since the content moved to new location, created dummy file with guidence for redirecting the customers to new location"
  },
  {
    "id": "82c41ab6-3ec7-44f8-80fd-8b829a4b390d",
    "templateName": "Solorigate-Encoded-Domain-URL.yaml",
    "validationFailReason": "Since the content moved to new location, created dummy file with guidence for redirecting the customers to new location"
  },
  {
    "id": "a7663271-964e-42da-a54f-df19d6ea4fcd",
    "templateName": "CoreBackupDeletionwithSecurityAlert.yaml",
    "validationFailReason": "Since the content moved to new location, created dummy file with guidence for redirecting the customers to new location"
  },
  {
    "id": "b4c7fb1b-17fc-43dc-b7d7-cc49a5fc48b7",
    "templateName": "ADFSDBNamedPipeConnection.yaml",
    "validationFailReason": "Since the content moved to new location, created dummy file with guidence for redirecting the customers to new location"
  },
  {
    "id": "4e909ec8-19b2-4193-9f4b-6edb254ca06d",
    "templateName": "ADFSRemoteAuthSyncConnection.yaml",
    "validationFailReason": "Since the content moved to new location, created dummy file with guidence for redirecting the customers to new location"
  },
  {
    "id": "5deb2e18-6c5a-43b7-a37d-2c66351e04bc",
    "templateName": "ADFSRemoteHTTPNetworkConnection.yaml",
    "validationFailReason": "Since the content moved to new location, created dummy file with guidence for redirecting the customers to new location"
  },
  {
    "id": "d59a5634-e1c2-4a86-8b46-24011e94e2a7",
    "templateName": "ExcessiveLogonFailures.yaml",
    "validationFailReason": "Since the content moved to new location, created dummy file with guidence for redirecting the customers to new location"
  },
  {
    "id": "964ab6fd-1ecb-4233-96a0-9646d56d0816",
    "templateName": "ExchangeOABVirtualDirectoryAttributeContainingPotentialWebshell.yaml",
    "validationFailReason": "Since the content moved to new location, created dummy file with guidence for redirecting the customers to new location"
  },
  {
    "id": "7b739379-85ed-448f-bfb2-9d7cb8ebc572",
    "templateName": "GainCodeExecutionADFSViaSMB.yaml",
    "validationFailReason": "Since the content moved to new location, created dummy file with guidence for redirecting the customers to new location"
  },
  {
    "id": "e6e43b3a-6fee-4c9d-9403-10a28b7078ab",
    "templateName": "LocalDeviceJoinInfoAndTransportKeyRegKeysAccess.yaml",
    "validationFailReason": "Since the content moved to new location, created dummy file with guidence for redirecting the customers to new location"
  },
  {
    "id": "3ee4eb8c-e134-479b-b1e5-be66077cac16",
    "templateName": "MultipleFailedFollowedBySuccess.yaml",
    "validationFailReason": "Since the content moved to new location, created dummy file with guidence for redirecting the customers to new location"
  },
  {
    "id": "31B2F340-016D-11D2-945F-00C04FB984F9",
    "templateName": "NewEXEdeployedviaDefaultDomainorDefaultDomainControllerPolicies.yaml",
    "validationFailReason": "Since the content moved to new location, created dummy file with guidence for redirecting the customers to new location"
  },
  {
    "id": "89e95b76-444d-4c62-991a-0facbeda640c",
    "templateName": "NonDCActiveDirectoryReplication.yaml",
    "validationFailReason": "Since the content moved to new location, created dummy file with guidence for redirecting the customers to new location"
  },
  {
    "id": "0ebc1856-4c7d-4e45-9e62-119e7c369771",
    "templateName": "NRT_base64_encoded_pefile.yaml",
    "validationFailReason": "Since the content moved to new location, created dummy file with guidence for redirecting the customers to new location"
  },
  {
    "id": "1391964c-db87-43ef-905a-35cf792e7d06",
    "templateName": "NRT_execute_base64_decodedpayload.yaml",
    "validationFailReason": "Since the content moved to new location, created dummy file with guidence for redirecting the customers to new location"
  },
  {
    "id": "0bbc22d2-0a6a-4dd3-a200-f465708c44a0",
    "templateName": "NRT_SecurityEventLogCleared.yaml",
    "validationFailReason": "Since the content moved to new location, created dummy file with guidence for redirecting the customers to new location"
  },
  {
    "id": "d17bc061-5994-4f18-8c97-7735bf9fbde9",
    "templateName": "password_not_set.yaml",
    "validationFailReason": "Since the content moved to new location, created dummy file with guidence for redirecting the customers to new location"
  },
  {
    "id": "d583fe35-01c5-48e1-a47e-6bdd25cdb6f8",
    "templateName": "PotentialFodhelperUACBypass.yaml",
    "validationFailReason": "Since the content moved to new location, created dummy file with guidence for redirecting the customers to new location"
  },
  {
    "id": "ea43148b-7fb4-49bd-8657-6a84067adbb4",
    "templateName": "Potentialre-namedsdeleteusage.yaml",
    "validationFailReason": "Since the content moved to new location, created dummy file with guidence for redirecting the customers to new location"
  },
  {
    "id": "8e557718-c3b3-4989-8b78-fc821f677e2c",
    "templateName": "ScheduleTaskHide.yaml",
    "validationFailReason": "Since the content moved to new location, created dummy file with guidence for redirecting the customers to new location"
  },
  {
    "id": "7a900c97-2e6e-4ac6-bd4b-f030a131fa3a",
    "templateName": "SdeletedeployedviaGPOandrunrecursively.yaml",
    "validationFailReason": "Since the content moved to new location, created dummy file with guidence for redirecting the customers to new location"
  },
  {
    "id": "ee0e2ee4-42e7-41c1-ba76-7d8e9954b81c",
    "templateName": "StartStopHealthService.yaml",
    "validationFailReason": "Since the content moved to new location, created dummy file with guidence for redirecting the customers to new location"
  },
  {
    "id": "b48c9fc6-d765-472e-b441-5eddd1738f28",
    "templateName": "TimeSeriesAnomaly-ProcessExecutions.yaml",
    "validationFailReason": "Since the content moved to new location, created dummy file with guidence for redirecting the customers to new location"
  },
  {
    "id": "8d5f8c5b-fccb-4fff-a901-c0ed9e48641c",
    "templateName": "CommandsexecutedbyWMIonnewhosts-potentialImpacket.yaml",
    "validationFailReason": "Since the content moved to new location, created dummy file with guidence for redirecting the customers to new location"
  },
  {
    "id": "2998bc9b-0ffb-4829-a583-4d868ff460ad",
    "templateName": "Crashdumpdisabledonhost.yaml",
    "validationFailReason": "Since the content moved to new location, created dummy file with guidence for redirecting the customers to new location"
  },
  {
    "id": "7ba21612-85a4-4c72-b3ea-5a51c1fddb51",
    "templateName": "cscript_summary.yaml",
    "validationFailReason": "Since the content moved to new location, created dummy file with guidence for redirecting the customers to new location"
  },
  {
    "id": "55c47120-7050-466b-8fea-f27a5b50ab9f",
    "templateName": "CustomUserList_FailedLogons.yaml",
    "validationFailReason": "Since the content moved to new location, created dummy file with guidence for redirecting the customers to new location"
  },
  {
    "id": "ed78fc57-7bf4-420d-be69-40845a7f9026",
    "templateName": "DecoyUserAccountAuthenticationAttempt.yaml",
    "validationFailReason": "Since the content moved to new location, created dummy file with guidence for redirecting the customers to new location"
  },
  {
    "id": "c4cf5e50-bc8a-4b6d-9385-69e0e68dd711",
    "templateName": "Discorddownloadinvokedfromcmdline.yaml",
    "validationFailReason": "Since the content moved to new location, created dummy file with guidence for redirecting the customers to new location"
  },
  {
    "id": "6908f79e-1f30-458e-b012-e23cab145c14",
    "templateName": "enumeration_user_and_group.yaml",
    "validationFailReason": "Since the content moved to new location, created dummy file with guidence for redirecting the customers to new location"
  },
  {
    "id": "13e3f63b-34a1-4411-89dd-87e7fc1779b3",
    "templateName": "ExchangePowerShellSnapin.yaml",
    "validationFailReason": "Since the content moved to new location, created dummy file with guidence for redirecting the customers to new location"
  },
  {
    "id": "8e855858-a7a5-4dfc-9bf4-96b2e82e7997",
    "templateName": "FailedUserLogons.yaml",
    "validationFailReason": "Since the content moved to new location, created dummy file with guidence for redirecting the customers to new location"
  },
  {
    "id": "606d455c-c97c-40b6-bb18-cad76d24159d",
    "templateName": "GroupAddedToPrivlegeGroup.yaml",
    "validationFailReason": "Since the content moved to new location, created dummy file with guidence for redirecting the customers to new location"
  },
  {
    "id": "9004f639-59e3-4d3f-992b-68c7c83c447b",
    "templateName": "HostExportingMailboxAndRemovingExport.yaml",
    "validationFailReason": "Since the content moved to new location, created dummy file with guidence for redirecting the customers to new location"
  },
  {
    "id": "7c407f49-a498-41cb-871e-497fa86949fb",
    "templateName": "HostsWithNewLogons.yaml",
    "validationFailReason": "Since the content moved to new location, created dummy file with guidence for redirecting the customers to new location"
  },
  {
    "id": "3e750b94-88d3-4911-9102-09601f30348d",
    "templateName": "Invoke-PowerShellTcpOneLine.yaml",
    "validationFailReason": "Since the content moved to new location, created dummy file with guidence for redirecting the customers to new location"
  },
  {
    "id": "f7bfc2c2-0900-424b-bc3a-fe2bf5659371",
    "templateName": "Least_Common_Parent_Child_Process.yaml",
    "validationFailReason": "Since the content moved to new location, created dummy file with guidence for redirecting the customers to new location"
  },
  {
    "id": "542c8a57-fe1e-4229-913a-d9466917fc43",
    "templateName": "Least_Common_Process_Command_Lines.yaml",
    "validationFailReason": "Since the content moved to new location, created dummy file with guidence for redirecting the customers to new location"
  },
  {
    "id": "23d1a6c4-6c46-4e28-b091-7252660cb2c7",
    "templateName": "Least_Common_Process_With_Depth.yaml",
    "validationFailReason": "Since the content moved to new location, created dummy file with guidence for redirecting the customers to new location"
  },
  {
    "id": "34b026e1-622f-4cd6-9a5a-d59ff067a12c",
    "templateName": "masquerading_files.yaml",
    "validationFailReason": "Since the content moved to new location, created dummy file with guidence for redirecting the customers to new location"
  },
  {
    "id": "5bfdeabd-5f85-440e-baf0-13dfed4dc1f9",
    "templateName": "MSRPRN_Printer_Bug_Exploitation.yaml",
    "validationFailReason": "Since the content moved to new location, created dummy file with guidence for redirecting the customers to new location"
  },
  {
    "id": "fe00f86f-523b-4e3c-9b4a-4a64e961248a",
    "templateName": "MultipleExplicitCredentialUsage4648Events.yaml",
    "validationFailReason": "Since the content moved to new location, created dummy file with guidence for redirecting the customers to new location"
  },
  {
    "id": "2a09665a-9c60-4dc1-8d72-66611bb85580",
    "templateName": "new_processes.yaml",
    "validationFailReason": "Since the content moved to new location, created dummy file with guidence for redirecting the customers to new location"
  },
  {
    "id": "d95d2a06-64ff-4eb7-a2a0-93954e14f016",
    "templateName": "NewChildProcessOfW3WP.yaml",
    "validationFailReason": "Since the content moved to new location, created dummy file with guidence for redirecting the customers to new location"
  },
  {
    "id": "8c26819f-87d6-4cce-8024-0b2f254295a4",
    "templateName": "NishangReverseTCPShellBase64.yaml",
    "validationFailReason": "Since the content moved to new location, created dummy file with guidence for redirecting the customers to new location"
  },
  {
    "id": "9730f589-8726-466b-9dbb-69c9428c9992",
    "templateName": "persistence_create_account.yaml",
    "validationFailReason": "Since the content moved to new location, created dummy file with guidence for redirecting the customers to new location"
  },
  {
    "id": "37e19244-0359-430a-999c-2e6f091f07f5",
    "templateName": "PowerCatDownload.yaml",
    "validationFailReason": "Since the content moved to new location, created dummy file with guidence for redirecting the customers to new location"
  },
  {
    "id": "8519a7d1-db41-4f60-93af-aac86c8231c8",
    "templateName": "powershell_downloads.yaml",
    "validationFailReason": "Since the content moved to new location, created dummy file with guidence for redirecting the customers to new location"
  },
  {
    "id": "a1752686-2ac1-4b33-bb1f-8baa8abba9c6",
    "templateName": "powershell_newencodedscipts.yaml",
    "validationFailReason": "Since the content moved to new location, created dummy file with guidence for redirecting the customers to new location"
  },
  {
    "id": "d3f6ba66-1a8c-40f6-a473-fa768603ee3f",
    "templateName": "ProcessEntropy.yaml",
    "validationFailReason": "Since the content moved to new location, created dummy file with guidence for redirecting the customers to new location"
  },
  {
    "id": "6c17f205-bda3-41ee-8a21-77fe61af39ea",
    "templateName": "RareProcbyServiceAccount.yaml",
    "validationFailReason": "Since the content moved to new location, created dummy file with guidence for redirecting the customers to new location"
  },
  {
    "id": "41c3f295-8920-4070-951c-4c78625cacf5",
    "templateName": "RareProcess_forWinHost.yaml",
    "validationFailReason": "Since the content moved to new location, created dummy file with guidence for redirecting the customers to new location"
  },
  {
    "id": "ddc93cc2-154e-4acd-9691-73dbda5736e9",
    "templateName": "RareProcessPath.yaml",
    "validationFailReason": "Since the content moved to new location, created dummy file with guidence for redirecting the customers to new location"
  },
  {
    "id": "c98cee55-3ad0-451b-a9fd-95cd781b517d",
    "templateName": "RareProcessWithCmdLine.yaml",
    "validationFailReason": "Since the content moved to new location, created dummy file with guidence for redirecting the customers to new location"
  },
  {
    "id": "90b0efe8-56d4-46eb-9ac2-f4d72cca5c07",
    "templateName": "ServiceInstallationFromUsersWritableDirectory.yaml",
    "validationFailReason": "Since the content moved to new location, created dummy file with guidence for redirecting the customers to new location"
  },
  {
    "id": "2841b25a-54d1-4c2a-8d06-3e73ef3b6dbc",
    "templateName": "SuspectedLSASSDump.yaml",
    "validationFailReason": "Since the content moved to new location, created dummy file with guidence for redirecting the customers to new location"
  },
  {
    "id": "5b6770dc-8490-42fd-8f20-93087a744633",
    "templateName": "Suspicious_enumeration_using_adfind.yaml",
    "validationFailReason": "Since the content moved to new location, created dummy file with guidence for redirecting the customers to new location"
  },
  {
    "id": "484e561d-94ad-4626-bbc6-586558f1f069",
    "templateName": "Suspicious_Windows_Login_outside_normal_hours.yaml",
    "validationFailReason": "Since the content moved to new location, created dummy file with guidence for redirecting the customers to new location"
  },
  {
    "id": "667cc590-c81c-4592-8764-aaca9dad6cf4",
    "templateName": "uncommon_processes.yaml",
    "validationFailReason": "Since the content moved to new location, created dummy file with guidence for redirecting the customers to new location"
  },
  {
    "id": "275b65d2-f621-4503-aacd-44c3cf6ad6c2",
    "templateName": "User Logons By Logon Type.yaml",
    "validationFailReason": "Since the content moved to new location, created dummy file with guidence for redirecting the customers to new location"
  },
  {
    "id": "ace1a7a8-25c1-4b80-9103-2e3e11713f31",
    "templateName": "UserAccountAddedToPrivlegeGroup.yaml",
    "validationFailReason": "Since the content moved to new location, created dummy file with guidence for redirecting the customers to new location"
  },
  {
    "id": "09d3679e-2ad0-4663-bc35-65f6e82a759c",
    "templateName": "UserAccountCreatedDeleted.yaml",
    "validationFailReason": "Since the content moved to new location, created dummy file with guidence for redirecting the customers to new location"
  },
  {
    "id": "1f73fda4-4892-4a44-8359-9363f473c969",
    "templateName": "UserAdd_RemToGroupByUnauthorizedUser.yaml",
    "validationFailReason": "Since the content moved to new location, created dummy file with guidence for redirecting the customers to new location"
  },
  {
    "id": "b9ebdc07-9fd1-49c6-8cea-45467b2ec468",
    "templateName": "UserCreatedByUnauthorizedUser.yaml",
    "validationFailReason": "Since the content moved to new location, created dummy file with guidence for redirecting the customers to new location"
  },
  {
    "id": "d5b1e835-3a4c-4c8a-ab53-dbe7a85a345c",
    "templateName": "VIPAccountFailedLogons.yaml",
    "validationFailReason": "Since the content moved to new location, created dummy file with guidence for redirecting the customers to new location"
  },
  {
    "id": "4c5efcbe-e420-49c8-8263-6c0928cabad3",
    "templateName": "WindowsSystemTimeChange.yaml",
    "validationFailReason": "Since the content moved to new location, created dummy file with guidence for redirecting the customers to new location"
  },
  {
    "id": "b3130fa0-9f9b-4f55-b7ea-f7569814c95d",
    "templateName": "AWS_ChangeToRDSDatabase.yaml",
    "validationFailReason": "Since the content moved to new location, created dummy file with guidence for redirecting the customers to new location"
  },
  {
    "id": "3ac541b4-ae7b-4d92-aa0b-af2680ebadaf",
    "templateName": "AWS_ChangeToVPC.yaml",
    "validationFailReason": "Since the content moved to new location, created dummy file with guidence for redirecting the customers to new location"
  },
  {
    "id": "33b5d770-62ed-4c12-8803-d2d82a7d0b4d",
    "templateName": "AWS_ClearStopChangeTrailLogs.yaml",
    "validationFailReason": "Since the content moved to new location, created dummy file with guidence for redirecting the customers to new location"
  },
  {
    "id": "fb75da4f-8510-489d-a647-b370569b6df9",
    "templateName": "AWS_ConsoleLogonWithoutMFA.yaml",
    "validationFailReason": "Since the content moved to new location, created dummy file with guidence for redirecting the customers to new location"
  },
  {
    "id": "c2f0bc12-3975-4b76-9b4a-6c056097297b",
    "templateName": "AWS_CredentialHijack.yaml",
    "validationFailReason": "Since the content moved to new location, created dummy file with guidence for redirecting the customers to new location"
  },
  {
    "id": "15643adf-dc26-4951-a1c1-3d9c6968fc0f",
    "templateName": "AWS_FullAdminPolicyAttachedToRolesUsersGroups.yaml",
    "validationFailReason": "Since the content moved to new location, created dummy file with guidence for redirecting the customers to new location"
  },
  {
    "id": "60c59ec8-c579-4d0a-b759-5cf0321dfc74",
    "templateName": "AWS_GuardDuty_template.yaml",
    "validationFailReason": "Since the content moved to new location, created dummy file with guidence for redirecting the customers to new location"
  },
  {
    "id": "06a2c253-1549-4fc3-8afa-d9c5e1888da7",
    "templateName": "AWS_IngressEgressSecurityGroupChange.yaml",
    "validationFailReason": "Since the content moved to new location, created dummy file with guidence for redirecting the customers to new location"
  },
  {
    "id": "be364eb8-4b32-4136-90ef-4104d4cd9255",
    "templateName": "AWS_LoadBalancerSecGroupChange.yaml",
    "validationFailReason": "Since the content moved to new location, created dummy file with guidence for redirecting the customers to new location"
  },
  {
    "id": "aaa32b85-9f9e-4fe7-8e71-7f0c579af0ca",
    "templateName": "NRT_AWS_ConsoleLogonWithoutMFA.yaml",
    "validationFailReason": "Since the content moved to new location, created dummy file with guidence for redirecting the customers to new location"
  },
  {
    "id": "f8a0808c-4c22-44a8-8aa4-a6caa35afc31",
    "templateName": "AWS_IAM_PolicyChange.yaml",
    "validationFailReason": "Since the content moved to new location, created dummy file with guidence for redirecting the customers to new location"
  },
  {
    "id": "4b746dd8-80e6-4f5f-a2a4-881ba9f1ee00",
    "templateName": "AWS_IAM_PrivilegeEscalationbyAttachment.yaml",
    "validationFailReason": "Since the content moved to new location, created dummy file with guidence for redirecting the customers to new location"
  },
  {
    "id": "c9c217f3-1540-4293-b328-d0c5f736244f",
    "templateName": "AWS_PrivilegedRoleAttachedToInstance.yaml",
    "validationFailReason": "Since the content moved to new location, created dummy file with guidence for redirecting the customers to new location"
  },
  {
    "id": "13258fd7-2ee6-4204-b5fb-15c48b5dea49",
    "templateName": "AWS_SuspiciousCredentialTokenAccessOfValid_IAM_Roles.yaml",
    "validationFailReason": "Since the content moved to new location, created dummy file with guidence for redirecting the customers to new location"
  },
  {
    "id": "06bc1995-6e36-4cd0-be2b-53789476aec6",
    "templateName": "AWS_Unused_UnsupportedCloudRegions.yaml",
    "validationFailReason": "Since the content moved to new location, created dummy file with guidence for redirecting the customers to new location"
  },
  {
    "id": "4f971586-9624-429b-80c4-3c0c940c1962",
    "templateName": "AzureWAFmatching_log4j_vuln.yaml",
    "validationFailReason": "Since the content moved to new location, created dummy file with guidence for redirecting the customers to new location"
  },
  {
    "id": "85695071-6425-4ebf-a2f9-e7a827569848",
    "templateName": "Log4jVulnerableMachines.yaml",
    "validationFailReason": "Since the content moved to new location, created dummy file with guidence for redirecting the customers to new location"
  },
  {
    "id": "9bbf2a02-a20d-4eaa-ab74-3b60cfe6f3d3",
    "templateName": "Log4J_IPIOC_Dec112021.yaml",
    "validationFailReason": "Since the content moved to new location, created dummy file with guidence for redirecting the customers to new location"
  },
  {
    "id": "939d1daa-9ee5-43ae-ae96-12c30c41e528",
    "templateName": "UserAgentSearch_log4j.yaml",
    "validationFailReason": "Since the content moved to new location, created dummy file with guidence for redirecting the customers to new location"
  },
  {
    "id": "e2ed38ed-c1df-4258-8da0-f5e94153359b",
    "templateName": "Malicious_Inbox_Rule.yaml",
    "validationFailReason": "Since the content moved to new location, created dummy file with guidence for redirecting the customers to new location"
  },
  {
    "id": "18583af2-43ca-46af-9bcf-3a725d5bbc35",
    "templateName": "Office_MailForwarding.yaml",
    "validationFailReason": "Since the content moved to new location, created dummy file with guidence for redirecting the customers to new location"
  },
  {
    "id": "2ac22977-a8d6-41e3-94a4-0d17f55aec35",
    "templateName": "office_policytampering.yaml",
    "validationFailReason": "Since the content moved to new location, created dummy file with guidence for redirecting the customers to new location"
  },
  {
    "id": "f43cd5a6-69fe-4a2b-917e-b514e1b24ab1",
    "templateName": "Anomalous_Listing_Of_Storage_Keys.yaml",
    "validationFailReason": "Since the content moved to new location, created dummy file with guidence for redirecting the customers to new location"
  },
  {
    "id": "b226c3e4-b909-45ef-9c03-5ae9db8dc2de",
    "templateName": "AzureKeyVaultAccessManipulation.yaml",
    "validationFailReason": "Since the content moved to new location, created dummy file with guidence for redirecting the customers to new location"
  },
  {
    "id": "fedcfc8f-8bc5-463e-ad35-ae68790f7d65",
    "templateName": "AzureResourceAssignedPublicIP.yaml",
    "validationFailReason": "Since the content moved to new location, created dummy file with guidence for redirecting the customers to new location"
  },
  {
    "id": "d5a24602-f84e-43a4-bcf0-4a7a02f02930",
    "templateName": "Creating_Anomalous_Number_Of_Resources.yaml",
    "validationFailReason": "Since the content moved to new location, created dummy file with guidence for redirecting the customers to new location"
  },
  {
    "id": "ccbf00fb-216c-4886-9038-27d163081ab1",
    "templateName": "Mail_redirect_via_ExO_transport_rule_hunting.yaml",
    "validationFailReason": "Since the content moved to new location, created dummy file with guidence for redirecting the customers to new location"
  },
  {
    "id": "0b9c7ecb-9191-423a-8a9a-94ad492f595f",
    "templateName": "OfficeMailForwarding_hunting.yaml",
    "validationFailReason": "Since the content moved to new location, created dummy file with guidence for redirecting the customers to new location"
  },
  {
    "id": "216630a8-b01a-4028-a987-659eabc6c3bc",
    "templateName": "AdFind_Usage.yaml",
    "validationFailReason": "Since the content moved to new location, created dummy file with guidence for redirecting the customers to new location"
  },
  {
    "id": "e7494988-910e-49a2-83fb-0d3ff0a3bb3e",
    "templateName": "CredentialDumpingServiceInstallation.yaml",
    "validationFailReason": "Since the content moved to new location, created dummy file with guidence for redirecting the customers to new location"
  },
  {
    "id": "81becf02-9f95-456c-8dba-661f5383dcf2",
    "templateName": "CredentialDumpingToolsFileArtifacts.yaml",
    "validationFailReason": "Since the content moved to new location, created dummy file with guidence for redirecting the customers to new location"
  },
  {
    "id": "d5496a8e-7651-463c-8430-da0d96e5528e",
    "templateName": "powershell_empire.yaml",
    "validationFailReason": "Since the content moved to new location, created dummy file with guidence for redirecting the customers to new location"
  },
  {
    "id": "49ac87df-b0e4-417d-b915-20185f669833",
    "templateName": "CobaltDNSBeacon.yaml",
    "validationFailReason": "Since the content moved to new location, created dummy file with guidence for redirecting the customers to new location"
  },
  {
    "id": "11c3b83c-39e6-4ad1-8067-90eac05b27b3",
    "templateName": "PotentialImpacketExecution.yaml",
    "validationFailReason": "Since the content moved to new location, created dummy file with guidence for redirecting the customers to new location"
  },
  {
    "id": "e8f35698-1bdd-4f8d-b416-8d1e4f7ae195",
    "templateName": "FileEntity_OfficeActivity.yaml",
    "validationFailReason": "Since the content moved to new location, created dummy file with guidence for redirecting the customers to new location"
  },
  {
    "id": "4fb17aa0-d404-4a66-aa68-b37156c8c506",
    "templateName": "FileEntity_SecurityEvent.yaml",
    "validationFailReason": "Since the content moved to new location, created dummy file with guidence for redirecting the customers to new location"
  },
  {
    "id": "d5a41ea2-3dbb-476f-94fe-8df6521af740",
    "templateName": "FileEntity_Syslog.yaml",
    "validationFailReason": "Since the content moved to new location, created dummy file with guidence for redirecting the customers to new location"
  },
  {
    "id": "c23db0e9-0caa-4904-96fb-e72d2317b0af",
    "templateName": "FileEntity_VMConnection.yaml",
    "validationFailReason": "Since the content moved to new location, created dummy file with guidence for redirecting the customers to new location"
  },
  {
    "id": "629ecb36-3d3c-4567-8e13-7688b0ed4414",
    "templateName": "FileEntity_WireData.yaml",
    "validationFailReason": "Since the content moved to new location, created dummy file with guidence for redirecting the customers to new location"
  },
  {
    "id": "1e010080-cadc-40f2-a281-f5c43c56d15c",
    "templateName": "DomainEntity_CommonSecurityLog.yaml",
    "validationFailReason": "Since the content moved to new location, created dummy file with guidence for redirecting the customers to new location"
  },
  {
    "id": "08e2db6e-18a8-44b8-a3fe-3f7d90a0e94f",
    "templateName": "DomainEntity_DnsEvents.yaml",
    "validationFailReason": "Since the content moved to new location, created dummy file with guidence for redirecting the customers to new location"
  },
  {
    "id": "433db69c-98e2-4a62-a007-0ca6a6268d32",
    "templateName": "DomainEntity_PaloAlto.yaml",
    "validationFailReason": "Since the content moved to new location, created dummy file with guidence for redirecting the customers to new location"
  },
  {
    "id": "d2599aab-5956-432a-a73a-2674f0b7f000",
    "templateName": "DomainEntity_SecurityAlert.yaml",
    "validationFailReason": "Since the content moved to new location, created dummy file with guidence for redirecting the customers to new location"
  },
  {
    "id": "e2ee2c85-1caf-409f-b57d-22c64ae3e196",
    "templateName": "DomainEntity_Syslog.yaml",
    "validationFailReason": "Since the content moved to new location, created dummy file with guidence for redirecting the customers to new location"
  },
  {
    "id": "d9cc42ff-4485-4762-9726-6ecfe96a609c",
    "templateName": "DomainEntity_imWebSession.yaml",
    "validationFailReason": "Since the content moved to new location, created dummy file with guidence for redirecting the customers to new location"
  },
  {
    "id": "ac77f22a-7280-4f24-abc4-988bd13dc38e",
    "templateName": "EmailEntity_AzureActivity.yaml",
    "validationFailReason": "Since the content moved to new location, created dummy file with guidence for redirecting the customers to new location"
  },
  {
    "id": "9af36b10-cab1-4372-9cbc-46a2f008ed49",
    "templateName": "EmailEntity_OfficeActivity.yaml",
    "validationFailReason": "Since the content moved to new location, created dummy file with guidence for redirecting the customers to new location"
  },
  {
    "id": "6bb63ef4-9083-4dc3-bc48-7aeb569b13b2",
    "templateName": "EmailEntity_PaloAlto.yaml",
    "validationFailReason": "Since the content moved to new location, created dummy file with guidence for redirecting the customers to new location"
  },
  {
    "id": "6db4b928-4029-454e-a4e3-cf761db681e8",
    "templateName": "EmailEntity_SecurityAlert.yaml",
    "validationFailReason": "Since the content moved to new location, created dummy file with guidence for redirecting the customers to new location"
  },
  {
    "id": "e098d139-17f2-4ac7-b80d-fcf40dde423f",
    "templateName": "EmailEntity_SecurityEvent.yaml",
    "validationFailReason": "Since the content moved to new location, created dummy file with guidence for redirecting the customers to new location"
  },
  {
    "id": "6d33f647-149a-4339-9db7-0cbf7d7c4e60",
    "templateName": "EmailEntity_SigninLogs.yaml",
    "validationFailReason": "Since the content moved to new location, created dummy file with guidence for redirecting the customers to new location"
  },
  {
    "id": "6bbefa0a-d0f2-4a45-91a5-9b8f332edb41",
    "templateName": "FileHashEntity_CommonSecurityLog.yaml",
    "validationFailReason": "Since the content moved to new location, created dummy file with guidence for redirecting the customers to new location"
  },
  {
    "id": "2729127c-fc57-4bc8-9c4f-0ddec154e737",
    "templateName": "FileHashEntity_SecurityEvent.yaml",
    "validationFailReason": "Since the content moved to new location, created dummy file with guidence for redirecting the customers to new location"
  },
  {
    "id": "c3591644-c626-4b21-9513-48b6e6671d1c",
    "templateName": "IPEntity_AWSCloudTrail.yaml",
    "validationFailReason": "Since the content moved to new location, created dummy file with guidence for redirecting the customers to new location"
  },
  {
    "id": "af732dbd-af8d-42e6-8b62-a69150a0d35d",
    "templateName": "IPEntity_AppServiceHTTPLogs.yaml",
    "validationFailReason": "Since the content moved to new location, created dummy file with guidence for redirecting the customers to new location"
  },
  {
    "id": "2e98fb56-1cd4-40c0-97fa-7005244206ec",
    "templateName": "IPEntity_AzureActivity.yaml",
    "validationFailReason": "Since the content moved to new location, created dummy file with guidence for redirecting the customers to new location"
  },
  {
    "id": "299e2855-1197-47ef-9684-e65037b7d200",
    "templateName": "IPEntity_AzureFirewall.yaml",
    "validationFailReason": "Since the content moved to new location, created dummy file with guidence for redirecting the customers to new location"
  },
  {
    "id": "39790330-df61-427b-a315-0aad296ab755",
    "templateName": "IPEntity_AzureKeyVault.yaml",
    "validationFailReason": "Since the content moved to new location, created dummy file with guidence for redirecting the customers to new location"
  },
  {
    "id": "a5bc4f1d-a51a-4882-bb1b-a0fd11fb156a",
    "templateName": "IPEntity_AzureNetworkAnalytics.yaml",
    "validationFailReason": "Since the content moved to new location, created dummy file with guidence for redirecting the customers to new location"
  },
  {
    "id": "1fdf0323-ec15-4828-9782-e4fc29278ae7",
    "templateName": "IPEntity_AzureSQL.yaml",
    "validationFailReason": "Since the content moved to new location, created dummy file with guidence for redirecting the customers to new location"
  },
  {
    "id": "3da03ca8-f09d-4ef3-b1a2-5c5326dcffcf",
    "templateName": "IPEntity_CustomSecurityLog.yaml",
    "validationFailReason": "Since the content moved to new location, created dummy file with guidence for redirecting the customers to new location"
  },
  {
    "id": "7569d97b-6166-4d7c-82a4-73fb2a53c0ed",
    "templateName": "IPEntity_DnsEvents.yaml",
    "validationFailReason": "Since the content moved to new location, created dummy file with guidence for redirecting the customers to new location"
  },
  {
    "id": "1cf29277-c906-4f59-a8fa-6b8662e00b2a",
    "templateName": "IPEntity_OfficeActivity.yaml",
    "validationFailReason": "Since the content moved to new location, created dummy file with guidence for redirecting the customers to new location"
  },
  {
    "id": "cf09fd1c-aeaa-49fc-a471-a7aafc2174c0",
    "templateName": "IPEntity_VMConnection.yaml",
    "validationFailReason": "Since the content moved to new location, created dummy file with guidence for redirecting the customers to new location"
  },
  {
    "id": "4e497233-983d-472f-b696-e7205a7cdeb0",
    "templateName": "IPEntity_W3CIISLog.yaml",
    "validationFailReason": "Since the content moved to new location, created dummy file with guidence for redirecting the customers to new location"
  },
  {
    "id": "7f327be5-b165-443c-9500-e9a35fccc062",
    "templateName": "IPEntity_WireData.yaml",
    "validationFailReason": "Since the content moved to new location, created dummy file with guidence for redirecting the customers to new location"
  },
  {
    "id": "13f9a355-c09d-4e44-bf92-1c3aa800278e",
    "templateName": "IPEntity_imWebSession.yaml",
    "validationFailReason": "Since the content moved to new location, created dummy file with guidence for redirecting the customers to new location"
  },
  {
    "id": "f43ca70c-614f-4c86-bf77-6cd37f51a787",
    "templateName": "IPentity_SigninLogs.yaml",
    "validationFailReason": "Since the content moved to new location, created dummy file with guidence for redirecting the customers to new location"
  },
  {
    "id": "690f4f6d-8a8c-4791-a9c3-1a716d350eab",
    "templateName": "URLEntity_AuditLogs.yaml",
    "validationFailReason": "Since the content moved to new location, created dummy file with guidence for redirecting the customers to new location"
  },
  {
    "id": "ef706d36-91e2-4335-b81e-b96303f95e14",
    "templateName": "URLEntity_OfficeActivity.yaml",
    "validationFailReason": "Since the content moved to new location, created dummy file with guidence for redirecting the customers to new location"
  },
  {
    "id": "577522eb-a970-4a77-98f9-80612adebbcc",
    "templateName": "URLEntity_PaloAlto.yaml",
    "validationFailReason": "Since the content moved to new location, created dummy file with guidence for redirecting the customers to new location"
  },
  {
    "id": "b1a1623b-32a7-4b6d-a45f-3ee41911a2a8",
    "templateName": "URLEntity_SecurityAlerts.yaml",
    "validationFailReason": "Since the content moved to new location, created dummy file with guidence for redirecting the customers to new location"
  },
  {
    "id": "e0284ea8-882b-4a68-a189-954a1f41f35e",
    "templateName": "URLEntity_Syslog.yaml",
    "validationFailReason": "Since the content moved to new location, created dummy file with guidence for redirecting the customers to new location"
  },
  {
<<<<<<< HEAD
    "id": "cf40c2f6-2d70-4ff4-9d7b-c6ae12282b0a",
    "templateName": "IPEntity_DuoSecurity.yaml",
=======
    "id": "a73bd4e7-3408-4c2a-8066-4e22452d1425",
    "templateName": "SQL-Failed SQL Logons.yaml",
    "validationFailReason": "Since the content moved to new location, created dummy file with guidence for redirecting the customers to new location"
  },
  {
    "id": "938af80b-6727-44bb-8694-c399e326b5e8",
    "templateName": "SQL-MultipleFailedLogon_FromSameIP.yaml",
    "validationFailReason": "Since the content moved to new location, created dummy file with guidence for redirecting the customers to new location"
  },
  {
    "id": "a303d4cd-2ca3-4f0b-a46c-8be9f64182fc",
    "templateName": "SQL-MultipleFailedLogon_InShortSpan.yaml",
    "validationFailReason": "Since the content moved to new location, created dummy file with guidence for redirecting the customers to new location"
  },
  {
    "id": "792d3c90-66ce-4c35-809b-6b66e7d2f9d9",
    "templateName": "SQL-New_UserCreated.yaml",
    "validationFailReason": "Since the content moved to new location, created dummy file with guidence for redirecting the customers to new location"
  },
  {
    "id": "1df731d9-0d6c-4ea3-9498-fca874e45d0c",
    "templateName": "SQL-UserAdded_to_SecurityAdmin.yaml",
    "validationFailReason": "Since the content moved to new location, created dummy file with guidence for redirecting the customers to new location"
  },
  {
    "id": "a0384314-baf6-4bf9-8cfd-2952697d71dd",
    "templateName": "SQL-UserDeletedFromDatabase.yaml",
    "validationFailReason": "Since the content moved to new location, created dummy file with guidence for redirecting the customers to new location"
  },
  {
    "id": "b36464d3-0135-4df0-a5b0-0d61bc6e2da5",
    "templateName": "SQL-UserRemovedFromSecurityAdmin.yaml",
    "validationFailReason": "Since the content moved to new location, created dummy file with guidence for redirecting the customers to new location"
  },
  {
    "id": "8f20e85c-33e2-42cd-80ff-0ae7fa504b58",
    "templateName": "SQL-UserRemovedFromServerRole.yaml",
    "validationFailReason": "Since the content moved to new location, created dummy file with guidence for redirecting the customers to new location"
  },
  {
    "id": "45ba87e7-e052-4dd4-b68b-789d3f9b507f",
    "templateName": "SQL-UserRoleChanged.yaml",
    "validationFailReason": "Since the content moved to new location, created dummy file with guidence for redirecting the customers to new location"
  },
  {
    "id": "2850f994-0815-4b67-814c-c6281099b861",
    "templateName": "Dev-0270PowershellSep2022.yaml",
    "validationFailReason": "Since the content moved to new location, created dummy file with guidence for redirecting the customers to new location"
  },
  {
    "id": "a0303f4d-1eb2-417d-a02a-fedeb31821d4",
    "templateName": "Dev-0270RegistryIOCSep2022.yaml",
    "validationFailReason": "Since the content moved to new location, created dummy file with guidence for redirecting the customers to new location"
  },
  {
    "id": "5cea0706-86b7-4a00-8b4e-e5b2b78316fd",
    "templateName": "Dev-0270WMICDiscoverySep2022.yaml",
    "validationFailReason": "Since the content moved to new location, created dummy file with guidence for redirecting the customers to new location"
  },
  {
    "id": "63645035-93cc-40e3-b9cc-a5ffeacf82f0",
    "templateName": "ProofpointPODBinaryInAttachment.yaml",
    "validationFailReason": "Since the content moved to new location, created dummy file with guidence for redirecting the customers to new location"
  },
  {
    "id": "d26f70bb-cc10-499a-8360-cdabeed0258c",
    "templateName": "ProofpointPODDataExfiltrationToPrivateEmail.yaml",
    "validationFailReason": "Since the content moved to new location, created dummy file with guidence for redirecting the customers to new location"
  },
  {
    "id": "6377ad71-a68f-48b0-98a8-dc6a4d7a05fd",
    "templateName": "ProofpointPODHighRiskNotDiscarded.yaml",
    "validationFailReason": "Since the content moved to new location, created dummy file with guidence for redirecting the customers to new location"
  },
  {
    "id": "e3a396c8-2c78-43b3-9650-15bf226b2a67",
    "templateName": "ProofpointPODMultipleArchivedAttachmentsToSameRecipient.yaml",
    "validationFailReason": "Since the content moved to new location, created dummy file with guidence for redirecting the customers to new location"
  },
  {
    "id": "5d4cf6cf-3aca-4298-a6c2-360fcaa43ff3",
    "templateName": "ProofpointPODMultipleLargeEmailsToSameRecipient.yaml",
    "validationFailReason": "Since the content moved to new location, created dummy file with guidence for redirecting the customers to new location"
  },
  {
    "id": "2d1b3bfc-4647-4b48-8fff-faabc3210866",
    "templateName": "ProofpointPODMultipleProtectedEmailsToUnknownRecipient.yaml",
    "validationFailReason": "Since the content moved to new location, created dummy file with guidence for redirecting the customers to new location"
  },
  {
    "id": "e6028912-5c26-4eef-80dc-ea785771e01a",
    "templateName": "ProofpointPODSuspiciousAttachment.yaml",
    "validationFailReason": "Since the content moved to new location, created dummy file with guidence for redirecting the customers to new location"
  },
  {
    "id": "8e111d19-fe03-4205-aa39-9ddeef3fb23a",
    "templateName": "ProofpointPODWeakCiphers.yaml",
    "validationFailReason": "Since the content moved to new location, created dummy file with guidence for redirecting the customers to new location"
  },
  {
    "id": "826bd4b8-6fb2-11ed-a14d-7f86986dd42d",
    "templateName": "ProofpointPODHighScoreSuspectValue.yaml",
    "validationFailReason": "Since the content moved to new location, created dummy file with guidence for redirecting the customers to new location"
  },
  {
    "id": "826bd8fa-6fb2-11ed-a14e-d33d5809058a",
    "templateName": "ProofpointPODLargeOutboundEmails.yaml",
    "validationFailReason": "Since the content moved to new location, created dummy file with guidence for redirecting the customers to new location"
  },
  {
    "id": "826bd940-6fb2-11ed-a14f-db057fd91a76",
    "templateName": "ProofpointPODRecipientsHighNumberDiscardReject.yaml",
    "validationFailReason": "Since the content moved to new location, created dummy file with guidence for redirecting the customers to new location"
  },
  {
    "id": "826bd972-6fb2-11ed-a150-837b68593a8e",
    "templateName": "ProofpointPODRecipientsLargeNumberOfCorruptedEmails.yaml",
    "validationFailReason": "Since the content moved to new location, created dummy file with guidence for redirecting the customers to new location"
  },
  {
    "id": "826bd99a-6fb2-11ed-a151-0be010c9700a",
    "templateName": "ProofpointPODSendersLargeNumberOfCorruptedEmails.yaml",
    "validationFailReason": "Since the content moved to new location, created dummy file with guidence for redirecting the customers to new location"
  },
  {
    "id": "826bd9c2-6fb2-11ed-a152-ff12ca35c88e",
    "templateName": "ProofpointPODSuspiciousFileTypesInAttachments.yaml",
    "validationFailReason": "Since the content moved to new location, created dummy file with guidence for redirecting the customers to new location"
  },
  {
    "id": "826bd9ea-6fb2-11ed-a153-57d6ef85adfe",
    "templateName": "ProofpointPODHighScoreAdultValue.yaml",
    "validationFailReason": "Since the content moved to new location, created dummy file with guidence for redirecting the customers to new location"
  },
  {
    "id": "826bda12-6fb2-11ed-a154-832181844031",
    "templateName": "ProofpointPODHighScoreMalwareValue.yaml",
    "validationFailReason": "Since the content moved to new location, created dummy file with guidence for redirecting the customers to new location"
  },
  {
    "id": "826bda44-6fb2-11ed-a155-eb5d8f41b479",
    "templateName": "ProofpointPODHighScorePhishValue.yaml",
    "validationFailReason": "Since the content moved to new location, created dummy file with guidence for redirecting the customers to new location"
  },
  {
    "id": "826bda6c-6fb2-11ed-a156-e3bee5b06d53",
    "templateName": "ProofpointPODHighScoreSpamValue.yaml",
    "validationFailReason": "Since the content moved to new location, created dummy file with guidence for redirecting the customers to new location"
  },
  {
    "id": "26cf7f7c-a1bb-4dae-a2fd-6b25060e8e6a",
    "templateName": "ZincOctober2022_AVHits_IOC.yaml",
    "validationFailReason": "Since the content moved to new location, created dummy file with guidence for redirecting the customers to new location"
  },
  {
    "id": "5c21eb3b-afe5-4d38-be4a-58465f6a51f7",
    "templateName": "ZincOctober2022_Filename_Commandline_IOC.yaml",
    "validationFailReason": "Since the content moved to new location, created dummy file with guidence for redirecting the customers to new location"
  },
  {
    "id": "04651b8c-813b-4280-b0f2-fba37af08902",
    "templateName": "ZincOctober2022_IP_Domain_Hash_IOC.yaml",
>>>>>>> 3b949b86
    "validationFailReason": "Since the content moved to new location, created dummy file with guidence for redirecting the customers to new location"
  }
]<|MERGE_RESOLUTION|>--- conflicted
+++ resolved
@@ -1445,10 +1445,11 @@
     "validationFailReason": "Since the content moved to new location, created dummy file with guidence for redirecting the customers to new location"
   },
   {
-<<<<<<< HEAD
     "id": "cf40c2f6-2d70-4ff4-9d7b-c6ae12282b0a",
     "templateName": "IPEntity_DuoSecurity.yaml",
-=======
+    "validationFailReason": "Since the content moved to new location, created dummy file with guidence for redirecting the customers to new location"
+  },
+  {
     "id": "a73bd4e7-3408-4c2a-8066-4e22452d1425",
     "templateName": "SQL-Failed SQL Logons.yaml",
     "validationFailReason": "Since the content moved to new location, created dummy file with guidence for redirecting the customers to new location"
@@ -1611,7 +1612,6 @@
   {
     "id": "04651b8c-813b-4280-b0f2-fba37af08902",
     "templateName": "ZincOctober2022_IP_Domain_Hash_IOC.yaml",
->>>>>>> 3b949b86
     "validationFailReason": "Since the content moved to new location, created dummy file with guidence for redirecting the customers to new location"
   }
 ]
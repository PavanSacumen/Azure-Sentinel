--- conflicted
+++ resolved
@@ -80,11 +80,8 @@
   "QualysVulnerabilityManagement",
   "SalesforceServiceCloud",
   "SecurityEvents",
-<<<<<<< HEAD
   "SenservaPro",
-=======
   "SlackAuditAPI",
->>>>>>> 2e5e05b3
   "SonicWallFirewall",
   "SophosCloudOptix",
   "SophosXGFirewall",

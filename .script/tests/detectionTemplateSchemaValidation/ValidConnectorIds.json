--- conflicted
+++ resolved
@@ -197,9 +197,6 @@
   "DynatraceProblems",
   "MicrosoftDefenderThreatIntelligence",
   "CortexXDR",
-<<<<<<< HEAD
-  "MimecastAuditAPI"
-=======
+  "MimecastAuditAPI",
   "vArmourACAma"
->>>>>>> c4e59be2
 ]
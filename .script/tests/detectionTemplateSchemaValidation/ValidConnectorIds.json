--- conflicted
+++ resolved
@@ -36,13 +36,10 @@
   "CiscoUmbrellaDataConnector",
   "Citrix",
   "CitrixWAF",
-<<<<<<< HEAD
   "CloudflareDataConnector",
   "ContrastProtect",
   "Corelight",
   "CrowdStrikeFalconEndpointProtection",
-=======
->>>>>>> 01cd14b6
   "CyberArk",
   "CyberpionSecurityLogs",
   "DDOS",
@@ -61,11 +58,8 @@
   "Fortinet",
   "GWorkspaceRAPI",
   "ImpervaWAFGateway",
-<<<<<<< HEAD
   "ImportedConnector",
   "InfobloxCloudDataConnector",
-=======
->>>>>>> 01cd14b6
   "InfobloxNIOS",
   "IoT",
   "JuniperSRX",

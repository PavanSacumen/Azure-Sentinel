--- conflicted
+++ resolved
@@ -227,9 +227,6 @@
   "HVPollingIDAzureFunctions",
   "CBSPollingIDAzureFunctions",
   "CloudNgfwByPAN",
-<<<<<<< HEAD
+  "PaloAltoNetworksAma",
   "FortinetAma"
-=======
-  "PaloAltoNetworksAma"
->>>>>>> 6a29371d
 ]
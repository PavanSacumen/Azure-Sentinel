--- conflicted
+++ resolved
@@ -1,14 +1,8 @@
 ﻿id: 15ae38a2-2e29-48f7-883f-863fb25a5a06
 name: Rare client observed with high reverse DNS lookup count
 description: |
-<<<<<<< HEAD
   'Identifies clients with a high reverse DNS counts which could be carrying out reconnaissance or discovery activity.
   Alert is generated if the IP performing such reverse DNS lookups was not seen doing so in the preceding 7-day period.'
-=======
-  'Identifies clients with a high numbers of reverse DNS lookups which could be carrying out scanning activity.
-  Alert is generated if the client IP address performing reverse DNS lookups was not seen doing so
-  in the preceding 7-day period.'
->>>>>>> b8f4b659
 severity: Medium
 requiredDataConnectors:
   - connectorId: DNS

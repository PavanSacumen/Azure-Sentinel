--- conflicted
+++ resolved
@@ -1,59 +1,4 @@
 id: 8fbc4a12-39a1-4021-bf74-d174d4d70be0
 name: Squid proxy events for ToR proxies
 description: |
-<<<<<<< HEAD
-  'As part of content migration, this file is moved to new location. you can find here: https://github.com/Azure/Azure-Sentinel/blob/master/Solutions/Syslog'
-=======
-  'Check for Squid proxy events associated with common ToR proxies. This query presumes the default squid log format is being used.
-  http://www.squid-cache.org/Doc/config/access_log/'
-severity: Low
-requiredDataConnectors:
-  - connectorId: Syslog
-    dataTypes:
-      - Syslog
-queryFrequency: 1d
-queryPeriod: 1d
-triggerOperator: gt
-triggerThreshold: 0
-tactics:
-  - CommandAndControl
-relevantTechniques:
-  - T1090
-  - T1008
-query: |
-  let DomainList = dynamic(["tor2web.org", "tor2web.com", "torlink.co", "onion.to", "onion.ink", "onion.cab", "onion.nu", "onion.link",
-  "onion.it", "onion.city", "onion.direct", "onion.top", "onion.casa", "onion.plus", "onion.rip", "onion.dog", "tor2web.fi",
-  "tor2web.blutmagie.de", "onion.sh", "onion.lu", "onion.pet", "t2w.pw", "tor2web.ae.org", "tor2web.io", "tor2web.xyz", "onion.lt",
-  "s1.tor-gateways.de", "s2.tor-gateways.de", "s3.tor-gateways.de", "s4.tor-gateways.de", "s5.tor-gateways.de", "hiddenservice.net"]);
-  Syslog
-  | where ProcessName contains "squid"
-  | extend URL = extract("(([A-Z]+ [a-z]{4,5}:\\/\\/)|[A-Z]+ )([^ :]*)",3,SyslogMessage),
-          SourceIP = extract("([0-9]+ )(([0-9]{1,3})\\.([0-9]{1,3})\\.([0-9]{1,3})\\.([0-9]{1,3}))",2,SyslogMessage),
-          Status = extract("(TCP_(([A-Z]+)(_[A-Z]+)*)|UDP_(([A-Z]+)(_[A-Z]+)*))",1,SyslogMessage),
-          HTTP_Status_Code = extract("(TCP_(([A-Z]+)(_[A-Z]+)*)|UDP_(([A-Z]+)(_[A-Z]+)*))/([0-9]{3})",8,SyslogMessage),
-          User = extract("(CONNECT |GET )([^ ]* )([^ ]+)",3,SyslogMessage),
-          RemotePort = extract("(CONNECT |GET )([^ ]*)(:)([0-9]*)",4,SyslogMessage),
-          Domain = extract("(([A-Z]+ [a-z]{4,5}:\\/\\/)|[A-Z]+ )([^ :\\/]*)",3,SyslogMessage),
-          Bytes = toint(extract("([A-Z]+\\/[0-9]{3} )([0-9]+)",2,SyslogMessage)),
-          contentType = extract("([a-z/]+$)",1,SyslogMessage)
-  | extend TLD = extract("\\.[a-z]*$",0,Domain)
-  | where HTTP_Status_Code == "200"
-  | where Domain contains "."
-  | where Domain has_any (DomainList)
-  | extend timestamp = TimeGenerated, URLCustomEntity = URL, IPCustomEntity = SourceIP, AccountCustomEntity = User
-entityMappings:
-  - entityType: Account
-    fieldMappings:
-      - identifier: FullName
-        columnName: AccountCustomEntity
-  - entityType: IP
-    fieldMappings:
-      - identifier: Address
-        columnName: IPCustomEntity
-  - entityType: URL
-    fieldMappings:
-      - identifier: Url
-        columnName: URLCustomEntity
-version: 1.0.1
-kind: Scheduled
->>>>>>> 25450b28
+  'As part of content migration, this file is moved to new location. you can find here: https://github.com/Azure/Azure-Sentinel/blob/master/Solutions/Syslog'
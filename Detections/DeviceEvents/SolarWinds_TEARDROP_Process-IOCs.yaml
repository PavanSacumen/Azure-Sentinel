id: 3755058f-8d97-4fca-b543-603d56c6fd30
name: TEARDROP memory-only dropper
description: |
<<<<<<< HEAD
  'As part of content migration, this file is moved to new location. You can find here: https://github.com/Azure/Azure-Sentinel/blob/master/Solutions/MicrosoftDefenderForEndpoint/Analytic%20Rules/SolarWinds_TEARDROP_Process-IOCs.yaml'
=======
  Identifies SolarWinds TEARDROP memory-only dropper IOCs in Window's defender Exploit Guard activity
  References:
  - https://www.fireeye.com/blog/threat-research/2020/12/evasive-attacker-leverages-solarwinds-supply-chain-compromises-with-sunburst-backdoor.html
  - https://gist.github.com/olafhartong/71ffdd4cab4b6acd5cbcd1a0691ff82f
severity: High
requiredDataConnectors:
  - connectorId: MicrosoftThreatProtection
    dataTypes:
      - DeviceEvents
queryFrequency: 1d
queryPeriod: 1d
triggerOperator: gt
triggerThreshold: 0
tactics:
  - Execution
  - Persistence
  - DefenseEvasion
relevantTechniques:
  - T1543
  - T1059
  - T1027
tags:
  - Sunburst
  - Solorigate
  - NOBELIUM
query:  |

  DeviceEvents
  | where ActionType has "ExploitGuardNonMicrosoftSignedBlocked"
  | where InitiatingProcessFileName contains "svchost.exe" and FileName contains "NetSetupSvc.dll"
  | extend timestamp = TimeGenerated, AccountCustomEntity = iff(isnotempty(InitiatingProcessAccountUpn), InitiatingProcessAccountUpn, InitiatingProcessAccountName),
  HostCustomEntity = DeviceName, FileHashCustomEntity = InitiatingProcessSHA1, FileHashType = "SHA1"

entityMappings:
  - entityType: Account
    fieldMappings:
      - identifier: FullName
        columnName: AccountCustomEntity
  - entityType: Host
    fieldMappings:
      - identifier: FullName
        columnName: HostCustomEntity
  - entityType: FileHash
    fieldMappings:
      - identifier: Algorithm
        columnName: FileHashType
      - identifier: Value
        columnName: FileHashCustomEntity
version: 1.0.3
kind: Scheduled
>>>>>>> 8c51ecba
<|MERGE_RESOLUTION|>--- conflicted
+++ resolved
@@ -1,57 +1,4 @@
 id: 3755058f-8d97-4fca-b543-603d56c6fd30
 name: TEARDROP memory-only dropper
 description: |
-<<<<<<< HEAD
-  'As part of content migration, this file is moved to new location. You can find here: https://github.com/Azure/Azure-Sentinel/blob/master/Solutions/MicrosoftDefenderForEndpoint/Analytic%20Rules/SolarWinds_TEARDROP_Process-IOCs.yaml'
-=======
-  Identifies SolarWinds TEARDROP memory-only dropper IOCs in Window's defender Exploit Guard activity
-  References:
-  - https://www.fireeye.com/blog/threat-research/2020/12/evasive-attacker-leverages-solarwinds-supply-chain-compromises-with-sunburst-backdoor.html
-  - https://gist.github.com/olafhartong/71ffdd4cab4b6acd5cbcd1a0691ff82f
-severity: High
-requiredDataConnectors:
-  - connectorId: MicrosoftThreatProtection
-    dataTypes:
-      - DeviceEvents
-queryFrequency: 1d
-queryPeriod: 1d
-triggerOperator: gt
-triggerThreshold: 0
-tactics:
-  - Execution
-  - Persistence
-  - DefenseEvasion
-relevantTechniques:
-  - T1543
-  - T1059
-  - T1027
-tags:
-  - Sunburst
-  - Solorigate
-  - NOBELIUM
-query:  |
-
-  DeviceEvents
-  | where ActionType has "ExploitGuardNonMicrosoftSignedBlocked"
-  | where InitiatingProcessFileName contains "svchost.exe" and FileName contains "NetSetupSvc.dll"
-  | extend timestamp = TimeGenerated, AccountCustomEntity = iff(isnotempty(InitiatingProcessAccountUpn), InitiatingProcessAccountUpn, InitiatingProcessAccountName),
-  HostCustomEntity = DeviceName, FileHashCustomEntity = InitiatingProcessSHA1, FileHashType = "SHA1"
-
-entityMappings:
-  - entityType: Account
-    fieldMappings:
-      - identifier: FullName
-        columnName: AccountCustomEntity
-  - entityType: Host
-    fieldMappings:
-      - identifier: FullName
-        columnName: HostCustomEntity
-  - entityType: FileHash
-    fieldMappings:
-      - identifier: Algorithm
-        columnName: FileHashType
-      - identifier: Value
-        columnName: FileHashCustomEntity
-version: 1.0.3
-kind: Scheduled
->>>>>>> 8c51ecba
+  'As part of content migration, this file is moved to new location. You can find here: https://github.com/Azure/Azure-Sentinel/blob/master/Solutions/MicrosoftDefenderForEndpoint/Analytic%20Rules/SolarWinds_TEARDROP_Process-IOCs.yaml'
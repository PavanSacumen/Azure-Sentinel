id: 79566f41-df67-4e10-a703-c38a6213afd8
name: New access credential added to Application or Service Principal
description: |
  'This will alert when an admin or app owner account adds a new credential to an Application or Service Principal where a verify KeyCredential was already present for the app.
  If a threat actor obtains access to an account with sufficient privileges and adds the alternate authentication material triggering this event, the threat actor can now authenticate as the Application or Service Principal using this credential.
  Additional information on OAuth Credential Grants can be found in RFC 6749 Section 4.4 or https://docs.microsoft.com/azure/active-directory/develop/v2-oauth2-client-creds-grant-flow
  For further information on AuditLogs please see https://docs.microsoft.com/azure/active-directory/reports-monitoring/reference-audit-activities.'
severity: Medium
requiredDataConnectors:
  - connectorId: AzureActiveDirectory
    dataTypes:
      - AuditLogs
queryFrequency: 1h
queryPeriod: 1h
triggerOperator: gt
triggerThreshold: 0
tactics:
  - CredentialAccess
relevantTechniques:
  - T1550.001
tags:
  - Solorigate
query: |
  AuditLogs
<<<<<<< HEAD
  | where OperationName has_any ("Add service principal", "Certificates and secrets management") // captures "Add service principal", "Add service principal credentials", and "Update application – Certificates and secrets management" events
=======
  | where TimeGenerated > ago(auditLookback)
  | where OperationName has_any ("Add service principal", "Certificates and secrets management") // captures "Add service principal", "Add service principal credentials", and "Update application - Certificates and secrets management" events
>>>>>>> 009ff4ff
  | where Result =~ "success"
  | mv-expand target = TargetResources
  | where tostring(InitiatedBy.user.userPrincipalName) has "@" or tostring(InitiatedBy.app.displayName) has "@"
  | extend targetDisplayName = tostring(TargetResources[0].displayName)
  | extend targetId = tostring(TargetResources[0].id)
  | extend targetType = tostring(TargetResources[0].type)
  | extend keyEvents = TargetResources[0].modifiedProperties
  | mv-expand keyEvents
  | where keyEvents.displayName =~ "KeyDescription"
  | extend new_value_set = parse_json(tostring(keyEvents.newValue))
  | extend old_value_set = parse_json(tostring(keyEvents.oldValue))
  | where old_value_set != "[]"
  | extend diff = set_difference(new_value_set, old_value_set)
  | where isnotempty(diff)
  | parse diff with * "KeyIdentifier=" keyIdentifier:string ",KeyType=" keyType:string ",KeyUsage=" keyUsage:string ",DisplayName=" keyDisplayName:string "]" *
  | where keyUsage == "Verify"  or keyUsage == ""
  | extend UserAgent = iff(AdditionalDetails[0].key == "User-Agent",tostring(AdditionalDetails[0].value),"")
  | extend InitiatingUserOrApp = iff(isnotempty(InitiatedBy.user.userPrincipalName),tostring(InitiatedBy.user.userPrincipalName), tostring(InitiatedBy.app.displayName))
  | extend InitiatingIpAddress = iff(isnotempty(InitiatedBy.user.ipAddress), tostring(InitiatedBy.user.ipAddress), tostring(InitiatedBy.app.ipAddress))
  // The below line is currently commented out but Azure Sentinel users can modify this query to show only Application or only Service Principal events in their environment
  //| where targetType =~ "Application" // or targetType =~ "ServicePrincipal"
  | project-away diff, new_value_set, old_value_set
  | project-reorder TimeGenerated, OperationName, InitiatingUserOrApp, InitiatingIpAddress, UserAgent, targetDisplayName, targetId, targetType, keyDisplayName, keyType, keyUsage, keyIdentifier, CorrelationId, TenantId
  | extend timestamp = TimeGenerated, AccountCustomEntity = InitiatingUserOrApp, IPCustomEntity = InitiatingIpAddress
entityMappings:
  - entityType: Account
    fieldMappings:
      - identifier: FullName
        columnName: AccountCustomEntity
  - entityType: IP
    fieldMappings:
      - identifier: Address
        columnName: IPCustomEntity<|MERGE_RESOLUTION|>--- conflicted
+++ resolved
@@ -22,12 +22,7 @@
   - Solorigate
 query: |
   AuditLogs
-<<<<<<< HEAD
-  | where OperationName has_any ("Add service principal", "Certificates and secrets management") // captures "Add service principal", "Add service principal credentials", and "Update application – Certificates and secrets management" events
-=======
-  | where TimeGenerated > ago(auditLookback)
   | where OperationName has_any ("Add service principal", "Certificates and secrets management") // captures "Add service principal", "Add service principal credentials", and "Update application - Certificates and secrets management" events
->>>>>>> 009ff4ff
   | where Result =~ "success"
   | mv-expand target = TargetResources
   | where tostring(InitiatedBy.user.userPrincipalName) has "@" or tostring(InitiatedBy.app.displayName) has "@"

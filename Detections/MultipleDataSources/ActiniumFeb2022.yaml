id: 38f9d721-70a9-4570-9aff-1471eae7c844
name: ACTINIUM Actor IOCs - Feb 2022
<<<<<<< HEAD
description: | 
  'Identifies a match across various data feeds for domains, hashes and commands related to an actor tracked by Microsoft as Actinium.'
severity: High 
requiredDataConnectors: 
  - connectorId: DNS
    dataTypes:
      - DnsEvents
  - connectorId: AzureMonitor(VMInsights)
    dataTypes:
      - VMConnection
  - connectorId: F5
    dataTypes:
      - CommonSecurityLog
  - connectorId: CiscoASA
    dataTypes: 
      - CommonSecurityLog
  - connectorId: PaloAltoNetworks
    dataTypes: 
      - CommonSecurityLog
  - connectorId: Fortinet
    dataTypes: 
      - CommonSecurityLog
  - connectorId: CheckPoint
    dataTypes: 
      - CommonSecurityLog
  - connectorId: CEF
    dataTypes: 
      - CommonSecurityLog               
  - connectorId: MicrosoftThreatProtection
    dataTypes:
      - DeviceNetworkEvents
      - DeviceProcessEvents
  - connectorId: SecurityEvents
    dataTypes:
      - SecurityEvent
  - connectorId: AzureFirewall
    dataTypes: 
      - AzureDiagnostics
      - AZFWApplicationRule
      - AZFWDnsQuery
queryFrequency: 6h 
queryPeriod: 6h 
triggerOperator: gt 
triggerThreshold: 0 
tactics: 
  - Persistence
relevantTechniques:
  - T1137
tags:
   - ACTINIUM
   - Schema: ASIMFileEvent
     SchemaVersion: 0.1.0
query:  |  
  let iocs = externaldata(DateAdded:string,IoC:string,Type:string) [@"https://raw.githubusercontent.com/Azure/Azure-Sentinel/master/Sample%20Data/Feeds/ActiniumIOC.csv"] with (format="csv", ignoreFirstRecord=True);
  let domains = (iocs | where Type =~ "domainname"| project IoC);
  let sha256Hashes = (iocs | where Type =~ "sha256" | project IoC);
  (union isfuzzy=true
  (DeviceProcessEvents
  | where InitiatingProcessSHA256 in (sha256Hashes) or SHA256 in (sha256Hashes) or  (ProcessCommandLine has ('schtasks.exe /CREATE /sc minute /mo 12 /tn')  and ProcessCommandLine has ('/tr "wscript.exe') and ProcessCommandLine has ('"%PUBLIC%\\Pictures\\') and ProcessCommandLine has ('//e:VBScript //b" /F')) or (ProcessCommandLine has ('wscript.exe C:\\Users\\') and ProcessCommandLine has ('.wav') and  ProcessCommandLine has ('//e:VBScript //b') 
  or (ProcessCommandLine has_all ("schtasks.exe", "create", "wscript", "e:vbscript", ".wav")))
  | project TimeGenerated, ActionType, DeviceId, DeviceName, ProcessCommandLine, InitiatingProcessAccountName, InitiatingProcessCommandLine, FolderPath, InitiatingProcessFolderPath, ProcessId, InitiatingProcessId, InitiatingProcessParentFileName, InitiatingProcessFileName,  InitiatingProcessSHA256, Type, AccountName, SHA256, FileName
  | extend Account = AccountName, Computer = DeviceName,  FileHash = case(InitiatingProcessSHA256 in (sha256Hashes), "InitiatingProcessSHA256", SHA256 in (sha256Hashes), "SHA256", "No Match")
  | extend timestamp = TimeGenerated, HostCustomEntity = Computer , AccountCustomEntity = Account, ProcessCustomEntity = FileName, FileHashCustomEntity = case(FileHash == "InitiatingProcessSHA256", InitiatingProcessSHA256, FileHash == "SHA256", SHA256, "No Match")
  ),
  ( SecurityEvent
  | where EventID == 4688
  | where (CommandLine has ('schtasks.exe /CREATE /sc minute /mo 12 /tn')  and CommandLine has ('/tr "wscript.exe') and CommandLine has ('"%PUBLIC%\\Pictures\\') and CommandLine has ('//e:VBScript //b" /F')) or (CommandLine has ('wscript.exe C:\\Users\\') and CommandLine has ('.wav') and  CommandLine has ('//e:VBScript //b'))
  | project TimeGenerated, Computer, NewProcessName, ParentProcessName, Account, NewProcessId, Type, EventID
  | extend timestamp = TimeGenerated, HostCustomEntity = Computer , AccountCustomEntity = Account, ProcessCustomEntity = NewProcessName
  ),
  ( CommonSecurityLog
  | where FileHash in (sha256Hashes)
  | project TimeGenerated, Message, SourceUserID, FileHash, Type
  | extend timestamp = TimeGenerated, FileHashCustomEntity = FileHash, Account = SourceUserID
  ),
  ( imFileEvent
  | where Hash in~ (sha256Hashes) or  (ActingProcessCommandLine  has ('schtasks.exe /CREATE /sc minute /mo 12 /tn')  and ActingProcessCommandLine  has ('/tr "wscript.exe') and ActingProcessCommandLine  has ('"%PUBLIC%\\Pictures\\') and ActingProcessCommandLine  has ('//e:VBScript //b" /F')) or (ActingProcessCommandLine  has ('wscript.exe C:\\Users\\') and ActingProcessCommandLine  has ('.wav') and  ActingProcessCommandLine  has ('//e:VBScript //b') 
   or (ActingProcessCommandLine has_all ("schtasks.exe", "create", "wscript", "e:vbscript", ".wav")))
  | extend Account = ActorUsername, Computer = DvcHostname, IPAddress = SrcIpAddr, CommandLine = ActingProcessCommandLine, FileHash = Hash
  | project Type, TimeGenerated, Computer, Account, IPAddress, CommandLine, FileHash
  | extend timestamp = TimeGenerated, AccountCustomEntity = Account, HostCustomEntity = Computer, FileHashCustomEntity = FileHash
  ),
  (Event
  | where Source == "Microsoft-Windows-Sysmon"
  | where EventID == 1
  | extend EvData = parse_xml(EventData)
  | extend EventDetail = EvData.DataItem.EventData.Data
  | extend Image = EventDetail.[4].["#text"],  CommandLine = EventDetail.[10].["#text"], Hashes = tostring(EventDetail.[17].["#text"])
  | extend Hashes = extract_all(@"(?P<key>\w+)=(?P<value>[a-zA-Z0-9]+)", dynamic(["key","value"]), Hashes)
  | extend Hashes = column_ifexists("Hashes", ""), CommandLine = column_ifexists("CommandLine", "")
  | where (Hashes has_any (sha256Hashes) ) or (CommandLine has ('schtasks.exe /CREATE /sc minute /mo 12 /tn')  and CommandLine has ('/tr "wscript.exe') and CommandLine has ('"%PUBLIC%\\Pictures\\') and CommandLine has ('//e:VBScript //b" /F')) or (CommandLine has ('wscript.exe C:\\Users\\') and CommandLine has ('.wav') and  CommandLine has ('//e:VBScript //b') or (CommandLine has_all ("schtasks.exe", "create", "wscript", "e:vbscript", ".wav")))
  | project TimeGenerated, EventDetail, UserName, Computer, Type, Source, Hashes, CommandLine, Image
  | extend Type = strcat(Type, ": ", Source)
  | extend timestamp = TimeGenerated, HostCustomEntity = Computer , AccountCustomEntity = UserName, ProcessCustomEntity = tostring(split(Image, '\\', -1)[-1]), FileHashCustomEntity = Hashes
  ),
  (DnsEvents
  | where Name in~ (domains)  
  | project TimeGenerated, Computer, IPAddresses, Name, ClientIP, Type
  | extend DestinationIPAddress = IPAddresses, DNSName = Name, Computer 
  | extend timestamp = TimeGenerated, IPCustomEntity = DestinationIPAddress
  ),
  (VMConnection
  | where RemoteDnsCanonicalNames has_any (domains)
  | parse RemoteDnsCanonicalNames with * '["' DNSName '"]' *
  | project TimeGenerated, Computer, Direction, ProcessName, SourceIp, DestinationIp, DestinationPort, RemoteDnsQuestions, DNSName,BytesSent, BytesReceived, RemoteCountry, Type
  | extend timestamp = TimeGenerated, IPCustomEntity = DestinationIp, File = ProcessName
  ),
  (AzureDiagnostics 
  | where ResourceType == "AZUREFIREWALLS"
  | where Category == "AzureFirewallApplicationRule"
  | project TimeGenerated,Resource, msg_s, Type
  | parse msg_s with Protocol 'request from ' SourceHost ':' SourcePort 'to ' DestinationHost ':' DestinationPort '. Action:' Action
  | where isnotempty(DestinationHost)
  | where DestinationHost has_any (domains)  
  | extend timestamp = TimeGenerated, DNSName = DestinationHost, IPCustomEntity = SourceHost
  ),
  (AzureDiagnostics
  | where ResourceType == "AZUREFIREWALLS"
  | where Category == "AzureFirewallDnsProxy"
  | project TimeGenerated,Resource, msg_s, Type
  | parse msg_s with "DNS Request: " ClientIP ":" ClientPort " - " QueryID " " Request_Type " " Request_Class " " Request_Name ". " Request_Protocol " " Request_Size " " EDNSO_DO " " EDNS0_Buffersize " " Responce_Code " " Responce_Flags " " Responce_Size " " Response_Duration
  | where  Request_Name  has_any (domains)
  | extend timestamp = TimeGenerated, DNSName = Request_Name, IPCustomEntity = ClientIP
  ),
  (AZFWApplicationRule
  | where isnotempty(Fqdn)
  | where Fqdn has_any (domains)  
  | extend timestamp = TimeGenerated, DNSName = Fqdn, IPCustomEntity = SourceIp
  ),
  (AZFWDnsQuery
  | where isnotempty(QueryName)
  | where QueryName has_any (domains)
  | extend timestamp = TimeGenerated, DNSName = QueryName, IPCustomEntity = SourceIp
  ),
  (DeviceNetworkEvents 
  | where isnotempty(RemoteUrl) 
  | where RemoteUrl  in~ (domains)  
  | project Type, TimeGenerated, DeviceName, RemoteIP, RemoteUrl, InitiatingProcessAccountName
  | extend timestamp = TimeGenerated, HostCustomEntity = DeviceName , AccountCustomEntity = InitiatingProcessAccountName, DNSName = RemoteUrl, IPCustomEntity = RemoteIP
  )
  )
entityMappings:
  - entityType: Account
    fieldMappings:
      - identifier: FullName
        columnName: AccountCustomEntity
  - entityType: Host
    fieldMappings:
      - identifier: FullName
        columnName: HostCustomEntity
  - entityType: IP
    fieldMappings:
      - identifier: Address
        columnName: IPCustomEntity
  - entityType: FileHash
    fieldMappings:
      - identifier: Algorithm
        columnName: FileHashType
      - identifier: Value
        columnName: FileHashCustomEntity
  - entityType: Process
    fieldMappings:
      - identifier: ProcessId
        columnName: ProcessCustomEntity
version: 1.1.0
kind: Scheduled
=======
description: |
   'As part of content migration, this file is moved to a new location. You can find it here https://github.com/Azure/Azure-Sentinel/blob/master/Solutions/Legacy%20IOC%20based%20Threat%20Protection'
>>>>>>> 4caa8d5a
<|MERGE_RESOLUTION|>--- conflicted
+++ resolved
@@ -1,173 +1,4 @@
 id: 38f9d721-70a9-4570-9aff-1471eae7c844
 name: ACTINIUM Actor IOCs - Feb 2022
-<<<<<<< HEAD
-description: | 
-  'Identifies a match across various data feeds for domains, hashes and commands related to an actor tracked by Microsoft as Actinium.'
-severity: High 
-requiredDataConnectors: 
-  - connectorId: DNS
-    dataTypes:
-      - DnsEvents
-  - connectorId: AzureMonitor(VMInsights)
-    dataTypes:
-      - VMConnection
-  - connectorId: F5
-    dataTypes:
-      - CommonSecurityLog
-  - connectorId: CiscoASA
-    dataTypes: 
-      - CommonSecurityLog
-  - connectorId: PaloAltoNetworks
-    dataTypes: 
-      - CommonSecurityLog
-  - connectorId: Fortinet
-    dataTypes: 
-      - CommonSecurityLog
-  - connectorId: CheckPoint
-    dataTypes: 
-      - CommonSecurityLog
-  - connectorId: CEF
-    dataTypes: 
-      - CommonSecurityLog               
-  - connectorId: MicrosoftThreatProtection
-    dataTypes:
-      - DeviceNetworkEvents
-      - DeviceProcessEvents
-  - connectorId: SecurityEvents
-    dataTypes:
-      - SecurityEvent
-  - connectorId: AzureFirewall
-    dataTypes: 
-      - AzureDiagnostics
-      - AZFWApplicationRule
-      - AZFWDnsQuery
-queryFrequency: 6h 
-queryPeriod: 6h 
-triggerOperator: gt 
-triggerThreshold: 0 
-tactics: 
-  - Persistence
-relevantTechniques:
-  - T1137
-tags:
-   - ACTINIUM
-   - Schema: ASIMFileEvent
-     SchemaVersion: 0.1.0
-query:  |  
-  let iocs = externaldata(DateAdded:string,IoC:string,Type:string) [@"https://raw.githubusercontent.com/Azure/Azure-Sentinel/master/Sample%20Data/Feeds/ActiniumIOC.csv"] with (format="csv", ignoreFirstRecord=True);
-  let domains = (iocs | where Type =~ "domainname"| project IoC);
-  let sha256Hashes = (iocs | where Type =~ "sha256" | project IoC);
-  (union isfuzzy=true
-  (DeviceProcessEvents
-  | where InitiatingProcessSHA256 in (sha256Hashes) or SHA256 in (sha256Hashes) or  (ProcessCommandLine has ('schtasks.exe /CREATE /sc minute /mo 12 /tn')  and ProcessCommandLine has ('/tr "wscript.exe') and ProcessCommandLine has ('"%PUBLIC%\\Pictures\\') and ProcessCommandLine has ('//e:VBScript //b" /F')) or (ProcessCommandLine has ('wscript.exe C:\\Users\\') and ProcessCommandLine has ('.wav') and  ProcessCommandLine has ('//e:VBScript //b') 
-  or (ProcessCommandLine has_all ("schtasks.exe", "create", "wscript", "e:vbscript", ".wav")))
-  | project TimeGenerated, ActionType, DeviceId, DeviceName, ProcessCommandLine, InitiatingProcessAccountName, InitiatingProcessCommandLine, FolderPath, InitiatingProcessFolderPath, ProcessId, InitiatingProcessId, InitiatingProcessParentFileName, InitiatingProcessFileName,  InitiatingProcessSHA256, Type, AccountName, SHA256, FileName
-  | extend Account = AccountName, Computer = DeviceName,  FileHash = case(InitiatingProcessSHA256 in (sha256Hashes), "InitiatingProcessSHA256", SHA256 in (sha256Hashes), "SHA256", "No Match")
-  | extend timestamp = TimeGenerated, HostCustomEntity = Computer , AccountCustomEntity = Account, ProcessCustomEntity = FileName, FileHashCustomEntity = case(FileHash == "InitiatingProcessSHA256", InitiatingProcessSHA256, FileHash == "SHA256", SHA256, "No Match")
-  ),
-  ( SecurityEvent
-  | where EventID == 4688
-  | where (CommandLine has ('schtasks.exe /CREATE /sc minute /mo 12 /tn')  and CommandLine has ('/tr "wscript.exe') and CommandLine has ('"%PUBLIC%\\Pictures\\') and CommandLine has ('//e:VBScript //b" /F')) or (CommandLine has ('wscript.exe C:\\Users\\') and CommandLine has ('.wav') and  CommandLine has ('//e:VBScript //b'))
-  | project TimeGenerated, Computer, NewProcessName, ParentProcessName, Account, NewProcessId, Type, EventID
-  | extend timestamp = TimeGenerated, HostCustomEntity = Computer , AccountCustomEntity = Account, ProcessCustomEntity = NewProcessName
-  ),
-  ( CommonSecurityLog
-  | where FileHash in (sha256Hashes)
-  | project TimeGenerated, Message, SourceUserID, FileHash, Type
-  | extend timestamp = TimeGenerated, FileHashCustomEntity = FileHash, Account = SourceUserID
-  ),
-  ( imFileEvent
-  | where Hash in~ (sha256Hashes) or  (ActingProcessCommandLine  has ('schtasks.exe /CREATE /sc minute /mo 12 /tn')  and ActingProcessCommandLine  has ('/tr "wscript.exe') and ActingProcessCommandLine  has ('"%PUBLIC%\\Pictures\\') and ActingProcessCommandLine  has ('//e:VBScript //b" /F')) or (ActingProcessCommandLine  has ('wscript.exe C:\\Users\\') and ActingProcessCommandLine  has ('.wav') and  ActingProcessCommandLine  has ('//e:VBScript //b') 
-   or (ActingProcessCommandLine has_all ("schtasks.exe", "create", "wscript", "e:vbscript", ".wav")))
-  | extend Account = ActorUsername, Computer = DvcHostname, IPAddress = SrcIpAddr, CommandLine = ActingProcessCommandLine, FileHash = Hash
-  | project Type, TimeGenerated, Computer, Account, IPAddress, CommandLine, FileHash
-  | extend timestamp = TimeGenerated, AccountCustomEntity = Account, HostCustomEntity = Computer, FileHashCustomEntity = FileHash
-  ),
-  (Event
-  | where Source == "Microsoft-Windows-Sysmon"
-  | where EventID == 1
-  | extend EvData = parse_xml(EventData)
-  | extend EventDetail = EvData.DataItem.EventData.Data
-  | extend Image = EventDetail.[4].["#text"],  CommandLine = EventDetail.[10].["#text"], Hashes = tostring(EventDetail.[17].["#text"])
-  | extend Hashes = extract_all(@"(?P<key>\w+)=(?P<value>[a-zA-Z0-9]+)", dynamic(["key","value"]), Hashes)
-  | extend Hashes = column_ifexists("Hashes", ""), CommandLine = column_ifexists("CommandLine", "")
-  | where (Hashes has_any (sha256Hashes) ) or (CommandLine has ('schtasks.exe /CREATE /sc minute /mo 12 /tn')  and CommandLine has ('/tr "wscript.exe') and CommandLine has ('"%PUBLIC%\\Pictures\\') and CommandLine has ('//e:VBScript //b" /F')) or (CommandLine has ('wscript.exe C:\\Users\\') and CommandLine has ('.wav') and  CommandLine has ('//e:VBScript //b') or (CommandLine has_all ("schtasks.exe", "create", "wscript", "e:vbscript", ".wav")))
-  | project TimeGenerated, EventDetail, UserName, Computer, Type, Source, Hashes, CommandLine, Image
-  | extend Type = strcat(Type, ": ", Source)
-  | extend timestamp = TimeGenerated, HostCustomEntity = Computer , AccountCustomEntity = UserName, ProcessCustomEntity = tostring(split(Image, '\\', -1)[-1]), FileHashCustomEntity = Hashes
-  ),
-  (DnsEvents
-  | where Name in~ (domains)  
-  | project TimeGenerated, Computer, IPAddresses, Name, ClientIP, Type
-  | extend DestinationIPAddress = IPAddresses, DNSName = Name, Computer 
-  | extend timestamp = TimeGenerated, IPCustomEntity = DestinationIPAddress
-  ),
-  (VMConnection
-  | where RemoteDnsCanonicalNames has_any (domains)
-  | parse RemoteDnsCanonicalNames with * '["' DNSName '"]' *
-  | project TimeGenerated, Computer, Direction, ProcessName, SourceIp, DestinationIp, DestinationPort, RemoteDnsQuestions, DNSName,BytesSent, BytesReceived, RemoteCountry, Type
-  | extend timestamp = TimeGenerated, IPCustomEntity = DestinationIp, File = ProcessName
-  ),
-  (AzureDiagnostics 
-  | where ResourceType == "AZUREFIREWALLS"
-  | where Category == "AzureFirewallApplicationRule"
-  | project TimeGenerated,Resource, msg_s, Type
-  | parse msg_s with Protocol 'request from ' SourceHost ':' SourcePort 'to ' DestinationHost ':' DestinationPort '. Action:' Action
-  | where isnotempty(DestinationHost)
-  | where DestinationHost has_any (domains)  
-  | extend timestamp = TimeGenerated, DNSName = DestinationHost, IPCustomEntity = SourceHost
-  ),
-  (AzureDiagnostics
-  | where ResourceType == "AZUREFIREWALLS"
-  | where Category == "AzureFirewallDnsProxy"
-  | project TimeGenerated,Resource, msg_s, Type
-  | parse msg_s with "DNS Request: " ClientIP ":" ClientPort " - " QueryID " " Request_Type " " Request_Class " " Request_Name ". " Request_Protocol " " Request_Size " " EDNSO_DO " " EDNS0_Buffersize " " Responce_Code " " Responce_Flags " " Responce_Size " " Response_Duration
-  | where  Request_Name  has_any (domains)
-  | extend timestamp = TimeGenerated, DNSName = Request_Name, IPCustomEntity = ClientIP
-  ),
-  (AZFWApplicationRule
-  | where isnotempty(Fqdn)
-  | where Fqdn has_any (domains)  
-  | extend timestamp = TimeGenerated, DNSName = Fqdn, IPCustomEntity = SourceIp
-  ),
-  (AZFWDnsQuery
-  | where isnotempty(QueryName)
-  | where QueryName has_any (domains)
-  | extend timestamp = TimeGenerated, DNSName = QueryName, IPCustomEntity = SourceIp
-  ),
-  (DeviceNetworkEvents 
-  | where isnotempty(RemoteUrl) 
-  | where RemoteUrl  in~ (domains)  
-  | project Type, TimeGenerated, DeviceName, RemoteIP, RemoteUrl, InitiatingProcessAccountName
-  | extend timestamp = TimeGenerated, HostCustomEntity = DeviceName , AccountCustomEntity = InitiatingProcessAccountName, DNSName = RemoteUrl, IPCustomEntity = RemoteIP
-  )
-  )
-entityMappings:
-  - entityType: Account
-    fieldMappings:
-      - identifier: FullName
-        columnName: AccountCustomEntity
-  - entityType: Host
-    fieldMappings:
-      - identifier: FullName
-        columnName: HostCustomEntity
-  - entityType: IP
-    fieldMappings:
-      - identifier: Address
-        columnName: IPCustomEntity
-  - entityType: FileHash
-    fieldMappings:
-      - identifier: Algorithm
-        columnName: FileHashType
-      - identifier: Value
-        columnName: FileHashCustomEntity
-  - entityType: Process
-    fieldMappings:
-      - identifier: ProcessId
-        columnName: ProcessCustomEntity
-version: 1.1.0
-kind: Scheduled
-=======
 description: |
    'As part of content migration, this file is moved to a new location. You can find it here https://github.com/Azure/Azure-Sentinel/blob/master/Solutions/Legacy%20IOC%20based%20Threat%20Protection'
->>>>>>> 4caa8d5a

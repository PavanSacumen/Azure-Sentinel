<<<<<<< HEAD
id: 95407904-0131-4918-bc49-ebf282ce149a
name: Known POLONIUM IP 
description: | 
  'Identifies a match across various data feeds for IP IOCs related to the POLONIUM activity group.  
   References: BLOGURL' 
severity: High
tags:
  - Schema: ASIMDns
    SchemaVersion: 0.1.1
requiredDataConnectors:
  - connectorId: AWSS3
    datatypes:
      - AWSVPCFlow
  - connectorId: WindowsForwardedEvents
    dataTypes:
      - WindowsEvent
  - connectorId: MicrosoftSysmonForLinux
    dataTypes:
      - Syslog
  - connectorId: Office365 
    dataTypes: 
     - OfficeActivity
  - connectorId: DNS
    dataTypes:
      - DnsEvents
  - connectorId: AzureMonitor(VMInsights) 
    dataTypes: 
      - VMConnection 
  - connectorId: CiscoASA 
    dataTypes: 
      - CommonSecurityLog 
  - connectorId: PaloAltoNetworks 
    dataTypes: 
      - CommonSecurityLog 
  - connectorId: SecurityEvents 
    dataTypes: 
      - SecurityEvent 
  - connectorId: AzureActiveDirectory 
    dataTypes: 
      - SigninLogs
  - connectorId: AzureActiveDirectory
    dataTypes:
      - AADNonInteractiveUserSignInLogs
  - connectorId: AzureMonitor(WireData) 
    dataTypes: 
      - WireData 
  - connectorId: AzureMonitor(IIS) 
    dataTypes: 
      - W3CIISLog 
  - connectorId: AzureActivity 
    dataTypes: 
      - AzureActivity 
  - connectorId: AWS 
    dataTypes: 
      - AWSCloudTrail 
  - connectorId: MicrosoftThreatProtection
    dataTypes: 
      - DeviceNetworkEvents
  - connectorId: AzureFirewall
    dataTypes: 
      - AzureDiagnostics
      - AZFWApplicationRule
      - AZFWNetworkRule 
  - connectorId: Zscaler
    dataTypes:
      - CommonSecurityLog
  - connectorId: InfobloxNIOS
    dataTypes: 
      - Syslog
  - connectorId: GCPDNSDataConnector
    dataTypes: 
      - GCP_DNS_CL
  - connectorId: NXLogDnsLogs
    dataTypes: 
      - NXLog_DNS_Server_CL
  - connectorId: CiscoUmbrellaDataConnector
    dataTypes: 
      - Cisco_Umbrella_dns_CL
  - connectorId: Corelight
    dataTypes: 
      - Corelight_CL

queryFrequency: 1d 
queryPeriod: 1d 
triggerOperator: gt 
triggerThreshold: 0 
tactics: 
  - CommandAndControl 
query:  | 
  let IPList = dynamic(["135.125.147.170:80","185.244.129.79:63047","185.244.129.79:80","45.80.149.108:63047","45.80.149.108:80","45.80.149.57:63047","45.80.149.68:63047","45.80.149.71:80","185.244.129.109","172.96.188.51","51.83.246.73"]); 
  (union isfuzzy=true 
  (CommonSecurityLog 
  | where isnotempty(SourceIP) or isnotempty(DestinationIP) 
  | where SourceIP in (IPList) or DestinationIP in (IPList) or Message has_any (IPList) 
  | extend IPMatch = case(SourceIP in (IPList), "SourceIP", DestinationIP in (IPList), "DestinationIP", "Message")  
  | summarize StartTimeUtc = min(TimeGenerated), EndTimeUtc = max(TimeGenerated) by SourceIP, DestinationIP, DeviceProduct, DeviceAction, Message, Protocol, SourcePort, DestinationPort, DeviceAddress, DeviceName, IPMatch 
  | extend timestamp = StartTimeUtc, IPCustomEntity = case(IPMatch == "SourceIP", SourceIP, IPMatch == "DestinationIP", DestinationIP, "IP in Message Field")  
  ), 
  (OfficeActivity 
  |extend SourceIPAddress = ClientIP, Account = UserId 
  | where  SourceIPAddress in (IPList) 
  | extend timestamp = TimeGenerated , IPCustomEntity = SourceIPAddress , AccountCustomEntity = Account 
  ),
  (_Im_Dns (response_has_any_prefix=IPList)
  | extend DestinationIPAddress = ResponseName,  Host = SrcIpAddr 
  | extend timestamp = TimeGenerated, IPCustomEntity = DestinationIPAddress, HostCustomEntity = Host 
  ), 
  (_Im_NetworkSession (srcipaddr_has_any_prefix=IPList)
   | extend timestamp = TimeGenerated, IPCustomEntity = SrcIpAddr, HostCustomEntity = Hostname, AccountCustomEntity=User
  ), 
  (_Im_NetworkSession (dstipaddr_has_any_prefix=IPList)
  | extend timestamp = TimeGenerated, IPCustomEntity = DstIpAddr, HostCustomEntity = Hostname , AccountCustomEntity = User
  ), 
  (WireData  
  | where isnotempty(RemoteIP) 
  | where RemoteIP in (IPList) 
  | extend timestamp = TimeGenerated, IPCustomEntity = RemoteIP, HostCustomEntity = Computer 
  ), 
  (SigninLogs 
  | where isnotempty(IPAddress) 
  | where IPAddress in (IPList) 
  | extend timestamp = TimeGenerated, AccountCustomEntity = UserPrincipalName, IPCustomEntity = IPAddress 
  ),
  (AADNonInteractiveUserSignInLogs 
  | where isnotempty(IPAddress) 
  | where IPAddress in (IPList) 
  | extend timestamp = TimeGenerated, AccountCustomEntity = UserPrincipalName, IPCustomEntity = IPAddress 
  ), 
  (W3CIISLog  
  | where isnotempty(cIP) 
  | where cIP in (IPList) 
  | extend timestamp = TimeGenerated, IPCustomEntity = cIP, HostCustomEntity = Computer, AccountCustomEntity = csUserName 
  ), 
  (AzureActivity  
  | where isnotempty(CallerIpAddress) 
  | where CallerIpAddress in (IPList) 
  | extend timestamp = TimeGenerated, IPCustomEntity = CallerIpAddress, AccountCustomEntity = Caller 
  ), 
  ( 
  AWSCloudTrail 
  | where isnotempty(SourceIpAddress) 
  | where SourceIpAddress in (IPList) 
  | extend timestamp = TimeGenerated, IPCustomEntity = SourceIpAddress, AccountCustomEntity = UserIdentityUserName 
  ), 
  ( 
  DeviceNetworkEvents 
  | where isnotempty(RemoteIP)  
  | where RemoteIP in (IPList)  
  | extend timestamp = TimeGenerated, IPCustomEntity = RemoteIP, HostCustomEntity = DeviceName  
  ),
  (
  AzureDiagnostics
  | where ResourceType == "AZUREFIREWALLS"
  | where Category == "AzureFirewallApplicationRule"
  | parse msg_s with Protocol 'request from ' SourceHost ':' SourcePort 'to ' DestinationHost ':' DestinationPort '. Action:' Action
  | where isnotempty(DestinationHost)
  | where DestinationHost has_any (IPList)  
  | extend DestinationIP = DestinationHost 
  | extend IPCustomEntity = SourceHost
  ),
  (
  AzureDiagnostics
  | where ResourceType == "AZUREFIREWALLS"
  | where Category == "AzureFirewallNetworkRule"
  | parse msg_s with Protocol 'request from ' SourceHost ':' SourcePort 'to ' DestinationHost ':' DestinationPort '. Action:' Action
  | where isnotempty(DestinationHost)
  | where DestinationHost has_any (IPList)  
  | extend DestinationIP = DestinationHost 
  | extend IPCustomEntity = SourceHost
  ),
  (AZFWNetworkRule
  | where isnotempty(DestinationIp)
  | where DestinationIp  has_any (IPList)  
  | extend DestinationIP = DestinationIp 
  | extend IPCustomEntity = SourceIp
  ),
  (AZFWApplicationRule
  | where isnotempty(Fqdn)
  | where Fqdn has_any (IPList)  
  | extend DestinationIP = Fqdn 
  | extend IPCustomEntity = SourceIp
  )
  ) 
entityMappings:
  - entityType: Account
    fieldMappings:
      - identifier: FullName
        columnName: AccountCustomEntity
  - entityType: Host
    fieldMappings:
      - identifier: FullName
        columnName: HostCustomEntity
  - entityType: IP
    fieldMappings:
      - identifier: Address
        columnName: IPCustomEntity
version: 1.1.0
kind: Scheduled
=======
id: a514564b-b010-4c0b-bd71-20e0ce814c66
name: Known POLONIUM IP
description: |
   'As part of content migration, this file is moved to a new location. You can find it here https://github.com/Azure/Azure-Sentinel/blob/master/Solutions/Legacy%20IOC%20based%20Threat%20Protection'
>>>>>>> 4caa8d5a
<|MERGE_RESOLUTION|>--- conflicted
+++ resolved
@@ -1,205 +1,4 @@
-<<<<<<< HEAD
-id: 95407904-0131-4918-bc49-ebf282ce149a
-name: Known POLONIUM IP 
-description: | 
-  'Identifies a match across various data feeds for IP IOCs related to the POLONIUM activity group.  
-   References: BLOGURL' 
-severity: High
-tags:
-  - Schema: ASIMDns
-    SchemaVersion: 0.1.1
-requiredDataConnectors:
-  - connectorId: AWSS3
-    datatypes:
-      - AWSVPCFlow
-  - connectorId: WindowsForwardedEvents
-    dataTypes:
-      - WindowsEvent
-  - connectorId: MicrosoftSysmonForLinux
-    dataTypes:
-      - Syslog
-  - connectorId: Office365 
-    dataTypes: 
-     - OfficeActivity
-  - connectorId: DNS
-    dataTypes:
-      - DnsEvents
-  - connectorId: AzureMonitor(VMInsights) 
-    dataTypes: 
-      - VMConnection 
-  - connectorId: CiscoASA 
-    dataTypes: 
-      - CommonSecurityLog 
-  - connectorId: PaloAltoNetworks 
-    dataTypes: 
-      - CommonSecurityLog 
-  - connectorId: SecurityEvents 
-    dataTypes: 
-      - SecurityEvent 
-  - connectorId: AzureActiveDirectory 
-    dataTypes: 
-      - SigninLogs
-  - connectorId: AzureActiveDirectory
-    dataTypes:
-      - AADNonInteractiveUserSignInLogs
-  - connectorId: AzureMonitor(WireData) 
-    dataTypes: 
-      - WireData 
-  - connectorId: AzureMonitor(IIS) 
-    dataTypes: 
-      - W3CIISLog 
-  - connectorId: AzureActivity 
-    dataTypes: 
-      - AzureActivity 
-  - connectorId: AWS 
-    dataTypes: 
-      - AWSCloudTrail 
-  - connectorId: MicrosoftThreatProtection
-    dataTypes: 
-      - DeviceNetworkEvents
-  - connectorId: AzureFirewall
-    dataTypes: 
-      - AzureDiagnostics
-      - AZFWApplicationRule
-      - AZFWNetworkRule 
-  - connectorId: Zscaler
-    dataTypes:
-      - CommonSecurityLog
-  - connectorId: InfobloxNIOS
-    dataTypes: 
-      - Syslog
-  - connectorId: GCPDNSDataConnector
-    dataTypes: 
-      - GCP_DNS_CL
-  - connectorId: NXLogDnsLogs
-    dataTypes: 
-      - NXLog_DNS_Server_CL
-  - connectorId: CiscoUmbrellaDataConnector
-    dataTypes: 
-      - Cisco_Umbrella_dns_CL
-  - connectorId: Corelight
-    dataTypes: 
-      - Corelight_CL
-
-queryFrequency: 1d 
-queryPeriod: 1d 
-triggerOperator: gt 
-triggerThreshold: 0 
-tactics: 
-  - CommandAndControl 
-query:  | 
-  let IPList = dynamic(["135.125.147.170:80","185.244.129.79:63047","185.244.129.79:80","45.80.149.108:63047","45.80.149.108:80","45.80.149.57:63047","45.80.149.68:63047","45.80.149.71:80","185.244.129.109","172.96.188.51","51.83.246.73"]); 
-  (union isfuzzy=true 
-  (CommonSecurityLog 
-  | where isnotempty(SourceIP) or isnotempty(DestinationIP) 
-  | where SourceIP in (IPList) or DestinationIP in (IPList) or Message has_any (IPList) 
-  | extend IPMatch = case(SourceIP in (IPList), "SourceIP", DestinationIP in (IPList), "DestinationIP", "Message")  
-  | summarize StartTimeUtc = min(TimeGenerated), EndTimeUtc = max(TimeGenerated) by SourceIP, DestinationIP, DeviceProduct, DeviceAction, Message, Protocol, SourcePort, DestinationPort, DeviceAddress, DeviceName, IPMatch 
-  | extend timestamp = StartTimeUtc, IPCustomEntity = case(IPMatch == "SourceIP", SourceIP, IPMatch == "DestinationIP", DestinationIP, "IP in Message Field")  
-  ), 
-  (OfficeActivity 
-  |extend SourceIPAddress = ClientIP, Account = UserId 
-  | where  SourceIPAddress in (IPList) 
-  | extend timestamp = TimeGenerated , IPCustomEntity = SourceIPAddress , AccountCustomEntity = Account 
-  ),
-  (_Im_Dns (response_has_any_prefix=IPList)
-  | extend DestinationIPAddress = ResponseName,  Host = SrcIpAddr 
-  | extend timestamp = TimeGenerated, IPCustomEntity = DestinationIPAddress, HostCustomEntity = Host 
-  ), 
-  (_Im_NetworkSession (srcipaddr_has_any_prefix=IPList)
-   | extend timestamp = TimeGenerated, IPCustomEntity = SrcIpAddr, HostCustomEntity = Hostname, AccountCustomEntity=User
-  ), 
-  (_Im_NetworkSession (dstipaddr_has_any_prefix=IPList)
-  | extend timestamp = TimeGenerated, IPCustomEntity = DstIpAddr, HostCustomEntity = Hostname , AccountCustomEntity = User
-  ), 
-  (WireData  
-  | where isnotempty(RemoteIP) 
-  | where RemoteIP in (IPList) 
-  | extend timestamp = TimeGenerated, IPCustomEntity = RemoteIP, HostCustomEntity = Computer 
-  ), 
-  (SigninLogs 
-  | where isnotempty(IPAddress) 
-  | where IPAddress in (IPList) 
-  | extend timestamp = TimeGenerated, AccountCustomEntity = UserPrincipalName, IPCustomEntity = IPAddress 
-  ),
-  (AADNonInteractiveUserSignInLogs 
-  | where isnotempty(IPAddress) 
-  | where IPAddress in (IPList) 
-  | extend timestamp = TimeGenerated, AccountCustomEntity = UserPrincipalName, IPCustomEntity = IPAddress 
-  ), 
-  (W3CIISLog  
-  | where isnotempty(cIP) 
-  | where cIP in (IPList) 
-  | extend timestamp = TimeGenerated, IPCustomEntity = cIP, HostCustomEntity = Computer, AccountCustomEntity = csUserName 
-  ), 
-  (AzureActivity  
-  | where isnotempty(CallerIpAddress) 
-  | where CallerIpAddress in (IPList) 
-  | extend timestamp = TimeGenerated, IPCustomEntity = CallerIpAddress, AccountCustomEntity = Caller 
-  ), 
-  ( 
-  AWSCloudTrail 
-  | where isnotempty(SourceIpAddress) 
-  | where SourceIpAddress in (IPList) 
-  | extend timestamp = TimeGenerated, IPCustomEntity = SourceIpAddress, AccountCustomEntity = UserIdentityUserName 
-  ), 
-  ( 
-  DeviceNetworkEvents 
-  | where isnotempty(RemoteIP)  
-  | where RemoteIP in (IPList)  
-  | extend timestamp = TimeGenerated, IPCustomEntity = RemoteIP, HostCustomEntity = DeviceName  
-  ),
-  (
-  AzureDiagnostics
-  | where ResourceType == "AZUREFIREWALLS"
-  | where Category == "AzureFirewallApplicationRule"
-  | parse msg_s with Protocol 'request from ' SourceHost ':' SourcePort 'to ' DestinationHost ':' DestinationPort '. Action:' Action
-  | where isnotempty(DestinationHost)
-  | where DestinationHost has_any (IPList)  
-  | extend DestinationIP = DestinationHost 
-  | extend IPCustomEntity = SourceHost
-  ),
-  (
-  AzureDiagnostics
-  | where ResourceType == "AZUREFIREWALLS"
-  | where Category == "AzureFirewallNetworkRule"
-  | parse msg_s with Protocol 'request from ' SourceHost ':' SourcePort 'to ' DestinationHost ':' DestinationPort '. Action:' Action
-  | where isnotempty(DestinationHost)
-  | where DestinationHost has_any (IPList)  
-  | extend DestinationIP = DestinationHost 
-  | extend IPCustomEntity = SourceHost
-  ),
-  (AZFWNetworkRule
-  | where isnotempty(DestinationIp)
-  | where DestinationIp  has_any (IPList)  
-  | extend DestinationIP = DestinationIp 
-  | extend IPCustomEntity = SourceIp
-  ),
-  (AZFWApplicationRule
-  | where isnotempty(Fqdn)
-  | where Fqdn has_any (IPList)  
-  | extend DestinationIP = Fqdn 
-  | extend IPCustomEntity = SourceIp
-  )
-  ) 
-entityMappings:
-  - entityType: Account
-    fieldMappings:
-      - identifier: FullName
-        columnName: AccountCustomEntity
-  - entityType: Host
-    fieldMappings:
-      - identifier: FullName
-        columnName: HostCustomEntity
-  - entityType: IP
-    fieldMappings:
-      - identifier: Address
-        columnName: IPCustomEntity
-version: 1.1.0
-kind: Scheduled
-=======
 id: a514564b-b010-4c0b-bd71-20e0ce814c66
 name: Known POLONIUM IP
 description: |
-   'As part of content migration, this file is moved to a new location. You can find it here https://github.com/Azure/Azure-Sentinel/blob/master/Solutions/Legacy%20IOC%20based%20Threat%20Protection'
->>>>>>> 4caa8d5a
+   'As part of content migration, this file is moved to a new location. You can find it here https://github.com/Azure/Azure-Sentinel/blob/master/Solutions/Legacy%20IOC%20based%20Threat%20Protection'
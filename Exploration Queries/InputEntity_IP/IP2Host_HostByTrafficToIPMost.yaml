--- conflicted
+++ resolved
@@ -18,16 +18,10 @@
 
   let HostsSendingDatatoIP = (v_IP_Address:string){
   WireData
-  | where SessionState == 'Disconnected'
+  | where SessionState == 'Disconnected' 
   | where RemoteIP =~ v_IP_Address
   | summarize Host_Aux_BytesSent = sum(SentBytes) by Computer, LocalIP
-<<<<<<< HEAD
-  | parse Computer with HostName '.' Host_DnsName
-  | extend Host_HostName = iff(Computer has '.', HostName, Computer)
-  | top 10 by Host_Aux_BytesSent desc nulls last
-=======
   | top 10 by Host_Aux_BytesSent desc nulls last 
   | project-rename Host_UnstructuredName=Computer, Host_Aux_LocalIP=LocalIP 
->>>>>>> 375a0896
   };
   HostsSendingDatatoIP('<Address>')
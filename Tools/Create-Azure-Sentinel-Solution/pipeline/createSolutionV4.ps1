# this is only for build pipeline not for local use
param ($pipelineBasePath, $pipelineSolutionName, $pipelineDataFileRawContent, $dataFileName, $dataConnectorFolderName, $dataFolderActualName, $instrumentationKey, $pullRequestNumber, $runId, $calculatedPackageVersion, $defaultPackageVersion, $isWatchListInsideOfWorkbooksFolder = $false)
. ./Tools/Create-Azure-Sentinel-Solution/common/commonFunctions.ps1 # load common functions
<<<<<<< HEAD
. ./Tools/Create-Azure-Sentinel-Solution/common/LogAppInsights.ps1 # load log analytics functions
. ./Tools/Create-Azure-Sentinel-Solution/common/get-ccp-details.ps1 # load ccp functions
=======
. ./Tools/Create-Azure-Sentinel-Solution/common/LogAppInsights.ps1 # load app insights functions
>>>>>>> ab6b6989

try 
{
	$isPipelineRun = $true
	Write-Host "Running for Build Pipeline"
	Write-Host "Data File Content is $pipelineDataFileRawContent"

	$customProperties = @{ 'SolutionName'="$pipelineSolutionName"; 'DataFileName'="$dataFileName"; 'RunId'="$runId"; 'PullRequestNumber'="$pullRequestNumber" }
	Send-AppInsightsEventTelemetry -InstrumentationKey $instrumentationKey -EventName "CreateSolutionV4" -CustomProperties $customProperties
	Send-AppInsightsTraceTelemetry -InstrumentationKey $instrumentationKey -Message "CreateSolutionV4: Starting execution for Solution $pipelineSolutionName." -Severity Information -CustomProperties $customProperties

	$path = ("" + $pipelineBasePath + "Solutions/" + $pipelineSolutionName + "/" + $dataFolderActualName + "/" + $dataFileName + "")
	$solutionFolderBasePath = "" + $pipelineBasePath + "Solutions/" + $pipelineSolutionName;
	
	foreach ($inputFile in $(Get-ChildItem $path)) {
		$contentToImport = $pipelineDataFileRawContent
		$basePath = "" + $pipelineBasePath + "Solutions/" + $pipelineSolutionName + "/"

		$solutionName = $pipelineSolutionName 
		$baseMetadata = $pipelineDataFileRawContent
		$metadataCounter = 0
		$global:solutionId = $baseMetadata.publisherId + "." + $baseMetadata.offerId
		$global:baseMainTemplate.variables | Add-Member -NotePropertyName "solutionId" -NotePropertyValue "$global:solutionId"
		$global:baseMainTemplate.variables | Add-Member -NotePropertyName "_solutionId" -NotePropertyValue "[variables('solutionId')]"
		
		$metadataAuthor = $contentToImport.Author.Split(" - ");
		if($null -ne $metadataAuthor[1])
		{
			$global:baseMainTemplate.variables | Add-Member -NotePropertyName "email" -NotePropertyValue $($metadataAuthor[1])
			$global:baseMainTemplate.variables | Add-Member -NotePropertyName "_email" -NotePropertyValue "[variables('email')]"
		}

		$major = $contentToImport.version.split(".")[0]
		if ($major -ge 3)
		{
			$global:baseMainTemplate.variables | Add-Member -NotePropertyName "_solutionName" -NotePropertyValue $solutionName
			$global:baseMainTemplate.variables | Add-Member -NotePropertyName "_solutionVersion" -NotePropertyValue $contentToImport.version
		}

		Send-AppInsightsTraceTelemetry -InstrumentationKey $instrumentationKey -Message "CreateSolutionV4: Inside of Powershell Foreach for Solution $pipelineSolutionName." -Severity Information -CustomProperties $customProperties

		# VERIFY IF IT IS A CONTENTSPEC OR CONTENTPACKAGE RESOURCE TYPE BY VERIFYING VERSION FROM  DATA FILE
		$contentResourceDetails = returnContentResources($calculatedPackageVersion) #($contentToImport.Version)
		if ($null -eq $contentResourceDetails)
		{
			Write-Host "Not able to identify content resource details based on Version. Please verify if Version in data input file is correct!"
			return;
		}

		$ccpDict = @();
		$ccpTablesFilePaths = @()
		$ccpTablesCounter = 1; 
    $isCCPConnector = $false;
		foreach ($objectProperties in $contentToImport.PsObject.Properties) 
		{
			# Access the value of the property
				if ($objectProperties.Name.ToLower() -eq "name" -or 
					$objectProperties.Name.ToLower() -eq "author" -or
					$objectProperties.Name.ToLower() -eq "logo" -or
					$objectProperties.Name.ToLower() -eq "description" -or
					$objectProperties.Name.ToLower() -eq "basepath" -or
					$objectProperties.Name.ToLower() -eq "version" -or
					$objectProperties.Name.ToLower() -eq "metadata" -or
					$objectProperties.Name.ToLower() -eq "templatespec" -or
					$objectProperties.Name.ToLower() -eq "is1pconnector" -or
					$objectProperties.Name.ToLower() -eq "createpackage")
				{
					continue;
				}
				elseif (
				$objectProperties.Name.ToLower() -eq "parsers" -or
				$objectProperties.Name.ToLower() -eq "data connectors" -or
				$objectProperties.Name.ToLower() -eq "dataconnectors" -or
				$objectProperties.Name.ToLower() -eq "playbooks" -or
				$objectProperties.Name.ToLower() -eq "workbooks" -or
				$objectProperties.Name.ToLower() -eq "analytic rules" -or
				$objectProperties.Name.ToLower() -eq "hunting queries" -or
				$objectProperties.Name.ToLower() -eq "watchlists")
				{
					$currentRunningPropertyName = $objectProperties.Name.ToLower()
					$propertyValue = $objectProperties.Value
					Write-Host "currentRunningPropertyName $currentRunningPropertyName , property Value is $propertyValue"
					$customProperties = @{ 'SolutionName'="$pipelineSolutionName";'DataFileName'="$dataFileName"; 'RunId'="$runId"; 'PullRequestNumber'="$pullRequestNumber"; 'CurrentRunningPropertyName'="$currentRunningPropertyName"; 'CurrentRunningPropertyValue'="$propertyValue"}

					Send-AppInsightsTraceTelemetry -InstrumentationKey $instrumentationKey -Message "CreateSolutionV4: For Solution $pipelineSolutionName, currentRunningPropertyName is $currentRunningPropertyName" -Severity Information -CustomProperties $customProperties

					if ($propertyValue.GetType().FullName -eq "System.String")
					{
						try {
							$filesList = $propertyValue | ConvertFrom-Json
						}
						catch {
							$filesList = $propertyValue
						}
					}
					else 
					{
						$filesList = $propertyValue
					}

					# =============start: ccp connector code===============
					$solutionBasePath = ($pipelineBasePath + "/Solutions/").Replace("//", "/");

					$solutionMetadataPath = $solutionBasePath + "$($pipelineDataFileRawContent.Name)/$($pipelineDataFileRawContent.Metadata)"
					$solutionBaseMetadata = Get-Content -Raw $solutionMetadataPath | Out-String | ConvertFrom-Json
					if ($null -eq $solutionBaseMetadata) {
							Write-Host "Please verify if the given path $solutionMetadataPath is correct and/or Solution folder name and Data file Name attribute value is correct!"
							exit 1
					}

					if ($isCCPConnector -eq $false) {            
            [array]$ccpDict = Get-CCP-Dict -dataFileMetadata $pipelineDataFileRawContent -baseFolderPath $solutionBasePath -solutionName $solutionName -DCFolderName $dataConnectorFolderName

            if ($null -ne $ccpDict -and $ccpDict.count -gt 0) {
							$isCCPConnector = $true
							[array]$ccpTablesFilePaths = GetCCPTableFilePaths -existingCCPDict $ccpDict -baseFolderPath $solutionBasePath -solutionName $solutionName -DCFolderName $dataConnectorFolderName
						}
					}
					Write-Host "isCCPConnector $isCCPConnector"
					$ccpConnectorCodeExecutionCounter = 1;
					# =============end: ccp connector code===============

					foreach ($file in $filesList) 
					{
<<<<<<< HEAD
						$fileExtension = $file -split '\.' | Select-Object -Last 1
						Write-Host "Current file is $file, File extension is $fileExtension"
=======
						Write-Host "Current file is $file"
						$fileExtension = $file -split '\.' | Select-Object -Last 1
>>>>>>> ab6b6989

						if ($objectProperties.Name.ToLower() -eq "parsers") {
							$finalPath = "" + $pipelineBasePath + "Solutions/" + $pipelineSolutionName + "/Parsers/" + $file.Replace("Parsers/", "")
						} elseif ($objectProperties.Name.ToLower() -eq "data connectors" -or $objectProperties.Name.ToLower() -eq "dataconnectors")
						{
							$finalPath = "" + $pipelineBasePath + "Solutions/" + $pipelineSolutionName + "/" + $dataConnectorFolderName+ "/" + $file.Replace("$dataConnectorFolderName/", "")
						}
						elseif ($objectProperties.Name.ToLower() -eq "playbooks") {
							if ($file.Contains("Solutions/$solutionName/"))
							{
								$file = $file.replace("Solutions/$solutionName/", '')
							}
							$finalPath = "" + $pipelineBasePath + "Solutions/" + $pipelineSolutionName + "/" + $file

							#$finalPath = "" + $pipelineBasePath + "Solutions/" + $pipelineSolutionName + "/Playbooks/" + $file
						}
						elseif ($objectProperties.Name.ToLower() -eq "workbooks") {
							$finalPath = "" + $pipelineBasePath + "Solutions/" + $pipelineSolutionName + "/Workbooks/" + $file.Replace("Workbooks/", "")
						}
						elseif ($objectProperties.Name.ToLower() -eq "analytic rules") {
							$finalPath = "" + $pipelineBasePath + "Solutions/" + $pipelineSolutionName + "/Analytic Rules/" + $file.Replace("Analytic Rules/", "")
						}
						elseif ($objectProperties.Name.ToLower() -eq "hunting queries") {
							$finalPath = "" + $pipelineBasePath + "Solutions/" + $pipelineSolutionName + "/Hunting Queries/" + $file.Replace("Hunting Queries/", "")
						}
						elseif ($objectProperties.Name.ToLower() -eq "watchlists") {
							if ($isWatchListInsideOfWorkbooksFolder)
							{
								$finalPath = "" + $pipelineBasePath + "Solutions/" + $pipelineSolutionName + "/Workbooks/Watchlists/" + $file.Replace("Watchlists/", "")
							}
							else {
								$finalPath = "" + $pipelineBasePath + "Solutions/" + $pipelineSolutionName + "/Watchlists/" + $file.Replace("Watchlists/", "")
							}
						}
						
						$finalPath = $finalPath.Replace("//", "/")
						Write-Host "Final Path is $finalPath"
						$rawData = $null
						Send-AppInsightsTraceTelemetry -InstrumentationKey "$instrumentationKey" -Message "CreateSolutionV4: For Solution $pipelineSolutionName, Current file path is $finalPath" -Severity Information -CustomProperties $customProperties

						try {
							Write-Host "Downloading $finalPath"
<<<<<<< HEAD

							$isFilePathPresent = Test-Path -Path "$finalPath"
							Write-Host "isFilePathPresent $isFilePathPresent"
=======
							$isFilePathPresent = Test-Path -Path "$finalPath"
							Write-Host "Is $finalPath file path present $isFilePathPresent"
>>>>>>> ab6b6989
							if ($isFilePathPresent) {
								$rawData = (New-Object System.Net.WebClient).DownloadString($finalPath)
							}
							else {
								if ($fileExtension -eq "json" -or $fileExtension -eq "JSON") {
									Write-Host "FinalPath $finalPath not found!"
									if ($fileExtension -eq "json") {
										$finalPath = $finalPath.Replace(".json", ".JSON")
<<<<<<< HEAD

=======
>>>>>>> ab6b6989
									} else {
										$finalPath = $finalPath.Replace(".JSON", ".json")
									}
									Write-Host "Updated FinalPath is $finalPath"
									$rawData = (New-Object System.Net.WebClient).DownloadString($finalPath)
								}
							}
						}
						catch {
							Write-Host "Failed to download $finalPath -- Please ensure that it exists in $([System.Uri]::EscapeUriString($basePath))" -ForegroundColor Red
							Send-AppInsightsExceptionTelemetry -InstrumentationKey $instrumentationKey -Exception $_.Exception -CustomProperties @{ 'RunId'="$runId"; 'PullRequestNumber'= "$pullRequestNumber"; 'ErrorDetails'="CreateSolutionV4 : Error occured in catch block: $_"; 'EventName'="CreateSolutionV4" }
							exit 1;
						}

						try {
							$json = ConvertFrom-Json $rawData -ErrorAction Stop; # Determine whether content is JSON or YAML
							$validJson = $true;
						}
						catch {
							$validJson = $false;
						}
						
						if ($validJson) 
						{
							# If valid JSON, must be Workbook or Playbook
							$objectKeyLowercase = $objectProperties.Name.ToLower()
							if ($objectKeyLowercase -eq "workbooks") {
								GetWorkbookDataMetadata -file $file -isPipelineRun $isPipelineRun -contentResourceDetails $contentResourceDetails -baseFolderPath $pipelineBasePath -contentToImport $contentToImport
							}
							elseif ($objectKeyLowercase -eq "playbooks") {
								GetPlaybookDataMetadata -file $file -contentToImport $contentToImport -contentResourceDetails $contentResourceDetails -json $json -isPipelineRun $true
							}
							elseif ($objectKeyLowercase -eq "data connectors" -or $objectKeyLowercase -eq "dataconnectors") {

								if ($ccpDict.Count -gt 0) {
									$isCCPConnectorFile = $false;
									foreach($item in $ccpDict) {
											if ($item.DCDefinitionFullPath -eq $finalPath) {
													$isCCPConnectorFile = $true
													break;
											}
									}

									if ($isCCPConnectorFile -and $ccpConnectorCodeExecutionCounter -eq 1) {
											# current file is a ccp connector
											GetDataConnectorMetadata -file $file -contentResourceDetails $contentResourceDetails -dataFileMetadata $pipelineDataFileRawContent -solutionFileMetadata $solutionBaseMetadata -dcFolderName $dataConnectorFolderName -ccpDict $ccpDict -solutionBasePath $solutionBasePath -solutionName $solutionName -ccpTables $ccpTablesFilePaths -ccpTablesCounter $ccpTablesCounter
									} 
									elseif ($isCCPConnectorFile -and $ccpConnectorCodeExecutionCounter -gt 1) {
										continue;
									}
									else {
											# current file is a normal connector
											GetDataConnectorMetadata -file $file -contentResourceDetails $contentResourceDetails -dataFileMetadata $pipelineDataFileRawContent -solutionFileMetadata $solutionBaseMetadata -dcFolderName $dataConnectorFolderName -ccpDict $null -solutionBasePath $solutionBasePath -solutionName $solutionName -ccpTables $null -ccpTablesCounter $ccpTablesCounter
									}
								}
								else {
									GetDataConnectorMetadata -file $file -contentResourceDetails $contentResourceDetails -dataFileMetadata $pipelineDataFileRawContent -solutionFileMetadata $solutionBaseMetadata -dcFolderName $dataConnectorFolderName -ccpDict $null -solutionBasePath $solutionBasePath -solutionName $solutionName -ccpTables $null -ccpTablesCounter $ccpTablesCounter
								}
							}
							elseif ($objectKeyLowercase -eq "savedsearches") {
								GenerateSavedSearches -json $json -contentResourceDetails $contentResourceDetails
							}
							elseif ($objectKeyLowercase -eq "watchlists") {
								$watchListFileName = Get-ChildItem $finalPath

								GenerateWatchList -json $json -isPipelineRun $isPipelineRun -watchListFileName $watchListFileName.BaseName
							}
						}
						else
						{
							if ($file -match "(\.yaml)$" -and $objectKeyLowercase -ne "parsers" -and $currentRunningPropertyName -ne "parsers") {
								$objectKeyLowercase = $objectProperties.Name.ToLower()
								if ($objectKeyLowercase -eq "hunting queries") {
									GetHuntingDataMetadata -file $file -rawData $rawData -contentResourceDetails $contentResourceDetails
								}
								else {
									GenerateAlertRule -file $file -contentResourceDetails $contentResourceDetails
								}
							}
							else 
							{
								GenerateParsersList -file $file -contentToImport $contentToImport -contentResourceDetails $contentResourceDetails
							}
						}
						
					} # end of for each look 'foreach ($file in $filesList)'
				}
		}

		foreach($objectProperties in $contentToImport.PsObject.Properties)
		{
			if (($objectProperties.Name.ToLower() -eq "publisherid" -or 
				$objectProperties.Name.ToLower() -eq "offerid" -or
				$objectProperties.Name.ToLower() -eq "firstpublishdate" -or
				$objectProperties.Name.ToLower() -eq "providers" -or
				$objectProperties.Name.ToLower() -eq "categories" -or
				$objectProperties.Name.ToLower() -eq "support" -or
				$objectProperties.Name.ToLower() -eq "metadata")) 
			{
				if ($metadataCounter -eq 1)
				{
					break;
				}

				$metadataCounter = 1
				$rawData = $null
				$json = $pipelineDataFileRawContent
				$validJson = $true;

				PrepareSolutionMetadata -solutionMetadataRawContent $json -contentResourceDetails $contentResourceDetails -defaultPackageVersion $defaultPackageVersion
			}
		}
		
		$global:analyticRuleCounter -= 1
		$global:workbookCounter -= 1
		$global:playbookCounter -= 1
		$global:connectorCounter -= 1
		$global:parserCounter -= 1
		$global:huntingQueryCounter -= 1
		$global:watchlistCounter -= 1
		updateDescriptionCount $global:connectorCounter                                "**Data Connectors:** "                     "{{DataConnectorCount}}"            $(checkResourceCounts $global:parserCounter, $global:analyticRuleCounter, $global:workbookCounter, $global:playbookCounter, $global:huntingQueryCounter, $global:watchlistCounter)
		updateDescriptionCount $global:parserCounter                                   "**Parsers:** "                             "{{ParserCount}}"                   $(checkResourceCounts $global:analyticRuleCounter, $global:workbookCounter, $global:playbookCounter, $global:huntingQueryCounter, $global:watchlistCounter)
		updateDescriptionCount $global:workbookCounter                                 "**Workbooks:** "                           "{{WorkbookCount}}"                 $(checkResourceCounts $global:analyticRuleCounter, $global:playbookCounter, $global:huntingQueryCounter, $global:watchlistCounter)
		updateDescriptionCount $global:analyticRuleCounter                             "**Analytic Rules:** "                      "{{AnalyticRuleCount}}"             $(checkResourceCounts $global:playbookCounter, $global:huntingQueryCounter, $global:watchlistCounter)
		updateDescriptionCount $global:huntingQueryCounter                             "**Hunting Queries:** "                     "{{HuntingQueryCount}}"             $(checkResourceCounts $global:playbookCounter, $global:watchlistCounter)
		updateDescriptionCount $global:watchlistCounter                                "**Watchlists:** "                          "{{WatchlistCount}}"                $(checkResourceCounts @($global:playbookCounter))
		updateDescriptionCount $global:customConnectorsList.Count                      "**Custom Azure Logic Apps Connectors:** "  "{{LogicAppCustomConnectorCount}}"  $(checkResourceCounts @($global:playbookCounter))
		updateDescriptionCount $global:functionAppList.Count                           "**Function Apps:** "                       "{{FunctionAppsCount}}"             $(checkResourceCounts @($global:playbookCounter))
        updateDescriptionCount ($global:playbookCounter - $global:customConnectorsList.Count - $global:functionAppList.Count)  "**Playbooks:** "  "{{PlaybookCount}}"  $false

		GeneratePackage -solutionName $solutionName -contentToImport $contentToImport -calculatedBuildPipelinePackageVersion $calculatedPackageVersion;
		Write-Host "Package Generated Successfully!!"

		# check if mainTemplate and createUiDefinition json files are valid or not
		CheckJsonIsValid($solutionFolderBasePath)
	}
}
catch {
	$errorDetails = $_ | Out-String
	Write-Host "Error from catch $errorDetails"
	Send-AppInsightsEventTelemetry -InstrumentationKey '703081d3-c4b5-4e6f-bd89-5c613618f0bf' -Exception $_.Exception -CustomProperties @{ 'CustomExceptionProperty3'='abc'; 'CustomExceptionProperty4'='xyz' }
	Send-AppInsightsExceptionTelemetry -InstrumentationKey $instrumentationKey -Exception $_.Exception -CustomProperties @{ 'SolutionName'='$pipelineSolutionName'; 'DataFileName'='$dataFileName'; 'EventName'="CreateSolutionV4" }
}<|MERGE_RESOLUTION|>--- conflicted
+++ resolved
@@ -1,12 +1,8 @@
 # this is only for build pipeline not for local use
 param ($pipelineBasePath, $pipelineSolutionName, $pipelineDataFileRawContent, $dataFileName, $dataConnectorFolderName, $dataFolderActualName, $instrumentationKey, $pullRequestNumber, $runId, $calculatedPackageVersion, $defaultPackageVersion, $isWatchListInsideOfWorkbooksFolder = $false)
 . ./Tools/Create-Azure-Sentinel-Solution/common/commonFunctions.ps1 # load common functions
-<<<<<<< HEAD
 . ./Tools/Create-Azure-Sentinel-Solution/common/LogAppInsights.ps1 # load log analytics functions
 . ./Tools/Create-Azure-Sentinel-Solution/common/get-ccp-details.ps1 # load ccp functions
-=======
-. ./Tools/Create-Azure-Sentinel-Solution/common/LogAppInsights.ps1 # load app insights functions
->>>>>>> ab6b6989
 
 try 
 {
@@ -131,13 +127,8 @@
 
 					foreach ($file in $filesList) 
 					{
-<<<<<<< HEAD
 						$fileExtension = $file -split '\.' | Select-Object -Last 1
 						Write-Host "Current file is $file, File extension is $fileExtension"
-=======
-						Write-Host "Current file is $file"
-						$fileExtension = $file -split '\.' | Select-Object -Last 1
->>>>>>> ab6b6989
 
 						if ($objectProperties.Name.ToLower() -eq "parsers") {
 							$finalPath = "" + $pipelineBasePath + "Solutions/" + $pipelineSolutionName + "/Parsers/" + $file.Replace("Parsers/", "")
@@ -180,14 +171,9 @@
 
 						try {
 							Write-Host "Downloading $finalPath"
-<<<<<<< HEAD
-
-							$isFilePathPresent = Test-Path -Path "$finalPath"
-							Write-Host "isFilePathPresent $isFilePathPresent"
-=======
+
 							$isFilePathPresent = Test-Path -Path "$finalPath"
 							Write-Host "Is $finalPath file path present $isFilePathPresent"
->>>>>>> ab6b6989
 							if ($isFilePathPresent) {
 								$rawData = (New-Object System.Net.WebClient).DownloadString($finalPath)
 							}
@@ -196,10 +182,6 @@
 									Write-Host "FinalPath $finalPath not found!"
 									if ($fileExtension -eq "json") {
 										$finalPath = $finalPath.Replace(".json", ".JSON")
-<<<<<<< HEAD
-
-=======
->>>>>>> ab6b6989
 									} else {
 										$finalPath = $finalPath.Replace(".JSON", ".json")
 									}

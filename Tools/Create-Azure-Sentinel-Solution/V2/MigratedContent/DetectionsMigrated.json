--- conflicted
+++ resolved
@@ -1578,7 +1578,6 @@
         "NewPath": "https://github.com/Azure/Azure-Sentinel/blob/master/Solutions/Network%20Session%20Essentials/Analytic%20Rules"
     },
     {
-<<<<<<< HEAD
         "FileName": "ProofpointPODEmailSenderInTIList.yaml",
         "DetectionId": "35a0792a-1269-431e-ac93-7ae2980d4dde",
         "OldPath": "https://github.com/Azure/Azure-Sentinel/tree/master/Detections/ProofpointPOD",
@@ -1589,7 +1588,8 @@
         "DetectionId": "78979d32-e63f-4740-b206-cfb300c735e0",
         "OldPath": "https://github.com/Azure/Azure-Sentinel/tree/master/Detections/ProofpointPOD",
         "NewPath": "https://github.com/Azure/Azure-Sentinel/tree/master/Solutions/Proofpoint%20On%20demand(POD)%20Email%20Security/Analytic%20Rules"
-=======
+    },
+    {
         "FileName": "AFD-Premium-WAF-XSSDetection.yaml",
         "DetectionId": "b7643904-5081-4920-917e-a559ddc3448f",
         "OldPath": "https://github.com/Azure/Azure-Sentinel/blob/master/Detections/AzureWAF/",
@@ -1600,6 +1600,5 @@
         "DetectionId": "16da3a2a-af29-48a0-8606-d467c180fe18",
         "OldPath": "https://github.com/Azure/Azure-Sentinel/blob/master/Detections/AzureWAF/",
         "NewPath": "https://github.com/Azure/Azure-Sentinel/tree/master/Solutions/Azure%20Web%20Application%20Firewall%20(WAF)/Analytic%20Rules/"
->>>>>>> ef1ce228
     }
 ]
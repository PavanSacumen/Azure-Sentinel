--- conflicted
+++ resolved
@@ -1236,12 +1236,12 @@
         "NewPath": "https://github.com/Azure/Azure-Sentinel/blob/master/Solutions/Network%20Threat%20Protection%20Essentials/Analytic%20Rules"
     },
     {
-<<<<<<< HEAD
         "FileName": "MaliciousWAFSessions.yaml",
         "DetectionId": "46ac55ae-47b8-414a-8f94-89ccd1962178",
         "OldPath": "https://github.com/Azure/Azure-Sentinel/blob/master/Detections/AzureDiagnostics/",
         "NewPath": "https://github.com/Azure/Azure-Sentinel/blob/master/Solutions/Azure%20Web%20Application%20Firewall%20(WAF)/Analytic%20Rules"
-=======
+    },
+    {
         "FileName": "DumpingLSASSProcessIntoaFile.yaml",
         "DetectionId": "a7b9df32-1367-402d-b385-882daf6e3020",
         "OldPath": "https://github.com/Azure/Azure-Sentinel/blob/master/Detections/SecurityEvent/",
@@ -1318,6 +1318,5 @@
         "DetectionId": "75bf9902-0789-47c1-a5d8-f57046aa72df",
         "OldPath": "https://github.com/Azure/Azure-Sentinel/blob/master/Detections/SecurityEvent/",
         "NewPath": "https://github.com/Azure/Azure-Sentinel/blob/master/Solutions/Endpoint%20Threat%20Protection%20Essentials/Analytic%20Rules"
->>>>>>> cc304461
     }
 ]
[
    {
        "FileName": "AVSpringShell.yaml",
        "DetectionId": "3bd33158-3f0b-47e3-a50f-7c20a1b88038",
        "OldPath": "https://github.com/Azure/Azure-Sentinel/blob/master/Detections/SecurityAlert/",
        "NewPath": "https://github.com/Azure/Azure-Sentinel/blob/master/Solutions/Microsoft%20365%20Defender/Analytic%20Rules/"
    },
    {
        "FileName": "AVTarrask.yaml",
        "DetectionId": "1785d372-b9fe-4283-96a6-3a1d83cabfd1",
        "OldPath": "https://github.com/Azure/Azure-Sentinel/blob/master/Detections/SecurityAlert/",
        "NewPath": "https://github.com/Azure/Azure-Sentinel/blob/master/Solutions/Microsoft%20365%20Defender/Analytic%20Rules/"
    },
    {
        "FileName": "AVdetectionsrelatedtoUkrainebasedthreats.yaml",
        "DetectionId": "b6685757-3ed1-4b05-a5bd-2cacadc86c2a",
        "OldPath": "https://github.com/Azure/Azure-Sentinel/blob/master/Detections/SecurityAlert/",
        "NewPath": "https://github.com/Azure/Azure-Sentinel/blob/master/Solutions/Microsoft%20365%20Defender/Analytic%20Rules/"
    },
    {
        "FileName": "PotentialBuildProcessCompromiseMDE.yaml",
        "DetectionId": "1bf6e165-5e32-420e-ab4f-0da8558a8be2",
        "OldPath": "https://github.com/Azure/Azure-Sentinel/blob/master/Detections/MultipleDataSources/",
        "NewPath": "https://github.com/Azure/Azure-Sentinel/blob/master/Solutions/Microsoft%20365%20Defender/Analytic%20Rules/"
    },
    {
        "FileName": "SUNSPOTHashes.yaml",
        "DetectionId": "53e936c6-6c30-4d12-8343-b8a0456e8429",
        "OldPath": "https://github.com/Azure/Azure-Sentinel/blob/master/Detections/MultipleDataSources/",
        "NewPath": "https://github.com/Azure/Azure-Sentinel/blob/master/Solutions/Microsoft%20365%20Defender/Analytic%20Rules/"
    },
    {
        "FileName": "SolarWinds_SUNBURST_&_SUPERNOVA_File-IOCs.yaml",
        "DetectionId": "a3c144f9-8051-47d4-ac29-ffb0c312c910",
        "OldPath": "https://github.com/Azure/Azure-Sentinel/blob/master/Detections/DeviceFileEvents/",
        "NewPath": "https://github.com/Azure/Azure-Sentinel/blob/master/Solutions/Microsoft%20365%20Defender/Analytic%20Rules/"
    },
    {
        "FileName": "SolarWinds_SUNBURST_Network-IOCs.yaml",
        "DetectionId": "a3c144f9-8051-47d4-ac29-ffb0c312c910",
        "OldPath": "https://github.com/Azure/Azure-Sentinel/blob/master/Detections/DeviceNetworkEvents/",
        "NewPath": "https://github.com/Azure/Azure-Sentinel/blob/master/Solutions/Microsoft%20365%20Defender/Analytic%20Rules/"
    },
    {
        "FileName": "SolarWinds_TEARDROP_Process-IOCs.yaml",
        "DetectionId": "738702fd-0a66-42c7-8586-e30f0583f8fe",
        "OldPath": "https://github.com/Azure/Azure-Sentinel/blob/master/Detections/DeviceEvents/",
        "NewPath": "https://github.com/Azure/Azure-Sentinel/blob/master/Solutions/Microsoft%20365%20Defender/Analytic%20Rules/"
    },
    {
        "FileName": "ActiniumAVHits.yaml",
        "DetectionId": "96c8f92e-a617-4158-94ea-dea51557b40e",
        "OldPath": "https://github.com/Azure/Azure-Sentinel/blob/master/Detections/SecurityAlert/",
        "NewPath": "https://github.com/Azure/Azure-Sentinel/blob/master/Solutions/MicrosoftDefenderForEndpoint/Analytic%20Rules/"
    },
    {
        "FileName": "HighNumberofVulnDetectedV2.yaml",
        "DetectionId": "089e2363-8a7a-4899-9ac4-23fcad3104c1",
        "OldPath": "https://github.com/Azure/Azure-Sentinel/blob/master/Detections/QualysVMV2/",
        "NewPath": "https://github.com/Azure/Azure-Sentinel/blob/master/Solutions/QualysVM/Analytic%20Rules/"
    },
    {
        "FileName": "NewHighSeverityVulnDetectedAcrossMulitpleHostsV2.yaml",
        "DetectionId": "da498ea0-f3bd-437f-9f36-eaf5ba5e0a6c",
        "OldPath": "https://github.com/Azure/Azure-Sentinel/blob/master/Detections/QualysVMV2/",
        "NewPath": "https://github.com/Azure/Azure-Sentinel/blob/master/Solutions/QualysVM/Analytic%20Rules"
    },
    {
<<<<<<< HEAD
        "FileName": "CorrelateIPC_Unfamiliar-Atypical.yaml",
        "DetectionId": "fa6cfcf1-b267-46d4-b348-ae7870325507",
        "OldPath": "https://github.com/Azure/Azure-Sentinel/blob/master/Detections/SecurityAlert/",
        "NewPath": "https://github.com/Azure/Azure-Sentinel/blob/master/Solutions/Azure%20Active%20Directory%20Identity%20Protection/Analytic%20Rules"
=======
        "FileName": "SeveralDenyActionsRegistered.yaml",
        "DetectionId": "f8dad4e9-3f19-4d70-ab7f-8f19ccd43a3e",
        "OldPath": "https://github.com/Azure/Azure-Sentinel/blob/master/Detections/AzureFirewall/",
        "NewPath": "https://github.com/Azure/Azure-Sentinel/blob/master/Solutions/Azure%20Firewall/Analytic%20Rules"
    },
    {
        "FileName": "AccountCreatedandDeletedinShortTimeframe.yaml",
        "DetectionId": "bb616d82-108f-47d3-9dec-9652ea0d3bf6",
        "OldPath": "https://github.com/Azure/Azure-Sentinel/blob/master/Detections/AuditLogs/",
        "NewPath": "https://github.com/Azure/Azure-Sentinel/blob/master/Solutions/Azure%20Active%20Directory/Analytic%20Rules"
    },
    {
        "FileName": "AccountCreatedDeletedByNonApprovedUser.yaml",
        "DetectionId": "6d63efa6-7c25-4bd4-a486-aa6bf50fde8a",
        "OldPath": "https://github.com/Azure/Azure-Sentinel/blob/master/Detections/AuditLogs/",
        "NewPath": "https://github.com/Azure/Azure-Sentinel/blob/master/Solutions/Azure%20Active%20Directory/Analytic%20Rules"
    },
    {
        "FileName": "ADFSDomainTrustMods.yaml",
        "DetectionId": "95dc4ae3-e0f2-48bd-b996-cdd22b90f9af",
        "OldPath": "https://github.com/Azure/Azure-Sentinel/blob/master/Detections/AuditLogs/",
        "NewPath": "https://github.com/Azure/Azure-Sentinel/blob/master/Solutions/Azure%20Active%20Directory/Analytic%20Rules"
    },
    {
        "FileName": "AdminPromoAfterRoleMgmtAppPermissionGrant.yaml",
        "DetectionId": "f80d951a-eddc-4171-b9d0-d616bb83efdc",
        "OldPath": "https://github.com/Azure/Azure-Sentinel/blob/master/Detections/AuditLogs/",
        "NewPath": "https://github.com/Azure/Azure-Sentinel/blob/master/Solutions/Azure%20Active%20Directory/Analytic%20Rules"
    },
    {
        "FileName": "AzureADRoleManagementPermissionGrant.yaml",
        "DetectionId": "1ff56009-db01-4615-8211-d4fda21da02d",
        "OldPath": "https://github.com/Azure/Azure-Sentinel/blob/master/Detections/AuditLogs/",
        "NewPath": "https://github.com/Azure/Azure-Sentinel/blob/master/Solutions/Azure%20Active%20Directory/Analytic%20Rules"
    },
    {
        "FileName": "BulkChangestoPrivilegedAccountPermissions.yaml",
        "DetectionId": "218f60de-c269-457a-b882-9966632b9dc6",
        "OldPath": "https://github.com/Azure/Azure-Sentinel/blob/master/Detections/AuditLogs/",
        "NewPath": "https://github.com/Azure/Azure-Sentinel/blob/master/Solutions/Azure%20Active%20Directory/Analytic%20Rules"
    },
    {
        "FileName": "CredentialAddedAfterAdminConsent.yaml",
        "DetectionId": "707494a5-8e44-486b-90f8-155d1797a8eb",
        "OldPath": "https://github.com/Azure/Azure-Sentinel/blob/master/Detections/AuditLogs/",
        "NewPath": "https://github.com/Azure/Azure-Sentinel/blob/master/Solutions/Azure%20Active%20Directory/Analytic%20Rules"
    },
    {
        "FileName": "FirstAppOrServicePrincipalCredential.yaml",
        "DetectionId": "2cfc3c6e-f424-4b88-9cc9-c89f482d016a",
        "OldPath": "https://github.com/Azure/Azure-Sentinel/blob/master/Detections/AuditLogs/",
        "NewPath": "https://github.com/Azure/Azure-Sentinel/blob/master/Solutions/Azure%20Active%20Directory/Analytic%20Rules"
    },
    {
        "FileName": "MailPermissionsAddedToApplication.yaml",
        "DetectionId": "2560515c-07d1-434e-87fb-ebe3af267760",
        "OldPath": "https://github.com/Azure/Azure-Sentinel/blob/master/Detections/AuditLogs/",
        "NewPath": "https://github.com/Azure/Azure-Sentinel/blob/master/Solutions/Azure%20Active%20Directory/Analytic%20Rules"
    },
    {
        "FileName": "MaliciousOAuthApp_O365AttackToolkit.yaml",
        "DetectionId": "f948a32f-226c-4116-bddd-d95e91d97eb9",
        "OldPath": "https://github.com/Azure/Azure-Sentinel/blob/master/Detections/AuditLogs/",
        "NewPath": "https://github.com/Azure/Azure-Sentinel/blob/master/Solutions/Azure%20Active%20Directory/Analytic%20Rules"
    },
    {
        "FileName": "MaliciousOAuthApp_PwnAuth.yaml",
        "DetectionId": "39198934-62a0-4781-8416-a81265c03fd6",
        "OldPath": "https://github.com/Azure/Azure-Sentinel/blob/master/Detections/AuditLogs/",
        "NewPath": "https://github.com/Azure/Azure-Sentinel/blob/master/Solutions/Azure%20Active%20Directory/Analytic%20Rules"
    },
    {
        "FileName": "MultipleAdmin_membership_removals_from_NewAdmin.yaml",
        "DetectionId": "cda5928c-2c1e-4575-9dfa-07568bc27a4f",
        "OldPath": "https://github.com/Azure/Azure-Sentinel/blob/master/Detections/AuditLogs/",
        "NewPath": "https://github.com/Azure/Azure-Sentinel/blob/master/Solutions/Azure%20Active%20Directory/Analytic%20Rules"
    },
    {
        "FileName": "NewAppOrServicePrincipalCredential.yaml",
        "DetectionId": "79566f41-df67-4e10-a703-c38a6213afd8",
        "OldPath": "https://github.com/Azure/Azure-Sentinel/blob/master/Detections/AuditLogs/",
        "NewPath": "https://github.com/Azure/Azure-Sentinel/blob/master/Solutions/Azure%20Active%20Directory/Analytic%20Rules"
    },
    {
        "FileName": "NRT_ADFSDomainTrustMods.yaml",
        "DetectionId": "8540c842-5bbc-4a24-9fb2-a836c0e55a51",
        "OldPath": "https://github.com/Azure/Azure-Sentinel/blob/master/Detections/AuditLogs/",
        "NewPath": "https://github.com/Azure/Azure-Sentinel/blob/master/Solutions/Azure%20Active%20Directory/Analytic%20Rules"
    },
    {
        "FileName": "NRT_NewAppOrServicePrincipalCredential.yaml",
        "DetectionId": "e42e889a-caaf-4dbb-aec6-371b37d64298",
        "OldPath": "https://github.com/Azure/Azure-Sentinel/blob/master/Detections/AuditLogs/",
        "NewPath": "https://github.com/Azure/Azure-Sentinel/blob/master/Solutions/Azure%20Active%20Directory/Analytic%20Rules"
    },
    {
        "FileName": "NRT_PIMElevationRequestRejected.yaml",
        "DetectionId": "5db427b2-f406-4274-b413-e9fcb29412f8",
        "OldPath": "https://github.com/Azure/Azure-Sentinel/blob/master/Detections/AuditLogs/",
        "NewPath": "https://github.com/Azure/Azure-Sentinel/blob/master/Solutions/Azure%20Active%20Directory/Analytic%20Rules"
    },
    {
        "FileName": "NRT_PrivlegedRoleAssignedOutsidePIM.yaml",
        "DetectionId": "14f6da04-2f96-44ee-9210-9ccc1be6401e",
        "OldPath": "https://github.com/Azure/Azure-Sentinel/blob/master/Detections/AuditLogs/",
        "NewPath": "https://github.com/Azure/Azure-Sentinel/blob/master/Solutions/Azure%20Active%20Directory/Analytic%20Rules"
    },
    {
        "FileName": "NRT_UseraddedtoPrivilgedGroups.yaml",
        "DetectionId": "70fc7201-f28e-4ba7-b9ea-c04b96701f13",
        "OldPath": "https://github.com/Azure/Azure-Sentinel/blob/master/Detections/AuditLogs/",
        "NewPath": "https://github.com/Azure/Azure-Sentinel/blob/master/Solutions/Azure%20Active%20Directory/Analytic%20Rules"
    },
    {
        "FileName": "PIMElevationRequestRejected.yaml",
        "DetectionId": "7d7e20f8-3384-4b71-811c-f5e950e8306c",
        "OldPath": "https://github.com/Azure/Azure-Sentinel/blob/master/Detections/AuditLogs/",
        "NewPath": "https://github.com/Azure/Azure-Sentinel/blob/master/Solutions/Azure%20Active%20Directory/Analytic%20Rules"
    },
    {
        "FileName": "PrivlegedRoleAssignedOutsidePIM.yaml",
        "DetectionId": "269435e3-1db8-4423-9dfc-9bf59997da1c",
        "OldPath": "https://github.com/Azure/Azure-Sentinel/blob/master/Detections/AuditLogs/",
        "NewPath": "https://github.com/Azure/Azure-Sentinel/blob/master/Solutions/Azure%20Active%20Directory/Analytic%20Rules"
    },
    {
        "FileName": "RareApplicationConsent.yaml",
        "DetectionId": "83ba3057-9ea3-4759-bf6a-933f2e5bc7ee",
        "OldPath": "https://github.com/Azure/Azure-Sentinel/blob/master/Detections/AuditLogs/",
        "NewPath": "https://github.com/Azure/Azure-Sentinel/blob/master/Solutions/Azure%20Active%20Directory/Analytic%20Rules"
    },
    {
        "FileName": "SuspiciousOAuthApp_OfflineAccess.yaml",
        "DetectionId": "3533f74c-9207-4047-96e2-0eb9383be587",
        "OldPath": "https://github.com/Azure/Azure-Sentinel/blob/master/Detections/AuditLogs/",
        "NewPath": "https://github.com/Azure/Azure-Sentinel/blob/master/Solutions/Azure%20Active%20Directory/Analytic%20Rules"
    },
    {
        "FileName": "SuspiciousServicePrincipalcreationactivity.yaml",
        "DetectionId": "6852d9da-8015-4b95-8ecf-d9572ee0395d",
        "OldPath": "https://github.com/Azure/Azure-Sentinel/blob/master/Detections/AuditLogs/",
        "NewPath": "https://github.com/Azure/Azure-Sentinel/blob/master/Solutions/Azure%20Active%20Directory/Analytic%20Rules"
    },
    {
        "FileName": "UseraddedtoPrivilgedGroups.yaml",
        "DetectionId": "4d94d4a9-dc96-410a-8dea-4d4d4584188b",
        "OldPath": "https://github.com/Azure/Azure-Sentinel/blob/master/Detections/AuditLogs/",
        "NewPath": "https://github.com/Azure/Azure-Sentinel/blob/master/Solutions/Azure%20Active%20Directory/Analytic%20Rules"
    },
    {
        "FileName": "UserAssignedPrivilegedRole.yaml",
        "DetectionId": "050b9b3d-53d0-4364-a3da-1b678b8211ec",
        "OldPath": "https://github.com/Azure/Azure-Sentinel/blob/master/Detections/AuditLogs/",
        "NewPath": "https://github.com/Azure/Azure-Sentinel/blob/master/Solutions/Azure%20Active%20Directory/Analytic%20Rules"
    },    
    {
        "FileName": "AuthenticationMethodsChangedforPrivilegedAccount.yaml",
        "DetectionId": "694c91ee-d606-4ba9-928e-405a2dd0ff0f",
        "OldPath": "https://github.com/Azure/Azure-Sentinel/blob/master/Detections/MultipleDataSources/",
        "NewPath": "https://github.com/Azure/Azure-Sentinel/blob/master/Solutions/Azure%20Active%20Directory/Analytic%20Rules"
    },
    {
        "FileName": "PrivilegedAccountsSigninFailureSpikes.yaml",
        "DetectionId": "34c5aff9-a8c2-4601-9654-c7e46342d03b",
        "OldPath": "https://github.com/Azure/Azure-Sentinel/blob/master/Detections/MultipleDataSources/",
        "NewPath": "https://github.com/Azure/Azure-Sentinel/blob/master/Solutions/Azure%20Active%20Directory/Analytic%20Rules"
    },
    {
        "FileName": "UnusualGuestActivity.yaml",
        "DetectionId": "acc4c247-aaf7-494b-b5da-17f18863878a",
        "OldPath": "https://github.com/Azure/Azure-Sentinel/blob/master/Detections/MultipleDataSources/",
        "NewPath": "https://github.com/Azure/Azure-Sentinel/blob/master/Solutions/Azure%20Active%20Directory/Analytic%20Rules"
    },
    {
        "FileName": "ADFSSignInLogsPasswordSpray.yaml",
        "DetectionId": "5170c3c4-b8c9-485c-910d-a21d965ee181",
        "OldPath": "https://github.com/Azure/Azure-Sentinel/blob/master/Detections/SigninLogs/",
        "NewPath": "https://github.com/Azure/Azure-Sentinel/blob/master/Solutions/Azure%20Active%20Directory/Analytic%20Rules"
    },
    {
        "FileName": "AnomalousUserAppSigninLocationIncrease-detection.yaml",
        "DetectionId": "7cb8f77d-c52f-4e46-b82f-3cf2e106224a",
        "OldPath": "https://github.com/Azure/Azure-Sentinel/blob/master/Detections/SigninLogs/",
        "NewPath": "https://github.com/Azure/Azure-Sentinel/blob/master/Solutions/Azure%20Active%20Directory/Analytic%20Rules"
    },
    {
        "FileName": "AzureAADPowerShellAnomaly.yaml",
        "DetectionId": "50574fac-f8d1-4395-81c7-78a463ff0c52",
        "OldPath": "https://github.com/Azure/Azure-Sentinel/blob/master/Detections/SigninLogs/",
        "NewPath": "https://github.com/Azure/Azure-Sentinel/blob/master/Solutions/Azure%20Active%20Directory/Analytic%20Rules"
    },
    {
        "FileName": "AzurePortalSigninfromanotherAzureTenant.yaml",
        "DetectionId": "87210ca1-49a4-4a7d-bb4a-4988752f978c",
        "OldPath": "https://github.com/Azure/Azure-Sentinel/blob/master/Detections/SigninLogs/",
        "NewPath": "https://github.com/Azure/Azure-Sentinel/blob/master/Solutions/Azure%20Active%20Directory/Analytic%20Rules"
    },
    {
        "FileName": "BruteForceCloudPC.yaml",
        "DetectionId": "3fbc20a4-04c4-464e-8fcb-6667f53e4987",
        "OldPath": "https://github.com/Azure/Azure-Sentinel/blob/master/Detections/SigninLogs/",
        "NewPath": "https://github.com/Azure/Azure-Sentinel/blob/master/Solutions/Azure%20Active%20Directory/Analytic%20Rules"
    },
    {
        "FileName": "BypassCondAccessRule.yaml",
        "DetectionId": "3af9285d-bb98-4a35-ad29-5ea39ba0c628",
        "OldPath": "https://github.com/Azure/Azure-Sentinel/blob/master/Detections/SigninLogs/",
        "NewPath": "https://github.com/Azure/Azure-Sentinel/blob/master/Solutions/Azure%20Active%20Directory/Analytic%20Rules"
    },
    {
        "FileName": "DisabledAccountSigninsAcrossManyApplications.yaml",
        "DetectionId": "75ea5c39-93e5-489b-b1e1-68fa6c9d2d04",
        "OldPath": "https://github.com/Azure/Azure-Sentinel/blob/master/Detections/SigninLogs/",
        "NewPath": "https://github.com/Azure/Azure-Sentinel/blob/master/Solutions/Azure%20Active%20Directory/Analytic%20Rules"
    },
    {
        "FileName": "DistribPassCrackAttempt.yaml",
        "DetectionId": "bfb1c90f-8006-4325-98be-c7fffbc254d6",
        "OldPath": "https://github.com/Azure/Azure-Sentinel/blob/master/Detections/SigninLogs/",
        "NewPath": "https://github.com/Azure/Azure-Sentinel/blob/master/Solutions/Azure%20Active%20Directory/Analytic%20Rules"
    },
    {
        "FileName": "ExplicitMFADeny.yaml",
        "DetectionId": "a22740ec-fc1e-4c91-8de6-c29c6450ad00",
        "OldPath": "https://github.com/Azure/Azure-Sentinel/blob/master/Detections/SigninLogs/",
        "NewPath": "https://github.com/Azure/Azure-Sentinel/blob/master/Solutions/Azure%20Active%20Directory/Analytic%20Rules"
    },
    {
        "FileName": "FailedLogonToAzurePortal.yaml",
        "DetectionId": "223db5c1-1bf8-47d8-8806-bed401b356a4",
        "OldPath": "https://github.com/Azure/Azure-Sentinel/blob/master/Detections/SigninLogs/",
        "NewPath": "https://github.com/Azure/Azure-Sentinel/blob/master/Solutions/Azure%20Active%20Directory/Analytic%20Rules"
    },
    {
        "FileName": "MFARejectedbyUser.yaml",
        "DetectionId": "d99cf5c3-d660-436c-895b-8a8f8448da23",
        "OldPath": "https://github.com/Azure/Azure-Sentinel/blob/master/Detections/SigninLogs/",
        "NewPath": "https://github.com/Azure/Azure-Sentinel/blob/master/Solutions/Azure%20Active%20Directory/Analytic%20Rules"
    },
    {
        "FileName": "NRT_MFARejectedbyUser.yaml",
        "DetectionId": "3617d76d-b15e-4c6f-985e-a1dac73c592d",
        "OldPath": "https://github.com/Azure/Azure-Sentinel/blob/master/Detections/SigninLogs/",
        "NewPath": "https://github.com/Azure/Azure-Sentinel/blob/master/Solutions/Azure%20Active%20Directory/Analytic%20Rules"
    },
    {
        "FileName": "SeamlessSSOPasswordSpray.yaml",
        "DetectionId": "fb7ca1c9-e14c-40a3-856e-28f3c14ea1ba",
        "OldPath": "https://github.com/Azure/Azure-Sentinel/blob/master/Detections/SigninLogs/",
        "NewPath": "https://github.com/Azure/Azure-Sentinel/blob/master/Solutions/Azure%20Active%20Directory/Analytic%20Rules"
    },
    {
        "FileName": "SigninAttemptsByIPviaDisabledAccounts.yaml",
        "DetectionId": "500c103a-0319-4d56-8e99-3cec8d860757",
        "OldPath": "https://github.com/Azure/Azure-Sentinel/blob/master/Detections/SigninLogs/",
        "NewPath": "https://github.com/Azure/Azure-Sentinel/blob/master/Solutions/Azure%20Active%20Directory/Analytic%20Rules"
    },
    {
        "FileName": "SigninBruteForce-AzurePortal.yaml",
        "DetectionId": "28b42356-45af-40a6-a0b4-a554cdfd5d8a",
        "OldPath": "https://github.com/Azure/Azure-Sentinel/blob/master/Detections/SigninLogs/",
        "NewPath": "https://github.com/Azure/Azure-Sentinel/blob/master/Solutions/Azure%20Active%20Directory/Analytic%20Rules"
    },
    {
        "FileName": "SigninPasswordSpray.yaml",
        "DetectionId": "48607a29-a26a-4abf-8078-a06dbdd174a4",
        "OldPath": "https://github.com/Azure/Azure-Sentinel/blob/master/Detections/SigninLogs/",
        "NewPath": "https://github.com/Azure/Azure-Sentinel/blob/master/Solutions/Azure%20Active%20Directory/Analytic%20Rules"
    },
    {
        "FileName": "SuccessThenFail_DiffIP_SameUserandApp.yaml",
        "DetectionId": "02ef8d7e-fc3a-4d86-a457-650fa571d8d2",
        "OldPath": "https://github.com/Azure/Azure-Sentinel/blob/master/Detections/SigninLogs/",
        "NewPath": "https://github.com/Azure/Azure-Sentinel/blob/master/Solutions/Azure%20Active%20Directory/Analytic%20Rules"
    },
    {
        "FileName": "UserAccounts-CABlockedSigninSpikes.yaml",
        "DetectionId": "3a9d5ede-2b9d-43a2-acc4-d272321ff77c",
        "OldPath": "https://github.com/Azure/Azure-Sentinel/blob/master/Detections/SigninLogs/",
        "NewPath": "https://github.com/Azure/Azure-Sentinel/blob/master/Solutions/Azure%20Active%20Directory/Analytic%20Rules"
    },
    {
        "FileName": "AzureWAFmatching_log4j_vuln.yaml",
        "DetectionId": "2de8abd6-a613-450e-95ed-08e503369fb3",
        "OldPath": "https://github.com/Azure/Azure-Sentinel/blob/master/Detections/AzureDiagnostics/",
        "NewPath": "https://github.com/Azure/Azure-Sentinel/blob/master/Solutions/Apache%20Log4j%20Vulnerability%20Detection/Analytic%20Rules"
    },
    {
        "FileName": "Log4jVulnerableMachines.yaml",
        "DetectionId": "3d71fc38-f249-454e-8479-0a358382ef9a",
        "OldPath": "https://github.com/Azure/Azure-Sentinel/blob/master/Detections/SecurityNestedRecommendation/",
        "NewPath": "https://github.com/Azure/Azure-Sentinel/blob/master/Solutions/Apache%20Log4j%20Vulnerability%20Detection/Analytic%20Rules"
    },
    {
        "FileName": "UserAgentSearch_log4j.yaml",
        "DetectionId": "29283b22-a1c0-4d16-b0a9-3460b655a46a",
        "OldPath": "https://github.com/Azure/Azure-Sentinel/blob/master/Detections/MultipleDataSources/",
        "NewPath": "https://github.com/Azure/Azure-Sentinel/blob/master/Solutions/Apache%20Log4j%20Vulnerability%20Detection/Analytic%20Rules"
>>>>>>> de181d04
    }
]<|MERGE_RESOLUTION|>--- conflicted
+++ resolved
@@ -66,12 +66,6 @@
         "NewPath": "https://github.com/Azure/Azure-Sentinel/blob/master/Solutions/QualysVM/Analytic%20Rules"
     },
     {
-<<<<<<< HEAD
-        "FileName": "CorrelateIPC_Unfamiliar-Atypical.yaml",
-        "DetectionId": "fa6cfcf1-b267-46d4-b348-ae7870325507",
-        "OldPath": "https://github.com/Azure/Azure-Sentinel/blob/master/Detections/SecurityAlert/",
-        "NewPath": "https://github.com/Azure/Azure-Sentinel/blob/master/Solutions/Azure%20Active%20Directory%20Identity%20Protection/Analytic%20Rules"
-=======
         "FileName": "SeveralDenyActionsRegistered.yaml",
         "DetectionId": "f8dad4e9-3f19-4d70-ab7f-8f19ccd43a3e",
         "OldPath": "https://github.com/Azure/Azure-Sentinel/blob/master/Detections/AzureFirewall/",
@@ -370,6 +364,11 @@
         "DetectionId": "29283b22-a1c0-4d16-b0a9-3460b655a46a",
         "OldPath": "https://github.com/Azure/Azure-Sentinel/blob/master/Detections/MultipleDataSources/",
         "NewPath": "https://github.com/Azure/Azure-Sentinel/blob/master/Solutions/Apache%20Log4j%20Vulnerability%20Detection/Analytic%20Rules"
->>>>>>> de181d04
+    },
+    {
+        "FileName": "CorrelateIPC_Unfamiliar-Atypical.yaml",
+        "DetectionId": "fa6cfcf1-b267-46d4-b348-ae7870325507",
+        "OldPath": "https://github.com/Azure/Azure-Sentinel/blob/master/Detections/SecurityAlert/",
+        "NewPath": "https://github.com/Azure/Azure-Sentinel/blob/master/Solutions/Azure%20Active%20Directory%20Identity%20Protection/Analytic%20Rules"
     }
 ]
[
    {
        "FileName": "EnterHuntingQueryYAMLFileNameHere.yaml",
        "DetectionId": "Enter-hunting-query-GUID-hEre",
        "OldPath": "Enter/Oldpath/here/Like/https://github.com/Azure/Azure-Sentinel/blob/master/Hunting%20Queries/SecurityAlert/",
        "NewPath": "Enter/NEWPath/here/Like/https://github.com/Azure/Azure-Sentinel/tree/master/Solutions/UEBA%20Essentials/Hunting%20Queries/"
    },
    {
        "FileName": "Anomalous AAD Account Manipulation.yaml",
        "DetectionId": "8741deeb-332e-4061-8873-5086040920e3",
        "OldPath": "https://github.com/Azure/Azure-Sentinel/blob/master/Hunting%20Queries/",
        "NewPath": "https://github.com/Azure/Azure-Sentinel/tree/master/Solutions/UEBA%20Essentials/Hunting%20Queries/"
    },
    {
        "FileName": "Anomalous Account Creation.yaml",
        "DetectionId": "0454c8d8-d0a6-42a4-8d03-f5b4fdcbd173",
        "OldPath": "https://github.com/Azure/Azure-Sentinel/blob/master/Hunting%20Queries/",
        "NewPath": "https://github.com/Azure/Azure-Sentinel/tree/master/Solutions/UEBA%20Essentials/Hunting%20Queries/"
    },
    {
        "FileName": "Anomalous Activity Role Assignment.yaml",
        "DetectionId": "bd6fda76-c0df-41b0-b8cd-808190e1ded0",
        "OldPath": "https://github.com/Azure/Azure-Sentinel/blob/master/Hunting%20Queries/",
        "NewPath": "https://github.com/Azure/Azure-Sentinel/tree/master/Solutions/UEBA%20Essentials/Hunting%20Queries/"
    },
    {
        "FileName": "Anomalous Code Execution.yaml",
        "DetectionId": "f8ab176c-1f3f-4cb5-8dc1-f50d30bcae0d",
        "OldPath": "https://github.com/Azure/Azure-Sentinel/blob/master/Hunting%20Queries/",
        "NewPath": "https://github.com/Azure/Azure-Sentinel/tree/master/Solutions/UEBA%20Essentials/Hunting%20Queries/"
    },
    {
        "FileName": "Anomalous Data Access.yaml",
        "DetectionId": "8cf3c78e-cd10-4bfb-bd69-d62dc7f375f1",
        "OldPath": "https://github.com/Azure/Azure-Sentinel/blob/master/Hunting%20Queries/",
        "NewPath": "https://github.com/Azure/Azure-Sentinel/tree/master/Solutions/UEBA%20Essentials/Hunting%20Queries/"
    },
    {
        "FileName": "Anomalous Defensive Mechanism Modification.yaml",
        "DetectionId": "fcb704ae-ac17-400a-9ed9-3c46bd0a3960",
        "OldPath": "https://github.com/Azure/Azure-Sentinel/blob/master/Hunting%20Queries/",
        "NewPath": "https://github.com/Azure/Azure-Sentinel/tree/master/Solutions/UEBA%20Essentials/Hunting%20Queries/"
    },
    {
        "FileName": "Anomalous Failed Logon.yaml",
        "DetectionId": "77a58c08-bc8e-48b3-8fe9-6c38fd011cd9",
        "OldPath": "https://github.com/Azure/Azure-Sentinel/blob/master/Hunting%20Queries/",
        "NewPath": "https://github.com/Azure/Azure-Sentinel/tree/master/Solutions/UEBA%20Essentials/Hunting%20Queries/"
    },
    {
        "FileName": "Anomalous Geo Location Logon.yaml",
        "DetectionId": "eeea7fb9-21cf-4023-91dc-3f55d7548d14",
        "OldPath": "https://github.com/Azure/Azure-Sentinel/blob/master/Hunting%20Queries/",
        "NewPath": "https://github.com/Azure/Azure-Sentinel/tree/master/Solutions/UEBA%20Essentials/Hunting%20Queries/"
    },
    {
        "FileName": "Anomalous Login to Devices.yaml",
        "DetectionId": "2e20ec77-8d50-4959-a70d-79c341ee2c37",
        "OldPath": "https://github.com/Azure/Azure-Sentinel/blob/master/Hunting%20Queries/",
        "NewPath": "https://github.com/Azure/Azure-Sentinel/tree/master/Solutions/UEBA%20Essentials/Hunting%20Queries/"
    },
    {
        "FileName": "Anomalous Password Reset.yaml",
        "DetectionId": "22b0262c-b6b5-4f15-82a4-93663e9965d7",
        "OldPath": "https://github.com/Azure/Azure-Sentinel/blob/master/Hunting%20Queries/",
        "NewPath": "https://github.com/Azure/Azure-Sentinel/tree/master/Solutions/UEBA%20Essentials/Hunting%20Queries/"
    },
    {
        "FileName": "Anomalous RDP Activity.yaml",
        "DetectionId": "c01d95d3-ee85-4e7f-9aed-e62356f1de76",
        "OldPath": "https://github.com/Azure/Azure-Sentinel/blob/master/Hunting%20Queries/",
        "NewPath": "https://github.com/Azure/Azure-Sentinel/tree/master/Solutions/UEBA%20Essentials/Hunting%20Queries/"
    },
    {
        "FileName": "Anomalous Resource Access.yaml",
        "DetectionId": "782f3bad-31f7-468f-8f58-3b74fc931914",
        "OldPath": "https://github.com/Azure/Azure-Sentinel/blob/master/Hunting%20Queries/",
        "NewPath": "https://github.com/Azure/Azure-Sentinel/tree/master/Solutions/UEBA%20Essentials/Hunting%20Queries/"
    },
    {
        "FileName": "Anomalous Role Assignment.yaml",
        "DetectionId": "5aa5083c-1de6-42bb-a128-2ec2aba1de39",
        "OldPath": "https://github.com/Azure/Azure-Sentinel/blob/master/Hunting%20Queries/",
        "NewPath": "https://github.com/Azure/Azure-Sentinel/tree/master/Solutions/UEBA%20Essentials/Hunting%20Queries/"
    },
    {
        "FileName": "Anomalous Sign-in Activity.yaml",
        "DetectionId": "bb3bb9da-9598-4d1f-af78-7cc2fd413b0b",
        "OldPath": "https://github.com/Azure/Azure-Sentinel/blob/master/Hunting%20Queries/",
        "NewPath": "https://github.com/Azure/Azure-Sentinel/tree/master/Solutions/UEBA%20Essentials/Hunting%20Queries/"
    },
    {
        "FileName": "WAF_log4j_vulnerability.yaml",
        "DetectionId": "1d4d383e-0ca6-4d3a-a861-8f37aeef18cb",
        "OldPath": "https://github.com/Azure/Azure-Sentinel/blob/master/Hunting%20Queries/AzureDiagnostics/",
        "NewPath": "https://github.com/Azure/Azure-Sentinel/tree/master/Solutions/Apache%20Log4j%20Vulnerability%20Detection/Hunting%20Queries/"
    },
    {
        "FileName": "NetworkConnectionToNewExternalLDAPServer.yaml",
        "DetectionId": "bf094505-fd2e-484f-b72a-acd79ee00ce8",
        "OldPath": "https://github.com/Azure/Azure-Sentinel/blob/master/Hunting%20Queries/CommonSecurityLog/",
        "NewPath": "https://github.com/Azure/Azure-Sentinel/tree/master/Solutions/Apache%20Log4j%20Vulnerability%20Detection/Hunting%20Queries/"
    },
    {
        "FileName": "NetworkConnectionldap_log4j.yaml",
        "DetectionId": "19abc034-139e-4e64-a05d-cb07ce8b003b",
        "OldPath": "https://github.com/Azure/Azure-Sentinel/blob/master/Hunting%20Queries/MultipleDataSources/",
        "NewPath": "https://github.com/Azure/Azure-Sentinel/tree/master/Solutions/Apache%20Log4j%20Vulnerability%20Detection/Hunting%20Queries/"
    },
    {
        "FileName": "Apache_log4j_Vulnerability.yaml",
        "DetectionId": "38cc38c3-bd6c-470e-ae1a-3136a9ded97f",
        "OldPath": "https://github.com/Azure/Azure-Sentinel/blob/master/Hunting%20Queries/Syslog/",
        "NewPath": "https://github.com/Azure/Azure-Sentinel/tree/master/Solutions/Apache%20Log4j%20Vulnerability%20Detection/Hunting%20Queries/"
    },
    {
        "FileName": "Base64_Download_Activity.yaml",
        "DetectionId": "78882f9a-f3ef-4010-973c-3f6336f5bef7",
        "OldPath": "https://github.com/Azure/Azure-Sentinel/blob/master/Hunting%20Queries/Syslog/",
        "NewPath": "https://github.com/Azure/Azure-Sentinel/tree/master/Solutions/Apache%20Log4j%20Vulnerability%20Detection/Hunting%20Queries/"
    },
    {
        "FileName": "Container_Miner_Activity.yaml",
        "DetectionId": "6fee32b3-3271-4a3f-9b01-dbd9432a1707",
        "OldPath": "https://github.com/Azure/Azure-Sentinel/blob/master/Hunting%20Queries/Syslog/",
        "NewPath": "https://github.com/Azure/Azure-Sentinel/tree/master/Solutions/Apache%20Log4j%20Vulnerability%20Detection/Hunting%20Queries/"
    },
    {
        "FileName": "Firewall_Disable_Activity.yaml",
        "DetectionId": "e178baf5-3cf3-4960-8ca4-8da6d90d8206",
        "OldPath": "https://github.com/Azure/Azure-Sentinel/blob/master/Hunting%20Queries/Syslog/",
        "NewPath": "https://github.com/Azure/Azure-Sentinel/tree/master/Solutions/Apache%20Log4j%20Vulnerability%20Detection/Hunting%20Queries/"
    },
    {
        "FileName": "Linux_Toolkit_Detected.yaml",
        "DetectionId": "09e45ec6-ac42-4b5a-be69-54623c4aa062",
        "OldPath": "https://github.com/Azure/Azure-Sentinel/blob/master/Hunting%20Queries/Syslog/",
        "NewPath": "https://github.com/Azure/Azure-Sentinel/tree/master/Solutions/Apache%20Log4j%20Vulnerability%20Detection/Hunting%20Queries/"
    },
    {
        "FileName": "Process_Termination_Activity.yaml",
        "DetectionId": "020b05d3-6447-402c-87b6-f8faff7c7e19",
        "OldPath": "https://github.com/Azure/Azure-Sentinel/blob/master/Hunting%20Queries/Syslog/",
        "NewPath": "https://github.com/Azure/Azure-Sentinel/tree/master/Solutions/Apache%20Log4j%20Vulnerability%20Detection/Hunting%20Queries/"
    },
    {
        "FileName": "Suspicious_ShellScript_Activity.yaml",
        "DetectionId": "3e43fe23-c6c0-45ca-b680-263e8afada95",
        "OldPath": "https://github.com/Azure/Azure-Sentinel/blob/master/Hunting%20Queries/Syslog/",
        "NewPath": "https://github.com/Azure/Azure-Sentinel/tree/master/Solutions/Apache%20Log4j%20Vulnerability%20Detection/Hunting%20Queries/"
    },
	{
        "FileName": "AAD Conditional Access Disabled.yaml",
        "DetectionId": "c78a3845-37d9-448e-a8cd-e9543f00bcc5",
        "OldPath": "https://github.com/Azure/Azure-Sentinel/blob/master/Hunting%20Queries/AzureDevOpsAuditing/",
        "NewPath": "https://github.com/Azure/Azure-Sentinel/tree/master/Solutions/AzureDevOpsAuditing/Hunting%20Queries/"
    },
	{
        "FileName": "Addtional Org Admin Added.yaml",
        "DetectionId": "7b634263-9971-4887-8ecf-0d83ab9c7370",
        "OldPath": "https://github.com/Azure/Azure-Sentinel/blob/master/Hunting%20Queries/AzureDevOpsAuditing/",
        "NewPath": "https://github.com/Azure/Azure-Sentinel/tree/master/Solutions/AzureDevOpsAuditing/Hunting%20Queries/"
    },
	{
        "FileName": "ADOBuildCheckDeleted.yaml",
        "DetectionId": "940386c3-4b2c-4147-ac8e-dcddedaaae52",
        "OldPath": "https://github.com/Azure/Azure-Sentinel/blob/master/Hunting%20Queries/AzureDevOpsAuditing/",
        "NewPath": "https://github.com/Azure/Azure-Sentinel/tree/master/Solutions/AzureDevOpsAuditing/Hunting%20Queries/"
    },
	{
        "FileName": "ADOBuildDeletedAfterPipelineMod.yaml",
        "DetectionId": "47857f1f-f8e6-470d-b132-03a8a606b3f4",
        "OldPath": "https://github.com/Azure/Azure-Sentinel/blob/master/Hunting%20Queries/AzureDevOpsAuditing/",
        "NewPath": "https://github.com/Azure/Azure-Sentinel/tree/master/Solutions/AzureDevOpsAuditing/Hunting%20Queries/"
    },
	{
        "FileName": "ADOInternalUpstreamPacakgeFeedAdded.yaml",
        "DetectionId": "20be967c-4923-4c4b-8e1d-e1c95d537dc3",
        "OldPath": "https://github.com/Azure/Azure-Sentinel/blob/master/Hunting%20Queries/AzureDevOpsAuditing/",
        "NewPath": "https://github.com/Azure/Azure-Sentinel/tree/master/Solutions/AzureDevOpsAuditing/Hunting%20Queries/"
    },
	{
        "FileName": "ADONewAgentPoolCreated.yaml",
        "DetectionId": "76f626e0-4c78-47d4-aeb6-eaa59f4f2ecb",
        "OldPath": "https://github.com/Azure/Azure-Sentinel/blob/master/Hunting%20Queries/AzureDevOpsAuditing/",
        "NewPath": "https://github.com/Azure/Azure-Sentinel/tree/master/Solutions/AzureDevOpsAuditing/Hunting%20Queries/"
    },
	{
        "FileName": "ADONewPackageFeedCreated.yaml",
        "DetectionId": "3d1aa540-b4c7-4789-8c4c-4174b3c2371f",
        "OldPath": "https://github.com/Azure/Azure-Sentinel/blob/master/Hunting%20Queries/AzureDevOpsAuditing/",
        "NewPath": "https://github.com/Azure/Azure-Sentinel/tree/master/Solutions/AzureDevOpsAuditing/Hunting%20Queries/"
    },
	{
        "FileName": "ADONewPATOperation.yaml",
        "DetectionId": "5b6ab1d9-018b-46c6-993b-3198626fc54e",
        "OldPath": "https://github.com/Azure/Azure-Sentinel/blob/master/Hunting%20Queries/AzureDevOpsAuditing/",
        "NewPath": "https://github.com/Azure/Azure-Sentinel/tree/master/Solutions/AzureDevOpsAuditing/Hunting%20Queries/"
    },
	{
        "FileName": "ADONewReleaseApprover.yaml",
        "DetectionId": "0c149cc9-78ba-4be1-9f7b-018288e3a829",
        "OldPath": "https://github.com/Azure/Azure-Sentinel/blob/master/Hunting%20Queries/AzureDevOpsAuditing/",
        "NewPath": "https://github.com/Azure/Azure-Sentinel/tree/master/Solutions/AzureDevOpsAuditing/Hunting%20Queries/"
    },
	{
        "FileName": "ADOReleasePipelineCreated.yaml",
        "DetectionId": "2dfa9c23-1590-4589-995a-d1486be66028",
        "OldPath": "https://github.com/Azure/Azure-Sentinel/blob/master/Hunting%20Queries/AzureDevOpsAuditing/",
        "NewPath": "https://github.com/Azure/Azure-Sentinel/tree/master/Solutions/AzureDevOpsAuditing/Hunting%20Queries/"
    },
	{
        "FileName": "ADOVariableCreatedDeleted.yaml",
        "DetectionId": "0fa523de-ce23-49d0-87a4-e890028e1e50",
        "OldPath": "https://github.com/Azure/Azure-Sentinel/blob/master/Hunting%20Queries/AzureDevOpsAuditing/",
        "NewPath": "https://github.com/Azure/Azure-Sentinel/tree/master/Solutions/AzureDevOpsAuditing/Hunting%20Queries/"
    },
	{
        "FileName": "AzDODisplayNameSwapping.yaml",
        "DetectionId": "cf0c493b-a8af-4b32-8c7e-d4303f3a406f",
        "OldPath": "https://github.com/Azure/Azure-Sentinel/blob/master/Hunting%20Queries/AzureDevOpsAuditing/",
        "NewPath": "https://github.com/Azure/Azure-Sentinel/tree/master/Solutions/AzureDevOpsAuditing/Hunting%20Queries/"
    },
	{
        "FileName": "AzDOPrPolicyBypassers.yaml",
        "DetectionId": "df205daf-fcf3-4b95-a7fd-043b70f6c209",
        "OldPath": "https://github.com/Azure/Azure-Sentinel/blob/master/Hunting%20Queries/AzureDevOpsAuditing/",
        "NewPath": "https://github.com/Azure/Azure-Sentinel/tree/master/Solutions/AzureDevOpsAuditing/Hunting%20Queries/"
    },
	{
        "FileName": "Guest users access enabled.yaml",
        "DetectionId": "2380670e-e168-4a99-9529-6c4d127b3ce6",
        "OldPath": "https://github.com/Azure/Azure-Sentinel/blob/master/Hunting%20Queries/AzureDevOpsAuditing/",
        "NewPath": "https://github.com/Azure/Azure-Sentinel/tree/master/Solutions/AzureDevOpsAuditing/Hunting%20Queries/"
    },
	{
        "FileName": "Project visibility changed to public.yaml",
        "DetectionId": "42e69ff6-719d-4853-95a5-2b211e2bb031",
        "OldPath": "https://github.com/Azure/Azure-Sentinel/blob/master/Hunting%20Queries/AzureDevOpsAuditing/",
        "NewPath": "https://github.com/Azure/Azure-Sentinel/tree/master/Solutions/AzureDevOpsAuditing/Hunting%20Queries/"
    },
	{
        "FileName": "Public project created.yaml",
        "DetectionId": "3cdc5404-15ed-4656-8eb9-60bc8b495934",
        "OldPath": "https://github.com/Azure/Azure-Sentinel/blob/master/Hunting%20Queries/AzureDevOpsAuditing/",
        "NewPath": "https://github.com/Azure/Azure-Sentinel/tree/master/Solutions/AzureDevOpsAuditing/Hunting%20Queries/"
    },
	{
        "FileName": "Public Projects enabled.yaml",
        "DetectionId": "800ae9c9-0280-4296-821f-c6e0a473fb41",
        "OldPath": "https://github.com/Azure/Azure-Sentinel/blob/master/Hunting%20Queries/AzureDevOpsAuditing/",
        "NewPath": "https://github.com/Azure/Azure-Sentinel/tree/master/Solutions/AzureDevOpsAuditing/Hunting%20Queries/"
},
{
        "FileName": "DNS_CommonlyAbusedTLDs.yaml",
        "DetectionId": "8e9c4680-8c0b-4885-b183-3b09efd8fc2c",
        "OldPath": "https://github.com/Azure/Azure-Sentinel/blob/master/Hunting%20Queries/DnsEvents/",
        "NewPath": "https://github.com/Azure/Azure-Sentinel/tree/master/Solutions/Windows%20Server%20DNS/Hunting%20Queries/"
    },
	{
        "FileName": "DNS_DomainAnomalousLookupIncrease.yaml",
        "DetectionId": "1d9951b7-51f0-4aa7-af0c-654359aadfff",
        "OldPath": "https://github.com/Azure/Azure-Sentinel/blob/master/Hunting%20Queries/DnsEvents/",
        "NewPath": "https://github.com/Azure/Azure-Sentinel/tree/master/Solutions/Windows%20Server%20DNS/Hunting%20Queries/"
    },
	{
        "FileName": "DNS_FullNameAnomalousLookupIncrease.yaml",
        "DetectionId": "81b478a7-46e2-4f7f-a1aa-aba5e541232b",
        "OldPath": "https://github.com/Azure/Azure-Sentinel/blob/master/Hunting%20Queries/DnsEvents/",
        "NewPath": "https://github.com/Azure/Azure-Sentinel/tree/master/Solutions/Windows%20Server%20DNS/Hunting%20Queries/"
    },
	{
        "FileName": "DNS_HighPercentNXDomainCount.yaml",
        "DetectionId": "543e1ec6-ee5e-4368-aaa6-405f0551ba5c",
        "OldPath": "https://github.com/Azure/Azure-Sentinel/blob/master/Hunting%20Queries/DnsEvents/",
        "NewPath": "https://github.com/Azure/Azure-Sentinel/tree/master/Solutions/Windows%20Server%20DNS/Hunting%20Queries/"
    },
	{
        "FileName": "DNS_HighReverseDNSCount.yaml",
        "DetectionId": "fda90754-4e22-4bb1-8b99-2bb49a991eae",
        "OldPath": "https://github.com/Azure/Azure-Sentinel/blob/master/Hunting%20Queries/DnsEvents/",
        "NewPath": "https://github.com/Azure/Azure-Sentinel/tree/master/Solutions/Windows%20Server%20DNS/Hunting%20Queries/"
    },
	{
        "FileName": "DNS_LongURILookup.yaml",
        "DetectionId": "a0954a17-cc66-4d47-9651-8bf524bbdcc8",
        "OldPath": "https://github.com/Azure/Azure-Sentinel/blob/master/Hunting%20Queries/DnsEvents/",
        "NewPath": "https://github.com/Azure/Azure-Sentinel/tree/master/Solutions/Windows%20Server%20DNS/Hunting%20Queries/"
    },
	{
        "FileName": "DNS_WannaCry.yaml",
        "DetectionId": "aaf84b80-7764-420c-98eb-239b5e194b3d",
        "OldPath": "https://github.com/Azure/Azure-Sentinel/blob/master/Hunting%20Queries/DnsEvents/",
        "NewPath": "https://github.com/Azure/Azure-Sentinel/tree/master/Solutions/Windows%20Server%20DNS/Hunting%20Queries/"
    },
	{
        "FileName": "Solorigate-DNS-Pattern.yaml",
        "DetectionId": "0fb54a5c-5599-4ff9-80a2-f788c3ed285e",
        "OldPath": "https://github.com/Azure/Azure-Sentinel/blob/master/Hunting%20Queries/DnsEvents/",
        "NewPath": "https://github.com/Azure/Azure-Sentinel/tree/master/Solutions/Windows%20Server%20DNS/Hunting%20Queries/"
    },
	{
        "FileName": "Solorigate-Encoded-Domain-URL.yaml",
        "DetectionId": "29a1815a-3ada-4182-a178-e52c483d2f95",
        "OldPath": "https://github.com/Azure/Azure-Sentinel/blob/master/Hunting%20Queries/DnsEvents/",
        "NewPath": "https://github.com/Azure/Azure-Sentinel/tree/master/Solutions/Windows%20Server%20DNS/Hunting%20Queries/"
    },
	{
        "FileName": "CommandsexecutedbyWMIonnewhosts-potentialImpacket.yaml",
        "DetectionId": "9ce755c1-d2e6-4e2f-82d5-7871ec1aef91",
        "OldPath": "https://github.com/Azure/Azure-Sentinel/blob/master/Hunting%20Queries/SecurityEvent/",
        "NewPath": "https://github.com/Azure/Azure-Sentinel/tree/master/Solutions/Windows%20Security%20Events/Hunting%20Queries/"
    },
	{
        "FileName": "Crashdumpdisabledonhost.yaml",
        "DetectionId": "5a3615af-21c9-427e-8bf1-ed2350992bb4",
        "OldPath": "https://github.com/Azure/Azure-Sentinel/blob/master/Hunting%20Queries/SecurityEvent/",
        "NewPath": "https://github.com/Azure/Azure-Sentinel/tree/master/Solutions/Windows%20Security%20Events/Hunting%20Queries/"
    },
	{
        "FileName": "cscript_summary.yaml",
        "DetectionId": "36abe031-962d-482e-8e1e-a556ed99d5a3",
        "OldPath": "https://github.com/Azure/Azure-Sentinel/blob/master/Hunting%20Queries/SecurityEvent/",
        "NewPath": "https://github.com/Azure/Azure-Sentinel/tree/master/Solutions/Windows%20Security%20Events/Hunting%20Queries/"
    },
	{
        "FileName": "CustomUserList_FailedLogons.yaml",
        "DetectionId": "892cd37e-f9e1-49c3-b0b2-d74f52ac7b71",
        "OldPath": "https://github.com/Azure/Azure-Sentinel/blob/master/Hunting%20Queries/SecurityEvent/",
        "NewPath": "https://github.com/Azure/Azure-Sentinel/tree/master/Solutions/Windows%20Security%20Events/Hunting%20Queries/"
    },
	{
        "FileName": "DecoyUserAccountAuthenticationAttempt.yaml",
        "DetectionId": "a4dbc292-87eb-11ec-a8a3-0242ac120002",
        "OldPath": "https://github.com/Azure/Azure-Sentinel/blob/master/Hunting%20Queries/SecurityEvent/",
        "NewPath": "https://github.com/Azure/Azure-Sentinel/tree/master/Solutions/Windows%20Security%20Events/Hunting%20Queries/"
    },
	{
        "FileName": "Discorddownloadinvokedfromcmdline.yaml",
        "DetectionId": "e7dd442a-0af8-48eb-8358-9e91f4911849",
        "OldPath": "https://github.com/Azure/Azure-Sentinel/blob/master/Hunting%20Queries/SecurityEvent/",
        "NewPath": "https://github.com/Azure/Azure-Sentinel/tree/master/Solutions/Windows%20Security%20Events/Hunting%20Queries/"
    },
	{
        "FileName": "enumeration_user_and_group.yaml",
        "DetectionId": "a1e993de-770a-4434-83e9-9e3b47a6e470",
        "OldPath": "https://github.com/Azure/Azure-Sentinel/blob/master/Hunting%20Queries/SecurityEvent/",
        "NewPath": "https://github.com/Azure/Azure-Sentinel/tree/master/Solutions/Windows%20Security%20Events/Hunting%20Queries/"
    },
	{
        "FileName": "ExchangePowerShellSnapin.yaml",
        "DetectionId": "8afd1086-fc9a-4d26-b3ff-5c794c79a59a",
        "OldPath": "https://github.com/Azure/Azure-Sentinel/blob/master/Hunting%20Queries/SecurityEvent/",
        "NewPath": "https://github.com/Azure/Azure-Sentinel/tree/master/Solutions/Windows%20Security%20Events/Hunting%20Queries/"
    },
	{
        "FileName": "FailedUserLogons.yaml",
        "DetectionId": "e7642e6e-cf27-46ec-a4b9-e4475228fead",
        "OldPath": "https://github.com/Azure/Azure-Sentinel/blob/master/Hunting%20Queries/SecurityEvent/",
        "NewPath": "https://github.com/Azure/Azure-Sentinel/tree/master/Solutions/Windows%20Security%20Events/Hunting%20Queries/"
    },
	{
        "FileName": "GroupAddedToPrivlegeGroup.yaml",
        "DetectionId": "cb47a115-2616-4d56-890d-b28c14bc83e4",
        "OldPath": "https://github.com/Azure/Azure-Sentinel/blob/master/Hunting%20Queries/SecurityEvent/",
        "NewPath": "https://github.com/Azure/Azure-Sentinel/tree/master/Solutions/Windows%20Security%20Events/Hunting%20Queries/"
    },
	{
        "FileName": "HostExportingMailboxAndRemovingExport.yaml",
        "DetectionId": "2e2fab4b-83dd-4cf8-b2dd-063d0fd15513",
        "OldPath": "https://github.com/Azure/Azure-Sentinel/blob/master/Hunting%20Queries/SecurityEvent/",
        "NewPath": "https://github.com/Azure/Azure-Sentinel/tree/master/Solutions/Windows%20Security%20Events/Hunting%20Queries/"
    },
	{
        "FileName": "HostsWithNewLogons.yaml",
        "DetectionId": "62e2df59-1535-4c8e-ac6c-c91faeed0179",
        "OldPath": "https://github.com/Azure/Azure-Sentinel/blob/master/Hunting%20Queries/SecurityEvent/",
        "NewPath": "https://github.com/Azure/Azure-Sentinel/tree/master/Solutions/Windows%20Security%20Events/Hunting%20Queries/"
    },
	{
        "FileName": "Invoke-PowerShellTcpOneLine.yaml",
        "DetectionId": "a344e28e-095d-47fb-84a8-d06edd31d2cb",
        "OldPath": "https://github.com/Azure/Azure-Sentinel/blob/master/Hunting%20Queries/SecurityEvent/",
        "NewPath": "https://github.com/Azure/Azure-Sentinel/tree/master/Solutions/Windows%20Security%20Events/Hunting%20Queries/"
    },
	{
        "FileName": "Least_Common_Parent_Child_Process.yaml",
        "DetectionId": "3712595d-6f47-416b-963a-605201ed2764",
        "OldPath": "https://github.com/Azure/Azure-Sentinel/blob/master/Hunting%20Queries/SecurityEvent/",
        "NewPath": "https://github.com/Azure/Azure-Sentinel/tree/master/Solutions/Windows%20Security%20Events/Hunting%20Queries/"
    },
	{
        "FileName": "Least_Common_Process_Command_Lines.yaml",
        "DetectionId": "088d30e9-c02b-46b1-bd1f-d5b6d6b782f0",
        "OldPath": "https://github.com/Azure/Azure-Sentinel/blob/master/Hunting%20Queries/SecurityEvent/",
        "NewPath": "https://github.com/Azure/Azure-Sentinel/tree/master/Solutions/Windows%20Security%20Events/Hunting%20Queries/"
    },
	{
        "FileName": "Least_Common_Process_With_Depth.yaml",
        "DetectionId": "6d04a1ef-1b4d-4ff8-a76c-ad7d1a396136",
        "OldPath": "https://github.com/Azure/Azure-Sentinel/blob/master/Hunting%20Queries/SecurityEvent/",
        "NewPath": "https://github.com/Azure/Azure-Sentinel/tree/master/Solutions/Windows%20Security%20Events/Hunting%20Queries/"
    },
	{
        "FileName": "masquerading_files.yaml",
        "DetectionId": "60304ebf-ebdd-4869-a702-e0216d90ab46",
        "OldPath": "https://github.com/Azure/Azure-Sentinel/blob/master/Hunting%20Queries/SecurityEvent/",
        "NewPath": "https://github.com/Azure/Azure-Sentinel/tree/master/Solutions/Windows%20Security%20Events/Hunting%20Queries/"
    },
	{
        "FileName": "MSRPRN_Printer_Bug_Exploitation.yaml",
        "DetectionId": "c29a03c6-d074-4934-afae-df1aeb30da70",
        "OldPath": "https://github.com/Azure/Azure-Sentinel/blob/master/Hunting%20Queries/SecurityEvent/",
        "NewPath": "https://github.com/Azure/Azure-Sentinel/tree/master/Solutions/Windows%20Security%20Events/Hunting%20Queries/"
    },
	{
        "FileName": "MultipleExplicitCredentialUsage4648Events.yaml",
        "DetectionId": "9e3fab4b-94dd-4cf9-b2aa-063d0fd25513",
        "OldPath": "https://github.com/Azure/Azure-Sentinel/blob/master/Hunting%20Queries/SecurityEvent/",
        "NewPath": "https://github.com/Azure/Azure-Sentinel/tree/master/Solutions/Windows%20Security%20Events/Hunting%20Queries/"
    },
	{
        "FileName": "new_processes.yaml",
        "DetectionId": "513e3a11-e1bb-4cfc-8af9-451da0407e6b",
        "OldPath": "https://github.com/Azure/Azure-Sentinel/blob/master/Hunting%20Queries/SecurityEvent/",
        "NewPath": "https://github.com/Azure/Azure-Sentinel/tree/master/Solutions/Windows%20Security%20Events/Hunting%20Queries/"
    },
	{
        "FileName": "NewChildProcessOfW3WP.yaml",
        "DetectionId": "f885fb16-dfd3-4c90-83d9-7a66b9d9b654",
        "OldPath": "https://github.com/Azure/Azure-Sentinel/blob/master/Hunting%20Queries/SecurityEvent/",
        "NewPath": "https://github.com/Azure/Azure-Sentinel/tree/master/Solutions/Windows%20Security%20Events/Hunting%20Queries/"
    },
	{
        "FileName": "NishangReverseTCPShellBase64.yaml",
        "DetectionId": "87c1f90a-f868-4528-a9c1-15520249cae6",
        "OldPath": "https://github.com/Azure/Azure-Sentinel/blob/master/Hunting%20Queries/SecurityEvent/",
        "NewPath": "https://github.com/Azure/Azure-Sentinel/tree/master/Solutions/Windows%20Security%20Events/Hunting%20Queries/"
    },
	{
        "FileName": "persistence_create_account.yaml",
        "DetectionId": "5e76eaf9-79a7-448c-bace-28e5b53b8396",
        "OldPath": "https://github.com/Azure/Azure-Sentinel/blob/master/Hunting%20Queries/SecurityEvent/",
        "NewPath": "https://github.com/Azure/Azure-Sentinel/tree/master/Solutions/Windows%20Security%20Events/Hunting%20Queries/"
    },
	{
        "FileName": "PowerCatDownload.yaml",
        "DetectionId": "c2112ca3-aae0-4079-9bff-d74c54bb5fe5",
        "OldPath": "https://github.com/Azure/Azure-Sentinel/blob/master/Hunting%20Queries/SecurityEvent/",
        "NewPath": "https://github.com/Azure/Azure-Sentinel/tree/master/Solutions/Windows%20Security%20Events/Hunting%20Queries/"
    },
	{
        "FileName": "powershell_downloads.yaml",
        "DetectionId": "d83f40fc-bbcc-4020-8d45-ad2d82355cb2",
        "OldPath": "https://github.com/Azure/Azure-Sentinel/blob/master/Hunting%20Queries/SecurityEvent/",
        "NewPath": "https://github.com/Azure/Azure-Sentinel/tree/master/Solutions/Windows%20Security%20Events/Hunting%20Queries/"
    },
	{
        "FileName": "powershell_newencodedscipts.yaml",
        "DetectionId": "4e78daf1-8bba-4b5d-8a8b-c75fe9bbc2d9",
        "OldPath": "https://github.com/Azure/Azure-Sentinel/blob/master/Hunting%20Queries/SecurityEvent/",
        "NewPath": "https://github.com/Azure/Azure-Sentinel/tree/master/Solutions/Windows%20Security%20Events/Hunting%20Queries/"
    },
	{
        "FileName": "ProcessEntropy.yaml",
        "DetectionId": "05208917-82de-46f7-a190-a65739a690f4",
        "OldPath": "https://github.com/Azure/Azure-Sentinel/blob/master/Hunting%20Queries/SecurityEvent/",
        "NewPath": "https://github.com/Azure/Azure-Sentinel/tree/master/Solutions/Windows%20Security%20Events/Hunting%20Queries/"
    },
	{
        "FileName": "RareProcbyServiceAccount.yaml",
        "DetectionId": "af02987c-949d-47d5-b0ae-64d8e1b674e2",
        "OldPath": "https://github.com/Azure/Azure-Sentinel/blob/master/Hunting%20Queries/SecurityEvent/",
        "NewPath": "https://github.com/Azure/Azure-Sentinel/tree/master/Solutions/Windows%20Security%20Events/Hunting%20Queries/"
    },
	{
        "FileName": "RareProcess_forWinHost.yaml",
        "DetectionId": "82e04ff9-a289-4005-9fcd-f1deec72e3fc",
        "OldPath": "https://github.com/Azure/Azure-Sentinel/blob/master/Hunting%20Queries/SecurityEvent/",
        "NewPath": "https://github.com/Azure/Azure-Sentinel/tree/master/Solutions/Windows%20Security%20Events/Hunting%20Queries/"
    },
	{
        "FileName": "RareProcessPath.yaml",
        "DetectionId": "0ff22697-dc58-4623-b844-a767629840cd",
        "OldPath": "https://github.com/Azure/Azure-Sentinel/blob/master/Hunting%20Queries/SecurityEvent/",
        "NewPath": "https://github.com/Azure/Azure-Sentinel/tree/master/Solutions/Windows%20Security%20Events/Hunting%20Queries/"
    },
	{
        "FileName": "RareProcessWithCmdLine.yaml",
        "DetectionId": "5550b630-7b8a-444e-a585-ec8c7533c028",
        "OldPath": "https://github.com/Azure/Azure-Sentinel/blob/master/Hunting%20Queries/SecurityEvent/",
        "NewPath": "https://github.com/Azure/Azure-Sentinel/tree/master/Solutions/Windows%20Security%20Events/Hunting%20Queries/"
    },
	{
        "FileName": "ServiceInstallationFromUsersWritableDirectory.yaml",
        "DetectionId": "5a9ccb48-1316-46e1-89d1-aca0355c305e",
        "OldPath": "https://github.com/Azure/Azure-Sentinel/blob/master/Hunting%20Queries/SecurityEvent/",
        "NewPath": "https://github.com/Azure/Azure-Sentinel/tree/master/Solutions/Windows%20Security%20Events/Hunting%20Queries/"
    },
	{
        "FileName": "SuspectedLSASSDump.yaml",
        "DetectionId": "58fe8fc8-54fa-48cd-bac3-197f8d862429",
        "OldPath": "https://github.com/Azure/Azure-Sentinel/blob/master/Hunting%20Queries/SecurityEvent/",
        "NewPath": "https://github.com/Azure/Azure-Sentinel/tree/master/Solutions/Windows%20Security%20Events/Hunting%20Queries/"
    },
	{
        "FileName": "Suspicious_enumeration_using_adfind.yaml",
        "DetectionId": "dd6fb889-43ef-44e1-a01d-093ab4bb12b2",
        "OldPath": "https://github.com/Azure/Azure-Sentinel/blob/master/Hunting%20Queries/SecurityEvent/",
        "NewPath": "https://github.com/Azure/Azure-Sentinel/tree/master/Solutions/Windows%20Security%20Events/Hunting%20Queries/"
    },
	{
        "FileName": "Suspicious_Windows_Login_outside_normal_hours.yaml",
        "DetectionId": "e7bfbc3f-98c7-4aaa-a64c-de9c058b86b2",
        "OldPath": "https://github.com/Azure/Azure-Sentinel/blob/master/Hunting%20Queries/SecurityEvent/",
        "NewPath": "https://github.com/Azure/Azure-Sentinel/tree/master/Solutions/Windows%20Security%20Events/Hunting%20Queries/"
    },
	{
        "FileName": "uncommon_processes.yaml",
        "DetectionId": "2ff4b10c-7056-4898-83fd-774104189fd5",
        "OldPath": "https://github.com/Azure/Azure-Sentinel/blob/master/Hunting%20Queries/SecurityEvent/",
        "NewPath": "https://github.com/Azure/Azure-Sentinel/tree/master/Solutions/Windows%20Security%20Events/Hunting%20Queries/"
    },
	{
        "FileName": "User Logons By Logon Type.yaml",
        "DetectionId": "d0f13bb9-e713-4f89-b610-1806326a1dea",
        "OldPath": "https://github.com/Azure/Azure-Sentinel/blob/master/Hunting%20Queries/SecurityEvent/",
        "NewPath": "https://github.com/Azure/Azure-Sentinel/tree/master/Solutions/Windows%20Security%20Events/Hunting%20Queries/"
    },
	{
        "FileName": "UserAccountAddedToPrivlegeGroup.yaml",
        "DetectionId": "8d69a665-074a-443b-aae6-5dd9bdd5cfb1",
        "OldPath": "https://github.com/Azure/Azure-Sentinel/blob/master/Hunting%20Queries/SecurityEvent/",
        "NewPath": "https://github.com/Azure/Azure-Sentinel/tree/master/Solutions/Windows%20Security%20Events/Hunting%20Queries/"
    },
	{
        "FileName": "UserAccountCreatedDeleted.yaml",
        "DetectionId": "6135a90e-ba30-4f36-9b6a-3a350050704b",
        "OldPath": "https://github.com/Azure/Azure-Sentinel/blob/master/Hunting%20Queries/SecurityEvent/",
        "NewPath": "https://github.com/Azure/Azure-Sentinel/tree/master/Solutions/Windows%20Security%20Events/Hunting%20Queries/"
    },
	{
        "FileName": "UserAdd_RemToGroupByUnauthorizedUser.yaml",
        "DetectionId": "d57f675c-ad6c-44d0-95fb-3bf707e70155",
        "OldPath": "https://github.com/Azure/Azure-Sentinel/blob/master/Hunting%20Queries/SecurityEvent/",
        "NewPath": "https://github.com/Azure/Azure-Sentinel/tree/master/Solutions/Windows%20Security%20Events/Hunting%20Queries/"
    },
	{
        "FileName": "UserCreatedByUnauthorizedUser.yaml",
        "DetectionId": "42ae9690-89ce-4063-9a90-465badad5395",
        "OldPath": "https://github.com/Azure/Azure-Sentinel/blob/master/Hunting%20Queries/SecurityEvent/",
        "NewPath": "https://github.com/Azure/Azure-Sentinel/tree/master/Solutions/Windows%20Security%20Events/Hunting%20Queries/"
    },
	{
        "FileName": "VIPAccountFailedLogons.yaml",
        "DetectionId": "e8d36582-c403-4466-bd44-ebede5b6fa6e",
        "OldPath": "https://github.com/Azure/Azure-Sentinel/blob/master/Hunting%20Queries/SecurityEvent/",
        "NewPath": "https://github.com/Azure/Azure-Sentinel/tree/master/Solutions/Windows%20Security%20Events/Hunting%20Queries/"
    },
	{
        "FileName": "WindowsSystemTimeChange.yaml",
        "DetectionId": "9fd6f61d-2cc3-48de-acf5-7194e78d6ea1",
        "OldPath": "https://github.com/Azure/Azure-Sentinel/blob/master/Hunting%20Queries/SecurityEvent/",
        "NewPath": "https://github.com/Azure/Azure-Sentinel/tree/master/Solutions/Windows%20Security%20Events/Hunting%20Queries/"
    },
	{
        "FileName": "AWS_IAM_PolicyChange.yaml",
        "DetectionId": "e0a67cd7-b4e5-4468-aae0-26cb16a1bbd2",
        "OldPath": "https://github.com/Azure/Azure-Sentinel/blob/master/Hunting%20Queries/AWSCloudTrail/",
        "NewPath": "https://github.com/Azure/Azure-Sentinel/tree/master/Solutions/Amazon%20Web%20Services/Hunting%20Queries/"
    },
	{
        "FileName": "AWS_IAM_PrivilegeEscalationbyAttachment.yaml",
        "DetectionId": "e1a91db8-f2b3-4531-bff6-da133d4f4f1a",
        "OldPath": "https://github.com/Azure/Azure-Sentinel/blob/master/Hunting%20Queries/AWSCloudTrail/",
        "NewPath": "https://github.com/Azure/Azure-Sentinel/tree/master/Solutions/Amazon%20Web%20Services/Hunting%20Queries/"
    },
	{
        "FileName": "AWS_PrivilegedRoleAttachedToInstance.yaml",
        "DetectionId": "0db42a94-e7c8-4bf1-99a7-1a2fb4158212",
        "OldPath": "https://github.com/Azure/Azure-Sentinel/blob/master/Hunting%20Queries/AWSCloudTrail/",
        "NewPath": "https://github.com/Azure/Azure-Sentinel/tree/master/Solutions/Amazon%20Web%20Services/Hunting%20Queries/"
    },
	{
        "FileName": "AWS_SuspiciousCredentialTokenAccessOfValid_IAM_Roles.yaml",
        "DetectionId": "5b6ee21d-da53-46eb-827c-eab2a9ba3d2f",
        "OldPath": "https://github.com/Azure/Azure-Sentinel/blob/master/Hunting%20Queries/AWSCloudTrail/",
        "NewPath": "https://github.com/Azure/Azure-Sentinel/tree/master/Solutions/Amazon%20Web%20Services/Hunting%20Queries/"
    },
	{
        "FileName": "AWS_Unused_UnsupportedCloudRegions.yaml",
        "DetectionId": "e0d57543-acbd-428b-bb96-24a67506f84d",
        "OldPath": "https://github.com/Azure/Azure-Sentinel/blob/master/Hunting%20Queries/AWSCloudTrail/",
        "NewPath": "https://github.com/Azure/Azure-Sentinel/tree/master/Solutions/Amazon%20Web%20Services/Hunting%20Queries/"
    },
    {
<<<<<<< HEAD
        "FileName": "Anomalous_Listing_Of_Storage_Keys.yaml",
        "DetectionId": "5d2399f9-ea5c-4e67-9435-1fba745f3a39",
        "OldPath": "https://github.com/Azure/Azure-Sentinel/blob/master/Hunting%20Queries/AzureActivity/",
        "NewPath": "https://github.com/Azure/Azure-Sentinel/tree/master/Solutions/Cloud%20Service%20Threat%20Protection%20Essentials/Hunting%20Queries/"
    },
    {
        "FileName": "AzureKeyVaultAccessManipulation.yaml",
        "DetectionId": "8eff7055-9138-4edc-b8f0-48ea27e23c3c",
        "OldPath": "https://github.com/Azure/Azure-Sentinel/blob/master/Hunting%20Queries/AzureDiagnostics/",
        "NewPath": "https://github.com/Azure/Azure-Sentinel/tree/master/Solutions/Cloud%20Service%20Threat%20Protection%20Essentials/Hunting%20Queries/"
    },
    {
        "FileName": "AzureResourceAssignedPublicIP.yaml",
        "DetectionId": "8d5996b2-7d4c-4dcf-bb0d-0d7fdf0e2c75",
        "OldPath": "https://github.com/Azure/Azure-Sentinel/blob/master/Hunting%20Queries/MultipleDataSources/",
        "NewPath": "https://github.com/Azure/Azure-Sentinel/tree/master/Solutions/Cloud%20Service%20Threat%20Protection%20Essentials/Hunting%20Queries/"
    },
    {
        "FileName": "Creating_Anomalous_Number_Of_Resources.yaml",
        "DetectionId": "a09e6368-065b-4f1e-a4ce-b1b3a64b493b",
        "OldPath": "https://github.com/Azure/Azure-Sentinel/blob/master/Hunting%20Queries/AzureActivity/",
        "NewPath": "https://github.com/Azure/Azure-Sentinel/tree/master/Solutions/Cloud%20Service%20Threat%20Protection%20Essentials/Hunting%20Queries/"
    },
    {
        "FileName": "Mail_redirect_via_ExO_transport_rule_hunting.yaml",
        "DetectionId": "9891684a-1e3a-4546-9403-3439513cbc70",
        "OldPath": "https://github.com/Azure/Azure-Sentinel/blob/master/Hunting%20Queries/OfficeActivity/",
        "NewPath": "https://github.com/Azure/Azure-Sentinel/tree/master/Solutions/Cloud%20Service%20Threat%20Protection%20Essentials/Hunting%20Queries/"
    },
    {
        "FileName": "OfficeMailForwarding_hunting.yaml",
        "DetectionId": "d49fc965-aef3-49f6-89ad-10cc4697eb5b",
        "OldPath": "https://github.com/Azure/Azure-Sentinel/blob/master/Hunting%20Queries/OfficeActivity/",
        "NewPath": "https://github.com/Azure/Azure-Sentinel/tree/master/Solutions/Cloud%20Service%20Threat%20Protection%20Essentials/Hunting%20Queries/"
=======
        "FileName": "CobaltDNSBeacon.yaml",
        "DetectionId": "dde206fc-3f0b-4175-bb5d-42d2aae9d4c9",
        "OldPath": "https://github.com/Azure/Azure-Sentinel/blob/master/Hunting%20Queries/MultipleDataSources/",
        "NewPath": "https://github.com/Azure/Azure-Sentinel/tree/master/Solutions/Attacker%20Tools%20Threat%20Protection%20Essentials/Hunting%20Queries/"
    },
    {
        "FileName": "PotentialImpacketExecution.yaml",
        "DetectionId": "24ae555c-5e33-4b5d-827a-44206e39f6b4",
        "OldPath": "https://github.com/Azure/Azure-Sentinel/blob/master/Hunting%20Queries/SecurityEvent/",
        "NewPath": "https://github.com/Azure/Azure-Sentinel/tree/master/Solutions/Attacker%20Tools%20Threat%20Protection%20Essentials/Hunting%20Queries/"
    },
    {
        "FileName": "FileEntity_OfficeActivity.yaml",
        "DetectionId": "410da56d-4a63-4d22-b68c-9fb1a303be6d",
        "OldPath": "https://github.com/Azure/Azure-Sentinel/blob/master/Hunting%20Queries/ThreatIntelligenceIndicator/",
        "NewPath": "https://github.com/Azure/Azure-Sentinel/blob/master/Solutions/Threat%20Intelligence/Hunting%20Queries"
    },
    {
        "FileName": "FileEntity_SecurityEvent.yaml",
        "DetectionId": "233441b9-cc92-4c9b-87fa-73b855fcd4b8",
        "OldPath": "https://github.com/Azure/Azure-Sentinel/blob/master/Hunting%20Queries/ThreatIntelligenceIndicator/",
        "NewPath": "https://github.com/Azure/Azure-Sentinel/blob/master/Solutions/Threat%20Intelligence/Hunting%20Queries"
    },
    {
        "FileName": "FileEntity_Syslog.yaml",
        "DetectionId": "18f7de84-de55-4983-aca3-a18bc846b4e0",
        "OldPath": "https://github.com/Azure/Azure-Sentinel/blob/master/Hunting%20Queries/ThreatIntelligenceIndicator/",
        "NewPath": "https://github.com/Azure/Azure-Sentinel/blob/master/Solutions/Threat%20Intelligence/Hunting%20Queries"
    },
    {
        "FileName": "FileEntity_VMConnection.yaml",
        "DetectionId": "172a321b-c46b-4508-87c6-e2691c778107",
        "OldPath": "https://github.com/Azure/Azure-Sentinel/blob/master/Hunting%20Queries/ThreatIntelligenceIndicator/",
        "NewPath": "https://github.com/Azure/Azure-Sentinel/blob/master/Solutions/Threat%20Intelligence/Hunting%20Queries"
    },
    {
        "FileName": "FileEntity_WireData.yaml",
        "DetectionId": "689a9475-440b-4e69-8ab1-a5e241685f39",
        "OldPath": "https://github.com/Azure/Azure-Sentinel/blob/master/Hunting%20Queries/ThreatIntelligenceIndicator/",
        "NewPath": "https://github.com/Azure/Azure-Sentinel/blob/master/Solutions/Threat%20Intelligence/Hunting%20Queries"
    },
    {
        "FileName": "SQL-Failed SQL Logons.yaml",
        "DetectionId": "d98256d5-0c9a-4ffc-8618-66a3404412f8",
        "OldPath": "https://github.com/Azure/Azure-Sentinel/blob/master/Hunting%20Queries/SQLServer/",
        "NewPath": "https://github.com/Azure/Azure-Sentinel/blob/master/Solutions/Microsoft%20Windows%20SQL%20Server%20Database%20Audit/Hunting%20Queries"
    },
    {
        "FileName": "SQL-MultipleFailedLogon_FromSameIP.yaml",
        "DetectionId": "72727649-6445-46a3-b249-997a009fad89",
        "OldPath": "https://github.com/Azure/Azure-Sentinel/blob/master/Hunting%20Queries/SQLServer/",
        "NewPath": "https://github.com/Azure/Azure-Sentinel/blob/master/Solutions/Microsoft%20Windows%20SQL%20Server%20Database%20Audit/Hunting%20Queries"
    },
    {
        "FileName": "SQL-MultipleFailedLogon_InShortSpan.yaml",
        "DetectionId": "aef212b5-c770-42e1-9abf-bc513e4e749c",
        "OldPath": "https://github.com/Azure/Azure-Sentinel/blob/master/Hunting%20Queries/SQLServer/",
        "NewPath": "https://github.com/Azure/Azure-Sentinel/blob/master/Solutions/Microsoft%20Windows%20SQL%20Server%20Database%20Audit/Hunting%20Queries"
    },
    {
        "FileName": "SQL-New_UserCreated.yaml",
        "DetectionId": "2b96760d-5307-44f0-94bd-8cf0ec52b1fb",
        "OldPath": "https://github.com/Azure/Azure-Sentinel/blob/master/Hunting%20Queries/SQLServer/",
        "NewPath": "https://github.com/Azure/Azure-Sentinel/blob/master/Solutions/Microsoft%20Windows%20SQL%20Server%20Database%20Audit/Hunting%20Queries"
    },
    {
        "FileName": "QL-UserAdded_to_SecurityAdmin.yaml",
        "DetectionId": "363ea6d1-b30d-4a44-b56a-63c3c8a99621",
        "OldPath": "https://github.com/Azure/Azure-Sentinel/blob/master/Hunting%20Queries/SQLServer/",
        "NewPath": "https://github.com/Azure/Azure-Sentinel/blob/master/Solutions/Microsoft%20Windows%20SQL%20Server%20Database%20Audit/Hunting%20Queries"
    },
    {
        "FileName": "SQL-UserDeletedFromDatabase.yaml",
        "DetectionId": "7b8fa5f5-4f5b-4698-a4cf-720bbb215bea",
        "OldPath": "https://github.com/Azure/Azure-Sentinel/blob/master/Hunting%20Queries/SQLServer/",
        "NewPath": "https://github.com/Azure/Azure-Sentinel/blob/master/Solutions/Microsoft%20Windows%20SQL%20Server%20Database%20Audit/Hunting%20Queries"
    },
    {
        "FileName": "SQL-UserRemovedFromSecurityAdmin.yaml",
        "DetectionId": "f35b879c-c836-4502-94f2-c76b7f06f02d",
        "OldPath": "https://github.com/Azure/Azure-Sentinel/blob/master/Hunting%20Queries/SQLServer/",
        "NewPath": "https://github.com/Azure/Azure-Sentinel/blob/master/Solutions/Microsoft%20Windows%20SQL%20Server%20Database%20Audit/Hunting%20Queries"
    },
    {
        "FileName": "SQL-UserRemovedFromServerRole.yaml",
        "DetectionId": "5dd79877-8066-4ce4-ae03-eedd8ebf04f8",
        "OldPath": "https://github.com/Azure/Azure-Sentinel/blob/master/Hunting%20Queries/SQLServer/",
        "NewPath": "https://github.com/Azure/Azure-Sentinel/blob/master/Solutions/Microsoft%20Windows%20SQL%20Server%20Database%20Audit/Hunting%20Queries"
    },
    {
        "FileName": "SQL-UserRoleChanged.yaml",
        "DetectionId": "80a420b3-6a97-4b8f-9d86-4b43ee522fb2",
        "OldPath": "https://github.com/Azure/Azure-Sentinel/blob/master/Hunting%20Queries/SQLServer/",
        "NewPath": "https://github.com/Azure/Azure-Sentinel/blob/master/Solutions/Microsoft%20Windows%20SQL%20Server%20Database%20Audit/Hunting%20Queries"
    },
	{
        "FileName": "ProofpointPODHighScoreSuspectValue.yaml",
        "DetectionId": "bc619ce8-0807-4b13-93ea-0d7b79c7ee68",
        "OldPath": "https://github.com/Azure/Azure-Sentinel/blob/master/Hunting%20Queries/ProofPointPOD/",
        "NewPath": "https://github.com/Azure/Azure-Sentinel/blob/master/Solutions/ProofPointPOD/Hunting%20Queries"
    },
    {
        "FileName": "ProofpointPODLargeOutboundEmails.yaml",
        "DetectionId": "dd9674cf-898b-4c80-96f1-f70bec66e6fc",
        "OldPath": "https://github.com/Azure/Azure-Sentinel/blob/master/Hunting%20Queries/ProofPointPOD/",
        "NewPath": "https://github.com/Azure/Azure-Sentinel/blob/master/Solutions/ProofPointPOD/Hunting%20Queries"
    }
	,
    {
        "FileName": "ProofpointPODRecipientsHighNumberDiscardReject.yaml",
        "DetectionId": "d324e435-31d3-4aa3-907c-76f4917820a9",
        "OldPath": "https://github.com/Azure/Azure-Sentinel/blob/master/Hunting%20Queries/ProofPointPOD/",
        "NewPath": "https://github.com/Azure/Azure-Sentinel/blob/master/Solutions/ProofPointPOD/Hunting%20Queries"
    }
	,
    {
        "FileName": "ProofpointPODRecipientsLargeNumberOfCorruptedEmails.yaml",
        "DetectionId": "c334e1e8-a7da-4c23-a9c0-fdda26b07606",
        "OldPath": "https://github.com/Azure/Azure-Sentinel/blob/master/Hunting%20Queries/ProofPointPOD/",
        "NewPath": "https://github.com/Azure/Azure-Sentinel/blob/master/Solutions/ProofPointPOD/Hunting%20Queries"
    }
	,
    {
        "FileName": "ProofpointPODSendersLargeNumberOfCorruptedEmails.yaml",
        "DetectionId": "af7f133a-5fed-4ebf-8272-4330c884c7ca",
        "OldPath": "https://github.com/Azure/Azure-Sentinel/blob/master/Hunting%20Queries/ProofPointPOD/",
        "NewPath": "https://github.com/Azure/Azure-Sentinel/blob/master/Solutions/ProofPointPOD/Hunting%20Queries"
    }
	,
    {
        "FileName": "ProofpointPODSuspiciousFileTypesInAttachments.yaml",
        "DetectionId": "7b281f4a-6a9a-439f-8b4f-f08eb24f2fb7",
        "OldPath": "https://github.com/Azure/Azure-Sentinel/blob/master/Hunting%20Queries/ProofPointPOD/",
        "NewPath": "https://github.com/Azure/Azure-Sentinel/blob/master/Solutions/ProofPointPOD/Hunting%20Queries"
    }
	,
    {
        "FileName": "ProofpointPODHighScoreAdultValue.yaml",
        "DetectionId": "0794a162-8635-43fd-81ed-2cf2604575b1",
        "OldPath": "https://github.com/Azure/Azure-Sentinel/blob/master/Hunting%20Queries/ProofPointPOD/",
        "NewPath": "https://github.com/Azure/Azure-Sentinel/blob/master/Solutions/ProofPointPOD/Hunting%20Queries"
    }
	,
    {
        "FileName": "ProofpointPODHighScoreMalwareValue.yaml",
        "DetectionId": "eb74aaab-ebf4-4763-9b03-b1a33fe48600",
        "OldPath": "https://github.com/Azure/Azure-Sentinel/blob/master/Hunting%20Queries/ProofPointPOD/",
        "NewPath": "https://github.com/Azure/Azure-Sentinel/blob/master/Solutions/ProofPointPOD/Hunting%20Queries"
    }
	,
    {
        "FileName": "ProofpointPODHighScorePhishValue.yaml",
        "DetectionId": "a0d56fcd-edb3-46f1-aaa3-12d606a48ff1",
        "OldPath": "https://github.com/Azure/Azure-Sentinel/blob/master/Hunting%20Queries/ProofPointPOD/",
        "NewPath": "https://github.com/Azure/Azure-Sentinel/blob/master/Solutions/ProofPointPOD/Hunting%20Queries"
    }
	,
    {
        "FileName": "ProofpointPODHighScoreSpamValue.yaml",
        "DetectionId": "c9ff3690-b754-4c91-b866-4d07098da074",
        "OldPath": "https://github.com/Azure/Azure-Sentinel/blob/master/Hunting%20Queries/ProofPointPOD/",
        "NewPath": "https://github.com/Azure/Azure-Sentinel/blob/master/Solutions/ProofPointPOD/Hunting%20Queries"
>>>>>>> 16bbc881
    }
]<|MERGE_RESOLUTION|>--- conflicted
+++ resolved
@@ -594,7 +594,6 @@
         "NewPath": "https://github.com/Azure/Azure-Sentinel/tree/master/Solutions/Amazon%20Web%20Services/Hunting%20Queries/"
     },
     {
-<<<<<<< HEAD
         "FileName": "Anomalous_Listing_Of_Storage_Keys.yaml",
         "DetectionId": "5d2399f9-ea5c-4e67-9435-1fba745f3a39",
         "OldPath": "https://github.com/Azure/Azure-Sentinel/blob/master/Hunting%20Queries/AzureActivity/",
@@ -629,7 +628,8 @@
         "DetectionId": "d49fc965-aef3-49f6-89ad-10cc4697eb5b",
         "OldPath": "https://github.com/Azure/Azure-Sentinel/blob/master/Hunting%20Queries/OfficeActivity/",
         "NewPath": "https://github.com/Azure/Azure-Sentinel/tree/master/Solutions/Cloud%20Service%20Threat%20Protection%20Essentials/Hunting%20Queries/"
-=======
+    },
+    {
         "FileName": "CobaltDNSBeacon.yaml",
         "DetectionId": "dde206fc-3f0b-4175-bb5d-42d2aae9d4c9",
         "OldPath": "https://github.com/Azure/Azure-Sentinel/blob/master/Hunting%20Queries/MultipleDataSources/",
@@ -792,6 +792,5 @@
         "DetectionId": "c9ff3690-b754-4c91-b866-4d07098da074",
         "OldPath": "https://github.com/Azure/Azure-Sentinel/blob/master/Hunting%20Queries/ProofPointPOD/",
         "NewPath": "https://github.com/Azure/Azure-Sentinel/blob/master/Solutions/ProofPointPOD/Hunting%20Queries"
->>>>>>> 16bbc881
     }
 ]
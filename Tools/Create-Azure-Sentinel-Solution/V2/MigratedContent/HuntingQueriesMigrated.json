--- conflicted
+++ resolved
@@ -594,8 +594,6 @@
         "NewPath": "https://github.com/Azure/Azure-Sentinel/tree/master/Solutions/Amazon%20Web%20Services/Hunting%20Queries/"
     },
     {
-<<<<<<< HEAD
-=======
         "FileName": "ApplicationGrantedEWSPermissions.yaml",
         "DetectionId": "c7941212-4ff9-4d2d-b38d-54d78fa087cc",
         "OldPath": "https://github.com/Azure/Azure-Sentinel/blob/master/Hunting%20Queries/MultipleDataSources/",
@@ -644,7 +642,6 @@
         "NewPath": "https://github.com/Azure/Azure-Sentinel/blob/master/Solutions/Cloud%20Identity%20Threat%20Protection%20Essentials/Hunting%20Queries/"
     },
     {
->>>>>>> 8301c0da
         "FileName": "ExternalUserAddedRemovedInTeams_HuntVersion.yaml",
         "DetectionId": "119d9e1c-afcc-4d23-b239-cdb4e7bf851c",
         "OldPath": "https://github.com/Azure/Azure-Sentinel/blob/master/Hunting%20Queries/OfficeActivity/",

[
  {
    "workbookKey": "42CrunchAPIProtectionWorkbook",
    "logoFileName": "42CrunchLogo.svg",
    "description": "Monitor and protect APIs using the 42Crunch API microfirewall",
    "dataTypesDependencies": [ "apifirewall_log_1_CL" ],
    "dataConnectorsDependencies": [ "42CrunchAPIProtection" ],
    "previewImagesFileNames": [ "42CrunchInstancesBlack.png", "42CrunchInstancesWhite.png", "42CrunchRequestsBlack.png", "42CrunchRequestsWhite.png", "42CrunchStatusBlack.png", "42CrunchStatusWhite.png" ],
    "version": "1.0.0",
    "title": "42Crunch API Protection Workbook",
    "templateRelativePath": "42CrunchAPIProtectionWorkbook.json",
    "subtitle": "",
    "provider": "42Crunch"
  },
  {
    "workbookKey": "ForcepointNGFWAdvanced",
    "logoFileName": "FPAdvLogo.svg",
    "description": "Gain threat intelligence correlated security and application insights on Forcepoint NGFW (Next Generation Firewall). Monitor Forcepoint logging servers health.",
    "dataTypesDependencies": [
      "CommonSecurityLog",
      "ThreatIntelligenceIndicator"
    ],
    "dataConnectorsDependencies": [
      "ForcepointNgfw",
      "ThreatIntelligence"
    ],
    "previewImagesFileNames": [
      "ForcepointNGFWAdvancedWhite.png",
      "ForcepointNGFWAdvancedBlack.png"
    ],
    "version": "1.0.0",
    "title": "Forcepoint Next Generation Firewall (NGFW) Advanced Workbook",
    "templateRelativePath": "ForcepointNGFWAdvanced.json",
    "subtitle": "",
    "provider": "Forcepoint"
  },
  {
    "workbookKey": "AzureActivityWorkbook",
    "logoFileName": "azureactivity_logo.svg",
    "description": "Gain extensive insight into your organization's Azure Activity by analyzing, and correlating all user operations and events.\nYou can learn about all user operations, trends, and anomalous changes over time.\nThis workbook gives you the ability to drill down into caller activities and summarize detected failure and warning events.",
    "dataTypesDependencies": [
      "AzureActivity"
    ],
    "dataConnectorsDependencies": [
      "AzureActivity"
    ],
    "previewImagesFileNames": [
      "AzureActivityWhite1.png",
      "AzureActivityBlack1.png"
    ],
    "version": "2.0.0",
    "title": "Azure Activity",
    "templateRelativePath": "AzureActivity.json",
    "subtitle": "",
    "provider": "Microsoft"
  },
  {
    "workbookKey": "IdentityAndAccessWorkbook",
    "logoFileName": "Microsoft_logo.svg",
    "description": "Gain insights into Identity and access operations by collecting and analyzing security logs, using the audit and sign-in logs to gather insights into use of Microsoft products.\nYou can view anomalies and trends across login events from all users and machines. This workbook also identifies suspicious entities from login and access events.",
    "dataTypesDependencies": [
      "SecurityEvent"
    ],
    "dataConnectorsDependencies": [
      "SecurityEvents",
      "WindowsSecurityEvents"
    ],
    "previewImagesFileNames": [
      "IdentityAndAccessWhite.png",
      "IdentityAndAccessBlack.png"
    ],
    "version": "1.1.0",
    "title": "Identity & Access",
    "templateRelativePath": "IdentityAndAccess.json",
    "subtitle": "",
    "provider": "Microsoft"
  },
  {
    "workbookKey": "CheckPointWorkbook",
    "logoFileName": "checkpoint_logo.svg",
    "description": "Gain insights into Check Point network activities, including number of gateways and servers, security incidents, and identify infected hosts.",
    "dataTypesDependencies": [
      "CommonSecurityLog"
    ],
    "dataConnectorsDependencies": [
      "CheckPoint"
    ],
    "previewImagesFileNames": [
      "CheckPointWhite.png",
      "CheckPointBlack.png"
    ],
    "version": "1.0.0",
    "title": "Check Point Software Technologies",
    "templateRelativePath": "CheckPoint.json",
    "subtitle": "",
    "provider": "Check Point"
  },
  {
    "workbookKey": "CiscoWorkbook",
    "logoFileName": "cisco_logo.svg",
    "description": "Gain insights into your Cisco ASA firewalls by analyzing traffic, events, and firewall operations.\nThis workbook analyzes Cisco ASA threat events and identifies suspicious ports, users, protocols and IP addresses.\nYou can learn about trends across user and data traffic directions, and drill down into the Cisco filter results.\nEasily detect attacks on your organization by monitoring management operations, such as configuration and logins.",
    "dataTypesDependencies": [
      "CommonSecurityLog"
    ],
    "dataConnectorsDependencies": [
      "CiscoASA"
    ],
    "previewImagesFileNames": [
      "CiscoWhite.png",
      "CiscoBlack.png"
    ],
    "version": "1.1.0",
    "title": "Cisco - ASA",
    "templateRelativePath": "Cisco.json",
    "subtitle": "",
    "provider": "Microsoft"
  },
  {
    "workbookKey": "ExchangeOnlineWorkbook",
    "logoFileName": "office365_logo.svg",
    "description": "Gain insights into Microsoft Exchange online by tracing and analyzing all Exchange operations and user activities.\nThis workbook let you monitor user activities, including logins, account operations, permission changes, and mailbox creations to discover suspicious trends among them.",
    "dataTypesDependencies": [
      "OfficeActivity"
    ],
    "dataConnectorsDependencies": [
      "Office365"
    ],
    "previewImagesFileNames": [
      "ExchangeOnlineWhite.png",
      "ExchangeOnlineBlack.png"
    ],
    "version": "2.0.0",
    "title": "Exchange Online",
    "templateRelativePath": "ExchangeOnline.json",
    "subtitle": "",
    "provider": "Microsoft"
  },
  {
    "workbookKey": "PaloAltoOverviewWorkbook",
    "logoFileName": "paloalto_logo.svg",
    "description": "Gain insights and comprehensive monitoring into Palo Alto firewalls by analyzing traffic and activities.\nThis workbook correlates all Palo Alto data with threat events to identify suspicious entities and relationships.\nYou can learn about trends across user and data traffic, and drill down into Palo Alto Wildfire and filter results.",
    "dataTypesDependencies": [
      "CommonSecurityLog"
    ],
    "dataConnectorsDependencies": [
      "PaloAltoNetworks"
    ],
    "previewImagesFileNames": [
      "PaloAltoOverviewWhite1.png",
      "PaloAltoOverviewBlack1.png",
      "PaloAltoOverviewWhite2.png",
      "PaloAltoOverviewBlack2.png",
      "PaloAltoOverviewWhite3.png",
      "PaloAltoOverviewBlack3.png"
    ],
    "version": "1.2.0",
    "title": "Palo Alto overview",
    "templateRelativePath": "PaloAltoOverview.json",
    "subtitle": "",
    "provider": "Microsoft"
  },
  {
    "workbookKey": "PaloAltoNetworkThreatWorkbook",
    "logoFileName": "paloalto_logo.svg",
    "description": "Gain insights into Palo Alto network activities by analyzing threat events.\nYou can extract meaningful security information by correlating data between threats, applications, and time.\nThis workbook makes it easy to track malware, vulnerability, and virus log events.",
    "dataTypesDependencies": [
      "CommonSecurityLog"
    ],
    "dataConnectorsDependencies": [
      "PaloAltoNetworks"
    ],
    "previewImagesFileNames": [
      "PaloAltoNetworkThreatWhite1.png",
      "PaloAltoNetworkThreatBlack1.png",
      "PaloAltoNetworkThreatWhite2.png",
      "PaloAltoNetworkThreatBlack2.png"
    ],
    "version": "1.1.0",
    "title": "Palo Alto Network Threat",
    "templateRelativePath": "PaloAltoNetworkThreat.json",
    "subtitle": "",
    "provider": "Palo Alto Networks"
  },
  {
    "workbookKey": "EsetSMCWorkbook",
    "logoFileName": "eset-logo.svg",
    "description": "Visualize events and threats from Eset Security Management Center.",
    "dataTypesDependencies": [
      "eset_CL"
    ],
    "dataConnectorsDependencies": [
      "EsetSMC"
    ],
    "previewImagesFileNames": [
      "esetSMCWorkbook-black.png",
      "esetSMCWorkbook-white.png"
    ],
    "version": "1.0.0",
    "title": "Eset Security Management Center Overview",
    "templateRelativePath": "esetSMCWorkbook.json",
    "subtitle": "",
    "provider": "Community"
  },
  {
    "workbookKey": "FortigateWorkbook",
    "logoFileName": "fortinet_logo.svg",
    "description": "Gain insights into Fortigate firewalls by analyzing traffic and activities.\nThis workbook finds correlations in Fortigate threat events and identifies suspicious ports, users, protocols and IP addresses.\nYou can learn about trends across user and data traffic, and drill down into the Fortigate filter results.\nEasily detect attacks on your organization by monitoring management operations such as configuration and logins.",
    "dataTypesDependencies": [
      "CommonSecurityLog"
    ],
    "dataConnectorsDependencies": [
      "Fortinet"
    ],
    "previewImagesFileNames": [
      "FortigateWhite.png",
      "FortigateBlack.png"
    ],
    "version": "1.1.0",
    "title": "FortiGate",
    "templateRelativePath": "Fortigate.json",
    "subtitle": "",
    "provider": "Microsoft"
  },
  {
    "workbookKey": "DnsWorkbook",
    "logoFileName": "dns_logo.svg",
    "description": "Gain extensive insight into your organization's DNS by analyzing, collecting and correlating all DNS events.\nThis workbook exposes a variety of information about suspicious queries, malicious IP addresses and domain operations.",
    "dataTypesDependencies": [
      "DnsInventory",
      "DnsEvents"
    ],
    "dataConnectorsDependencies": [
      "DNS"
    ],
    "previewImagesFileNames": [
      "DnsWhite.png",
      "DnsBlack.png"
    ],
    "version": "1.3.0",
    "title": "DNS",
    "templateRelativePath": "Dns.json",
    "subtitle": "",
    "provider": "Microsoft"
  },
  {
    "workbookKey": "Office365Workbook",
    "logoFileName": "office365_logo.svg",
    "description": "Gain insights into Office 365 by tracing and analyzing all operations and activities. You can drill down into your SharePoint, OneDrive, and Exchange.\nThis workbook lets you find usage trends across users, files, folders, and mailboxes, making it easier to identify anomalies in your network.",
    "dataTypesDependencies": [
      "OfficeActivity"
    ],
    "dataConnectorsDependencies": [
      "Office365"
    ],
    "previewImagesFileNames": [
      "Office365White1.png",
      "Office365Black1.png",
      "Office365White2.png",
      "Office365Black2.png",
      "Office365White3.png",
      "Office365Black3.png"
    ],
    "version": "2.0.1",
    "title": "Office 365",
    "templateRelativePath": "Office365.json",
    "subtitle": "",
    "provider": "Microsoft"
  },
  {
    "workbookKey": "SharePointAndOneDriveWorkbook",
    "logoFileName": "office365_logo.svg",
    "description": "Gain insights into SharePoint and OneDrive by tracing and analyzing all operations and activities.\nYou can view trends across user operation, find correlations between users and files, and identify interesting information such as user IP addresses.",
    "dataTypesDependencies": [
      "OfficeActivity"
    ],
    "dataConnectorsDependencies": [
      "Office365"
    ],
    "previewImagesFileNames": [
      "SharePointAndOneDriveBlack1.png",
      "SharePointAndOneDriveBlack2.png",
      "SharePointAndOneDriveWhite1.png",
      "SharePointAndOneDriveWhite2.png"
    ],
    "version": "2.0.0",
    "title": "SharePoint & OneDrive",
    "templateRelativePath": "SharePointAndOneDrive.json",
    "subtitle": "",
    "provider": "Microsoft"
  },
  {
    "workbookKey": "AzureActiveDirectorySigninLogsWorkbook",
    "logoFileName": "azureactivedirectory_logo.svg",
    "description": "Gain insights into Azure Active Directory by connecting Microsoft Sentinel and using the sign-in logs to gather insights around Azure AD scenarios. \nYou can learn about sign-in operations, such as user sign-ins and locations, email addresses, and  IP addresses of your users, as well as failed activities and the errors that triggered the failures.",
    "dataTypesDependencies": [
      "SigninLogs"
    ],
    "dataConnectorsDependencies": [
      "AzureActiveDirectory"
    ],
    "previewImagesFileNames": [
      "AADsigninBlack1.png",
      "AADsigninBlack2.png",
      "AADsigninWhite1.png",
      "AADsigninWhite2.png"
    ],
    "version": "2.4.0",
    "title": "Azure AD Sign-in logs",
    "templateRelativePath": "AzureActiveDirectorySignins.json",
    "subtitle": "",
    "provider": "Microsoft"
  },
  {
    "workbookKey": "VirtualMachinesInsightsWorkbook",
    "logoFileName": "azurevirtualmachine_logo.svg",
    "description": "Gain rich insight into your organization's virtual machines from Azure Monitor, which analyzes and correlates data in your VM network. \nYou will get visibility on your VM parameters and behavior, and will be able to trace sent and received data. \nIdentify malicious attackers and their targets, and drill down into the protocols, source and destination IP addresses,  countries, and ports the attacks occur across.",
    "dataTypesDependencies": [
      "VMConnection",
      "ServiceMapComputer_CL",
      "ServiceMapProcess_CL"
    ],
    "dataConnectorsDependencies": [],
    "previewImagesFileNames": [
      "VMInsightBlack1.png",
      "VMInsightWhite1.png"
    ],
    "version": "1.3.0",
    "title": "VM insights",
    "templateRelativePath": "VirtualMachinesInsights.json",
    "subtitle": "",
    "provider": "Microsoft"
  },
  {
    "workbookKey": "AzureActiveDirectoryAuditLogsWorkbook",
    "logoFileName": "azureactivedirectory_logo.svg",
    "description": "Gain insights into Azure Active Directory by connecting Microsoft Sentinel and using the audit logs to gather insights around Azure AD scenarios. \nYou can learn about user operations, including password and group management, device activities, and top active users and apps.",
    "dataTypesDependencies": [
      "AuditLogs"
    ],
    "dataConnectorsDependencies": [
      "AzureActiveDirectory"
    ],
    "previewImagesFileNames": [
      "AzureADAuditLogsBlack1.png",
      "AzureADAuditLogsWhite1.png"
    ],
    "version": "1.2.0",
    "title": "Azure AD Audit logs",
    "templateRelativePath": "AzureActiveDirectoryAuditLogs.json",
    "subtitle": "",
    "provider": "Microsoft"
  },
  {
    "workbookKey": "ThreatIntelligenceWorkbook",
    "logoFileName": "",
    "description": "Gain insights into threat indicators ingestion and search for indicators at scale across Microsoft 1st Party, 3rd Party, On-Premises, Hybrid, and Multi-Cloud Workloads. Indicators Search facilitates a simple interface for finding IP, File, Hash, Sender and more across your data. Seamless pivots to correlate indicators with Microsoft Sentinel: Incidents to make your threat intelligence actionable.",
    "dataTypesDependencies": [
      "ThreatIntelligenceIndicator",
      "SecurityIncident"
    ],
    "dataConnectorsDependencies": [
      "ThreatIntelligence",
      "ThreatIntelligenceTaxii"
    ],
    "previewImagesFileNames": [
      "ThreatIntelligenceWhite.png",
      "ThreatIntelligenceBlack.png"
    ],
    "version": "5.0.0",
    "title": "Threat Intelligence",
    "templateRelativePath": "ThreatIntelligence.json",
    "subtitle": "",
    "provider": "Microsoft"
  },
  {
    "workbookKey": "WebApplicationFirewallOverviewWorkbook",
    "logoFileName": "waf_logo.svg",
    "description": "Gain insights into your organization's Azure web application firewall (WAF). You will get a general overview of your application gateway firewall and application gateway access events.",
    "dataTypesDependencies": [
      "AzureDiagnostics"
    ],
    "dataConnectorsDependencies": [
      "WAF"
    ],
    "previewImagesFileNames": [
      "WAFOverviewBlack.png",
      "WAFOverviewWhite.png"
    ],
    "version": "1.1.0",
    "title": "Microsoft Web Application Firewall (WAF) - overview",
    "templateRelativePath": "WebApplicationFirewallOverview.json",
    "subtitle": "",
    "provider": "Microsoft"
  },
  {
    "workbookKey": "WebApplicationFirewallFirewallEventsWorkbook",
    "logoFileName": "waf_logo.svg",
    "description": "Gain insights into your organization's Azure web application firewall (WAF). You will get visibility in to your application gateway firewall. You can view anomalies and trends across all firewall event triggers, attack events, blocked URL addresses and more.",
    "dataTypesDependencies": [
      "AzureDiagnostics"
    ],
    "dataConnectorsDependencies": [
      "WAF"
    ],
    "previewImagesFileNames": [
      "WAFFirewallEventsBlack1.png",
      "WAFFirewallEventsBlack2.png",
      "WAFFirewallEventsWhite1.png",
      "WAFFirewallEventsWhite2.png"
    ],
    "version": "1.1.0",
    "title": "Microsoft Web Application Firewall (WAF) - firewall events",
    "templateRelativePath": "WebApplicationFirewallFirewallEvents.json",
    "subtitle": "",
    "provider": "Microsoft"
  },
  {
    "workbookKey": "WebApplicationFirewallGatewayAccessEventsWorkbook",
    "logoFileName": "waf_logo.svg",
    "description": "Gain insights into your organization's Azure web application firewall (WAF). You will get visibility in to your application gateway access events. You can view anomalies and trends across received and sent data, client IP addresses, URL addresses and more, and drill down into details.",
    "dataTypesDependencies": [
      "AzureDiagnostics"
    ],
    "dataConnectorsDependencies": [
      "WAF"
    ],
    "previewImagesFileNames": [
      "WAFGatewayAccessEventsBlack1.png",
      "WAFGatewayAccessEventsBlack2.png",
      "WAFGatewayAccessEventsWhite1.png",
      "WAFGatewayAccessEventsWhite2.png"
    ],
    "version": "1.2.0",
    "title": "Microsoft Web Application Firewall (WAF) - gateway access events",
    "templateRelativePath": "WebApplicationFirewallGatewayAccessEvents.json",
    "subtitle": "",
    "provider": "Microsoft"
  },
  {
    "workbookKey": "LinuxMachinesWorkbook",
    "logoFileName": "azurevirtualmachine_logo.svg",
    "description": "Gain insights into your workspaces' Linux machines by connecting Microsoft Sentinel and using the logs to gather insights around Linux events and errors.",
    "dataTypesDependencies": [
      "Syslog"
    ],
    "dataConnectorsDependencies": [
      "Syslog"
    ],
    "previewImagesFileNames": [
      "LinuxMachinesWhite.png",
      "LinuxMachinesBlack.png"
    ],
    "version": "1.1.0",
    "title": "Linux machines",
    "templateRelativePath": "LinuxMachines.json",
    "subtitle": "",
    "provider": "Microsoft"
  },
  {
    "workbookKey": "AzureFirewallWorkbook",
    "logoFileName": "AzFirewalls.svg",
    "description": "Gain insights into Azure Firewall events. You can learn about your application and network rules, see metrics for firewall activities across URLs, ports, and addresses across multiple workspaces.",
    "dataTypesDependencies": [
      "AzureDiagnostics"
    ],
    "dataConnectorsDependencies": [
      "AzureFirewall"
    ],
    "previewImagesFileNames": [
      "AzureFirewallWorkbookWhite1.PNG",
      "AzureFirewallWorkbookBlack1.PNG",
      "AzureFirewallWorkbookWhite2.PNG",
      "AzureFirewallWorkbookBlack2.PNG",
      "AzureFirewallWorkbookWhite3.PNG",
      "AzureFirewallWorkbookBlack3.PNG",
      "AzureFirewallWorkbookWhite4.PNG",
      "AzureFirewallWorkbookBlack4.PNG",
      "AzureFirewallWorkbookWhite5.PNG",
      "AzureFirewallWorkbookBlack5.PNG"
    ],
    "version": "1.3.0",
    "title": "Azure Firewall",
    "templateRelativePath": "AzureFirewallWorkbook.json",
    "subtitle": "",
    "provider": "Microsoft"
  },
  {
    "workbookKey": "AzureDDoSStandardProtection",
    "logoFileName": "AzDDoS.svg",
    "description": "This workbook visualizes security-relevant Azure DDoS events across several filterable panels. Offering a summary tab, metrics and a investigate tabs across multiple workspaces.",
    "dataTypesDependencies": [
      "AzureDiagnostics"
    ],
    "dataConnectorsDependencies": [
      "DDOS"
    ],
    "previewImagesFileNames": [
      "AzureDDoSWhite1.PNG",
      "AzureDDoSBlack1.PNG",
      "AzureDDoSWhite2.PNG",
      "AzureDDoSBlack2.PNG",
      "AzureDDoSWhite2.PNG",
      "AzureDDoSBlack2.PNG"
    ],
    "version": "1.0.2",
    "title": "Azure DDoS Protection Workbook",
    "templateRelativePath": "AzDDoSStandardWorkbook.json",
    "subtitle": "",
    "provider": "Microsoft"
  },
  {
    "workbookKey": "MicrosoftCloudAppSecurityWorkbook",
    "logoFileName": "Microsoft_logo.svg",
    "description": "Using this workbook, you can identify which cloud apps are being used in your organization, gain insights from usage trends and drill down to a specific user and application",
    "dataTypesDependencies": [
      "McasShadowItReporting"
    ],
    "dataConnectorsDependencies": [
      "MicrosoftCloudAppSecurity"
    ],
    "previewImagesFileNames": [
      "McasDiscoveryBlack.png",
      "McasDiscoveryWhite.png"
    ],
    "version": "1.2.0",
    "title": "Microsoft Cloud App Security - discovery logs",
    "templateRelativePath": "MicrosoftCloudAppSecurity.json",
    "subtitle": "",
    "provider": "Microsoft"
  },
  {
    "workbookKey": "F5BIGIPSytemMetricsWorkbook",
    "logoFileName": "f5_logo.svg",
    "description": "Gain insight into F5 BIG-IP health and performance.  This workbook provides visibility of various metrics including CPU, memory, connectivity, throughput and disk utilization.",
    "dataTypesDependencies": [
      "F5Telemetry_system_CL",
      "F5Telemetry_AVR_CL"
    ],
    "dataConnectorsDependencies": [
      "F5BigIp"
    ],
    "previewImagesFileNames": [
      "F5SMBlack.png",
      "F5SMWhite.png"
    ],
    "version": "1.1.0",
    "title": "F5 BIG-IP System Metrics",
    "templateRelativePath": "F5BIGIPSystemMetrics.json",
    "subtitle": "",
    "provider": "F5 Networks"
  },
  {
    "workbookKey": "F5NetworksWorkbook",
    "logoFileName": "f5_logo.svg",
    "description": "Gain insights into F5 BIG-IP Application Security Manager (ASM), by analyzing traffic and activities.\nThis workbook provides insight into F5's web application firewall events and identifies attack traffic patterns across multiple ASM instances as well as overall BIG-IP health.",
    "dataTypesDependencies": [
      "F5Telemetry_LTM_CL",
      "F5Telemetry_system_CL",
      "F5Telemetry_ASM_CL"
    ],
    "dataConnectorsDependencies": [
      "F5BigIp"
    ],
    "previewImagesFileNames": [
      "F5White.png",
      "F5Black.png"
    ],
    "version": "1.1.0",
    "title": "F5 BIG-IP ASM",
    "templateRelativePath": "F5Networks.json",
    "subtitle": "",
    "provider": "F5 Networks"
  },
  {
    "workbookKey": "AzureNetworkWatcherWorkbook",
    "logoFileName": "networkwatcher_logo.svg",
    "description": "Gain deeper understanding of your organization's Azure network traffic by analyzing, and correlating Network Security Group flow logs. \nYou can trace malicious traffic flows, and drill down into their protocols, source and destination IP addresses, machines, countries, and subnets. \nThis workbook also helps you protect your network by identifying weak NSG rules.",
    "dataTypesDependencies": [
      "AzureNetworkAnalytics_CL"
    ],
    "dataConnectorsDependencies": [],
    "previewImagesFileNames": [
      "AzureNetworkWatcherWhite.png",
      "AzureNetworkWatcherBlack.png"
    ],
    "version": "1.1.0",
    "title": "Azure Network Watcher",
    "templateRelativePath": "AzureNetworkWatcher.json",
    "subtitle": "",
    "provider": "Microsoft"
  },
  {
    "workbookKey": "ZscalerFirewallWorkbook",
    "logoFileName": "zscaler_logo.svg",
    "description": "Gain insights into your ZIA cloud firewall logs by connecting to Microsoft Sentinel.\nThe Zscaler firewall overview workbook provides an overview and ability to drill down into all cloud firewall activity in your Zscaler instance including non-web related networking events, security events, firewall rules, and bandwidth consumption",
    "dataTypesDependencies": [
      "CommonSecurityLog"
    ],
    "dataConnectorsDependencies": [
      "Zscaler"
    ],
    "previewImagesFileNames": [
      "ZscalerFirewallWhite1.png",
      "ZscalerFirewallBlack1.png",
      "ZscalerFirewallWhite2.png",
      "ZscalerFirewallBlack2.png"
    ],
    "version": "1.1.0",
    "title": "Zscaler Firewall",
    "templateRelativePath": "ZscalerFirewall.json",
    "subtitle": "",
    "provider": "Zscaler"
  },
  {
    "workbookKey": "ZscalerWebOverviewWorkbook",
    "logoFileName": "zscaler_logo.svg",
    "description": "Gain insights into your ZIA web logs by connecting to Microsoft Sentinel.\nThe Zscaler web overview workbook provides a bird's eye view and ability to drill down into all the security and networking events related to web transactions, types of devices, and bandwidth consumption.",
    "dataTypesDependencies": [
      "CommonSecurityLog"
    ],
    "dataConnectorsDependencies": [
      "Zscaler"
    ],
    "previewImagesFileNames": [
      "ZscalerWebOverviewWhite.png",
      "ZscalerWebOverviewBlack.png"
    ],
    "version": "1.1.0",
    "title": "Zscaler Web Overview",
    "templateRelativePath": "ZscalerWebOverview.json",
    "subtitle": "",
    "provider": "Zscaler"
  },
  {
    "workbookKey": "ZscalerThreatsOverviewWorkbook",
    "logoFileName": "zscaler_logo.svg",
    "description": "Gain insights into threats blocked by Zscaler Internet access on your network.\nThe Zscaler threat overview workbook shows your entire threat landscape including blocked malware, IPS/AV rules, and blocked cloud apps. Threats are displayed by threat categories, filetypes, inbound vs outbound threats, usernames, user location, and more.",
    "dataTypesDependencies": [
      "CommonSecurityLog"
    ],
    "dataConnectorsDependencies": [
      "Zscaler"
    ],
    "previewImagesFileNames": [
      "ZscalerThreatsWhite.png",
      "ZscalerThreatsBlack.png"
    ],
    "version": "1.2.0",
    "title": "Zscaler Threats",
    "templateRelativePath": "ZscalerThreats.json",
    "subtitle": "",
    "provider": "Zscaler"
  },
  {
    "workbookKey": "ZscalerOffice365AppsWorkbook",
    "logoFileName": "zscaler_logo.svg",
    "description": "Gain insights into Office 365 use on your network.\nThe Zscaler Office 365 overview workbook shows you the Microsoft apps running on your network and their individual bandwidth consumption. It also helps identify phishing attempts in which attackers disguised themselves as Microsoft services.",
    "dataTypesDependencies": [
      "CommonSecurityLog"
    ],
    "dataConnectorsDependencies": [
      "Zscaler"
    ],
    "previewImagesFileNames": [
      "ZscalerOffice365White.png",
      "ZscalerOffice365Black.png"
    ],
    "version": "1.1.0",
    "title": "Zscaler Office365 Apps",
    "templateRelativePath": "ZscalerOffice365Apps.json",
    "subtitle": "",
    "provider": "Zscaler"
  },
  {
    "workbookKey": "InsecureProtocolsWorkbook",
    "logoFileName": "Microsoft_logo.svg",
    "description": "Gain insights into insecure protocol traffic by collecting and analyzing security events from Microsoft products.\nYou can view analytics and quickly identify use of weak authentication as well as sources of legacy protocol traffic, like NTLM and SMBv1.\nYou will also have the ability to monitor use of weak ciphers, allowing you to find weak spots in your organization's security.",
    "dataTypesDependencies": [
      "SecurityEvent",
      "Event",
      "SigninLogs"
    ],
    "dataConnectorsDependencies": [
      "SecurityEvents",
      "AzureActiveDirectory",
      "WindowsSecurityEvents"
    ],
    "previewImagesFileNames": [
      "InsecureProtocolsWhite1.png",
      "InsecureProtocolsBlack1.png",
      "InsecureProtocolsWhite2.png",
      "InsecureProtocolsBlack2.png"
    ],
    "version": "2.1.0",
    "title": "Insecure Protocols",
    "templateRelativePath": "InsecureProtocols.json",
    "subtitle": "",
    "provider": "Microsoft"
  },
  {
    "workbookKey": "AzureInformationProtectionWorkbook",
    "logoFileName": "informationProtection.svg",
    "description": "The Azure Information Protection Usage report workbook provides information on the volume of labeled and protected documents and emails over time, label distribution of files by label type, along with where the label was applied.",
    "dataTypesDependencies": [
      "InformationProtectionLogs_CL"
    ],
    "dataConnectorsDependencies": [
      "AzureInformationProtection"
    ],
    "previewImagesFileNames": [
      "AzureInformationProtectionWhite.png",
      "AzureInformationProtectionBlack.png"
    ],
    "version": "1.1.0",
    "title": "Azure Information Protection - Usage Report",
    "templateRelativePath": "AzureInformationProtection.json",
    "subtitle": "",
    "provider": "Microsoft"
  },
  {
    "workbookKey": "AmazonWebServicesNetworkActivitiesWorkbook",
    "logoFileName": "amazon_web_services_Logo.svg",
    "description": "Gain insights into AWS network related resource activities, including the creation, update, and deletions of security groups, network ACLs and routes, gateways, elastic load balancers, VPCs, subnets, and network interfaces.",
    "dataTypesDependencies": [
      "AWSCloudTrail"
    ],
    "dataConnectorsDependencies": [
      "AWS"
    ],
    "previewImagesFileNames": [
      "AwsNetworkActivitiesWhite.png",
      "AwsNetworkActivitiesBlack.png"
    ],
    "version": "1.0.0",
    "title": "AWS Network Activities",
    "templateRelativePath": "AmazonWebServicesNetworkActivities.json",
    "subtitle": "",
    "provider": "Microsoft"
  },
  {
    "workbookKey": "AmazonWebServicesUserActivitiesWorkbook",
    "logoFileName": "amazon_web_services_Logo.svg",
    "description": "Gain insights into AWS user activities, including failed sign-in attempts, IP addresses, regions, user agents, and identity types, as well as potential malicious user activities with assumed roles.",
    "dataTypesDependencies": [
      "AWSCloudTrail"
    ],
    "dataConnectorsDependencies": [
      "AWS"
    ],
    "previewImagesFileNames": [
      "AwsUserActivitiesWhite.png",
      "AwsUserActivitiesBlack.png"
    ],
    "version": "1.0.0",
    "title": "AWS User Activities",
    "templateRelativePath": "AmazonWebServicesUserActivities.json",
    "subtitle": "",
    "provider": "Microsoft"
  },
  {
    "workbookKey": "TrendMicroDeepSecurityAttackActivityWorkbook",
    "logoFileName": "trendmicro_logo.svg",
    "description": "Visualize and gain insights into the MITRE ATT&CK related activity detected by Trend Micro Deep Security.",
    "dataTypesDependencies": [
      "CommonSecurityLog"
    ],
    "dataConnectorsDependencies": [
      "TrendMicro"
    ],
    "previewImagesFileNames": [
      "TrendMicroDeepSecurityAttackActivityWhite.png",
      "TrendMicroDeepSecurityAttackActivityBlack.png"
    ],
    "version": "1.0.0",
    "title": "Trend Micro Deep Security ATT&CK Related Activity",
    "templateRelativePath": "TrendMicroDeepSecurityAttackActivity.json",
    "subtitle": "",
    "provider": "Trend Micro"
  },
  {
    "workbookKey": "TrendMicroDeepSecurityOverviewWorkbook",
    "logoFileName": "trendmicro_logo.svg",
    "description": "Gain insights into your Trend Micro Deep Security security event data by visualizing your Deep Security Anti-Malware, Firewall, Integrity Monitoring, Intrusion Prevention, Log Inspection, and Web Reputation event data.",
    "dataTypesDependencies": [
      "CommonSecurityLog"
    ],
    "dataConnectorsDependencies": [
      "TrendMicro"
    ],
    "previewImagesFileNames": [
      "TrendMicroDeepSecurityOverviewWhite1.png",
      "TrendMicroDeepSecurityOverviewBlack1.png",
      "TrendMicroDeepSecurityOverviewWhite2.png",
      "TrendMicroDeepSecurityOverviewBlack2.png"
    ],
    "version": "1.0.0",
    "title": "Trend Micro Deep Security Events",
    "templateRelativePath": "TrendMicroDeepSecurityOverview.json",
    "subtitle": "",
    "provider": "Trend Micro"
  },
  {
    "workbookKey": "ExtraHopDetectionSummaryWorkbook",
    "logoFileName": "extrahop_logo.svg",
    "description": "Gain insights into ExtraHop Reveal(x) detections by analyzing traffic and activities.\nThis workbook provides an overview of security detections in your organization's network, including high-risk detections and top participants.",
    "dataTypesDependencies": [
      "CommonSecurityLog"
    ],
    "dataConnectorsDependencies": [
      "ExtraHopNetworks"
    ],
    "previewImagesFileNames": [
      "ExtrahopWhite.png",
      "ExtrahopBlack.png"
    ],
    "version": "1.0.0",
    "title": "ExtraHop",
    "templateRelativePath": "ExtraHopDetectionSummary.json",
    "subtitle": "",
    "provider": "ExtraHop Networks"
  },
  {
    "workbookKey": "BarracudaCloudFirewallWorkbook",
    "logoFileName": "barracuda_logo.svg",
    "description": "Gain insights into your Barracuda CloudGen Firewall by analyzing firewall operations and events.\nThis workbook provides insights into rule enforcement, network activities, including number of connections, top users, and helps you identify applications that are popular on your network.",
    "dataTypesDependencies": [
      "CommonSecurityLog",
      "Syslog"
    ],
    "dataConnectorsDependencies": [
      "BarracudaCloudFirewall"
    ],
    "previewImagesFileNames": [
      "BarracudaWhite1.png",
      "BarracudaBlack1.png",
      "BarracudaWhite2.png",
      "BarracudaBlack2.png"
    ],
    "version": "1.0.0",
    "title": "Barracuda CloudGen FW",
    "templateRelativePath": "Barracuda.json",
    "subtitle": "",
    "provider": "Barracuda"
  },
  {
    "workbookKey": "CitrixWorkbook",
    "logoFileName": "citrix_logo.svg",
    "description": "Citrix Analytics for Security aggregates and correlates information across network traffic, users, files and endpoints in Citrix environments. This generates actionable insights that enable Citrix administrators and security teams to remediate user security threats through automation while optimizing IT operations. Machine learning and artificial intelligence empowers Citrix Analytics for Security to identify and take automated action to prevent data exfiltration. While delivered as a cloud service, Citrix Analytics for Security can generate insights from resources located on-premises, in the cloud, or in hybrid architectures. The Citrix Analytics Workbook further enhances the value of both your Citrix Analytics for Security and Microsoft Sentinel. The Workbook enables you to integrate data sources together, helping you gain even richer insights. It also gives Security Operations (SOC) teams the ability to correlate data from disparate logs, helping you identify and proactively remediate security risk quickly. Additionally, valuable dashboards that were unique to the Citrix Analytics for Security can now be implemented in Sentinel. You can also create new custom Workbooks that were not previously available, helping extend the value of both investments.",
    "dataTypesDependencies": [
      "CitrixAnalytics_userProfile_CL",
      "CitrixAnalytics_riskScoreChange_CL",
      "CitrixAnalytics_indicatorSummary_CL",
      "CitrixAnalytics_indicatorEventDetails_CL"
    ],
    "dataConnectorsDependencies": [
      "Citrix"
    ],
    "previewImagesFileNames": [
      "CitrixWhite.png",
      "CitrixBlack.png"
    ],
    "version": "2.1.0",
    "title": "Citrix Analytics",
    "templateRelativePath": "Citrix.json",
    "subtitle": "",
    "provider": "Citrix Systems Inc."
  },
  {
    "workbookKey": "OneIdentityWorkbook",
    "logoFileName": "oneIdentity_logo.svg",
    "description": "This simple workbook gives an overview of sessions going through your SafeGuard for Privileged Sessions device.",
    "dataTypesDependencies": [
      "CommonSecurityLog"
    ],
    "dataConnectorsDependencies": [
      "OneIdentity"
    ],
    "previewImagesFileNames": [
      "OneIdentityWhite.png",
      "OneIdentityBlack.png"
    ],
    "version": "1.0.0",
    "title": "One Identity",
    "templateRelativePath": "OneIdentity.json",
    "subtitle": "",
    "provider": "One Identity LLC."
  },
  {
    "workbookKey": "SecurityStatusWorkbook",
    "logoFileName": "",
    "description": "This workbook gives an overview of Security Settings for VMs and Azure Arc.",
    "dataTypesDependencies": [
      "CommonSecurityLog",
      "SecurityEvent",
      "Syslog"
    ],
    "dataConnectorsDependencies": [],
    "previewImagesFileNames": [
      "AzureSentinelSecurityStatusBlack.png",
      "AzureSentinelSecurityStatusWhite.png"
    ],
    "version": "1.3.0",
    "title": "Security Status",
    "templateRelativePath": "SecurityStatus.json",
    "subtitle": "",
    "provider": "Microsoft"
  },
  {
    "workbookKey": "AzureSentinelSecurityAlertsWorkbook",
    "logoFileName": "Azure_Sentinel.svg",
    "description": "Security Alerts dashboard for alerts in your Microsoft Sentinel environment.",
    "dataTypesDependencies": [
      "SecurityAlert"
    ],
    "dataConnectorsDependencies": [],
    "previewImagesFileNames": [
      "AzureSentinelSecurityAlertsWhite.png",
      "AzureSentinelSecurityAlertsBlack.png"
    ],
    "version": "1.1.0",
    "title": "Security Alerts",
    "templateRelativePath": "AzureSentinelSecurityAlerts.json",
    "subtitle": "",
    "provider": "Microsoft"
  },
  {
    "workbookKey": "SquadraTechnologiesSecRMMWorkbook",
    "logoFileName": "SquadraTechnologiesLogo.svg",
    "description": "This workbook gives an overview of security data for removable storage activity such as USB thumb drives and USB connected mobile devices.",
    "dataTypesDependencies": [
      "secRMM_CL"
    ],
    "dataConnectorsDependencies": [
      "SquadraTechnologiesSecRmm"
    ],
    "previewImagesFileNames": [
      "SquadraTechnologiesSecRMMWhite.PNG",
      "SquadraTechnologiesSecRMMBlack.PNG"
    ],
    "version": "1.0.0",
    "title": "Squadra Technologies SecRMM - USB removable storage security",
    "templateRelativePath": "SquadraTechnologiesSecRMM.json",
    "subtitle": "",
    "provider": "Squadra Technologies"
  },
  {
    "workbookKey": "IoT-Alerts",
    "logoFileName": "IoTIcon.svg",
    "description": "Gain insights into your IoT data workloads from Azure IoT Hub managed deployments, monitor alerts across all your IoT Hub deployments, detect devices at risk and act upon potential threats.",
    "dataTypesDependencies": [
      "SecurityAlert"
    ],
    "dataConnectorsDependencies": [
      "IoT"
    ],
    "previewImagesFileNames": [
      "IOTBlack1.png",
      "IOTWhite1.png"
    ],
    "version": "1.2.0",
    "title": "Azure Defender for IoT Alerts",
    "templateRelativePath": "IOT_Alerts.json",
    "subtitle": "",
    "provider": "Microsoft"
  },
  {
    "workbookKey": "IoTAssetDiscovery",
    "logoFileName": "IoTIcon.svg",
    "description": "IoT Devices asset discovery from Firewall logs By Azure Defender for IoT",
    "dataTypesDependencies": [
      "CommonSecurityLog"
    ],
    "dataConnectorsDependencies": [
      "Fortinet"
    ],
    "previewImagesFileNames": [
      "workbook-iotassetdiscovery-screenshot-Black.PNG",
      "workbook-iotassetdiscovery-screenshot-White.PNG"
    ],
    "version": "1.0.0",
    "title": "IoT Asset Discovery",
    "templateRelativePath": "IoTAssetDiscovery.json",
    "subtitle": "",
    "provider": "Microsoft"
  },
  {
    "workbookKey": "ForcepointCASBWorkbook",
    "logoFileName": "FP_Green_Emblem_RGB-01.svg",
    "description": "Get insights on user risk with the Forcepoint CASB (Cloud Access Security Broker) workbook.",
    "dataTypesDependencies": [
      "CommonSecurityLog"
    ],
    "dataConnectorsDependencies": [
      "ForcepointCasb"
    ],
    "previewImagesFileNames": [
      "ForcepointCASBWhite.png",
      "ForcepointCASBBlack.png"
    ],
    "version": "1.0.0",
    "title": "Forcepoint Cloud Access Security Broker (CASB)",
    "templateRelativePath": "ForcepointCASB.json",
    "subtitle": "",
    "provider": "Forcepoint"
  },
  {
    "workbookKey": "ForcepointNGFWWorkbook",
    "logoFileName": "FP_Green_Emblem_RGB-01.svg",
    "description": "Get insights on firewall activities with the Forcepoint NGFW (Next Generation Firewall) workbook.",
    "dataTypesDependencies": [
      "CommonSecurityLog"
    ],
    "dataConnectorsDependencies": [
      "ForcepointNgfw"
    ],
    "previewImagesFileNames": [
      "ForcepointNGFWWhite.png",
      "ForcepointNGFWBlack.png"
    ],
    "version": "1.0.0",
    "title": "Forcepoint Next Generation Firewall (NGFW)",
    "templateRelativePath": "ForcepointNGFW.json",
    "subtitle": "",
    "provider": "Forcepoint"
  },
  {
    "workbookKey": "ForcepointDLPWorkbook",
    "logoFileName": "FP_Green_Emblem_RGB-01.svg",
    "description": "Get insights on DLP incidents with the Forcepoint DLP (Data Loss Prevention) workbook.",
    "dataTypesDependencies": [
      "ForcepointDLPEvents_CL"
    ],
    "dataConnectorsDependencies": [
      "ForcepointDlp"
    ],
    "previewImagesFileNames": [
      "ForcepointDLPWhite.png",
      "ForcepointDLPBlack.png"
    ],
    "version": "1.0.0",
    "title": "Forcepoint Data Loss Prevention (DLP)",
    "templateRelativePath": "ForcepointDLP.json",
    "subtitle": "",
    "provider": "Forcepoint"
  },
  {
    "workbookKey": "ZimperiumMTDWorkbook",
    "logoFileName": "ZIMPERIUM-logo_square2.svg",
    "description": "This workbook provides insights on Zimperium Mobile Threat Defense (MTD) threats and mitigations.",
    "dataTypesDependencies": [
      "ZimperiumThreatLog_CL",
      "ZimperiumMitigationLog_CL"
    ],
    "dataConnectorsDependencies": [
      "ZimperiumMtdAlerts"
    ],
    "previewImagesFileNames": [
      "ZimperiumWhite.png",
      "ZimperiumBlack.png"
    ],
    "version": "1.0.0",
    "title": "Zimperium Mobile Threat Defense (MTD)",
    "templateRelativePath": "ZimperiumWorkbooks.json",
    "subtitle": "",
    "provider": "Zimperium"
  },
  {
    "workbookKey": "AzureAuditActivityAndSigninWorkbook",
    "logoFileName": "azureactivedirectory_logo.svg",
    "description": "Gain insights into Azure Active Directory Audit, Activity and Signins with one workbook. This workbook can be used by Security and Azure administrators.",
    "dataTypesDependencies": [
      "AzureActivity",
      "AuditLogs",
      "SigninLogs"
    ],
    "dataConnectorsDependencies": [
      "AzureActiveDirectory"
    ],
    "previewImagesFileNames": [
      "AzureAuditActivityAndSigninWhite1.png",
      "AzureAuditActivityAndSigninWhite2.png",
      "AzureAuditActivityAndSigninBlack1.png",
      "AzureAuditActivityAndSigninBlack2.png"
    ],
    "version": "1.2.0",
    "title": "Azure AD Audit, Activity and Sign-in logs",
    "templateRelativePath": "AzureAuditActivityAndSignin.json",
    "subtitle": "",
    "provider": "Microsoft Sentinel community"
  },
  {
    "workbookKey": "WindowsFirewall",
    "logoFileName": "Microsoft_logo.svg",
    "description": "Gain insights into Windows Firewall logs in combination with security and Azure signin logs",
    "dataTypesDependencies": [
      "WindowsFirewall",
      "SecurityEvent",
      "SigninLogs"
    ],
    "dataConnectorsDependencies": [
      "SecurityEvents",
      "WindowsFirewall",
      "WindowsSecurityEvents"
    ],
    "previewImagesFileNames": [
      "WindowsFirewallWhite1.png",
      "WindowsFirewallWhite2.png",
      "WindowsFirewallBlack1.png",
      "WindowsFirewallBlack2.png"
    ],
    "version": "1.0.0",
    "title": "Windows Firewall",
    "templateRelativePath": "WindowsFirewall.json",
    "subtitle": "",
    "provider": "Microsoft Sentinel community"
  },
  {
    "workbookKey": "EventAnalyzerwWorkbook",
    "logoFileName": "",
    "description": "The Event Analyzer workbook allows to explore, audit and speed up analysis of Windows Event Logs, including all event details and attributes, such as security, application, system, setup, directory service, DNS and others.",
    "dataTypesDependencies": [
      "SecurityEvent"
    ],
    "dataConnectorsDependencies": [
      "SecurityEvents",
      "WindowsSecurityEvents"
    ],
    "previewImagesFileNames": [
      "EventAnalyzer-Workbook-White.png",
      "EventAnalyzer-Workbook-Black.png"
    ],
    "version": "1.0.0",
    "title": "Event Analyzer",
    "templateRelativePath": "EventAnalyzer.json",
    "subtitle": "",
    "provider": "Microsoft Sentinel community"
  },
  {
    "workbookKey": "ASC-ComplianceandProtection",
    "logoFileName": "",
    "description": "Gain insight into regulatory compliance, alert trends, security posture, and more with this workbook based on Azure Security Center data.",
    "dataTypesDependencies": [
      "SecurityAlert",
      "ProtectionStatus",
      "SecurityRecommendation",
      "SecurityBaseline",
      "SecurityBaselineSummary",
      "Update",
      "ConfigurationChange"
    ],
    "dataConnectorsDependencies": [
      "AzureSecurityCenter"
    ],
    "previewImagesFileNames": [
      "ASCCaPBlack.png",
      "ASCCaPWhite.png"
    ],
    "version": "1.2.0",
    "title": "ASC Compliance and Protection",
    "templateRelativePath": "ASC-ComplianceandProtection.json",
    "subtitle": "",
    "provider": "Microsoft Sentinel community"
  },
  {
    "workbookKey": "AIVectraDetectWorkbook",
    "logoFileName": "AIVectraDetect.svg",
    "description": "Start investigating network attacks surfaced by Vectra Detect directly from Sentinel. View critical hosts, accounts, campaigns and detections. Also monitor Vectra system health and audit logs.",
    "dataTypesDependencies": [
      "CommonSecurityLog"
    ],
    "dataConnectorsDependencies": [
      "AIVectraDetect"
    ],
    "previewImagesFileNames": [
      "AIVectraDetectWhite1.png",
      "AIVectraDetectBlack1.png"
    ],
    "version": "1.1.1",
    "title": "Vectra AI Detect",
    "templateRelativePath": "AIVectraDetectWorkbook.json",
    "subtitle": "",
    "provider": "Vectra AI"
  },
  {
    "workbookKey": "Perimeter81OverviewWorkbook",
    "logoFileName": "Perimeter81_Logo.svg",
    "description": "Gain insights and comprehensive monitoring into your Perimeter 81 account by analyzing activities.",
    "dataTypesDependencies": [
      "Perimeter81_CL"
    ],
    "dataConnectorsDependencies": [
      "Perimeter81ActivityLogs"
    ],
    "previewImagesFileNames": [
      "Perimeter81OverviewWhite1.png",
      "Perimeter81OverviewBlack1.png",
      "Perimeter81OverviewWhite2.png",
      "Perimeter81OverviewBlack2.png"
    ],
    "version": "1.0.0",
    "title": "Perimeter 81 Overview",
    "templateRelativePath": "Perimeter81OverviewWorkbook.json",
    "subtitle": "",
    "provider": "Perimeter 81"
  },
  {
    "workbookKey": "SymantecProxySGWorkbook",
    "logoFileName": "symantec_logo.svg",
    "description": "Gain insight into Symantec ProxySG by analyzing, collecting and correlating proxy data.\nThis workbook provides visibility into ProxySG Access logs",
    "dataTypesDependencies": [
      "Syslog"
    ],
    "dataConnectorsDependencies": [
      "SymantecProxySG"
    ],
    "previewImagesFileNames": [
      "SymantecProxySGWhite.png",
      "SymantecProxySGBlack.png"
    ],
    "version": "1.0.0",
    "title": "Symantec ProxySG",
    "templateRelativePath": "SymantecProxySG.json",
    "subtitle": "",
    "provider": "Symantec"
  },
  {
    "workbookKey": "IllusiveASMWorkbook",
    "logoFileName": "illusive_logo_workbook.svg",
    "description": "Gain insights into your organization's Cyber Hygiene and Attack Surface risk.\nIllusive ASM automates discovery and clean-up of credential violations, allows drill-down inspection of pathways to critical assets, and provides risk insights that inform intelligent decision-making to reduce attacker mobility.",
    "dataTypesDependencies": [
      "CommonSecurityLog"
    ],
    "dataConnectorsDependencies": [
      "illusiveAttackManagementSystem"
    ],
    "previewImagesFileNames": [
      "IllusiveASMWhite.png",
      "IllusiveASMBlack.png"
    ],
    "version": "1.0.0",
    "title": "Illusive ASM Dashboard",
    "templateRelativePath": "IllusiveASM.json",
    "subtitle": "",
    "provider": "Illusive"
  },
  {
    "workbookKey": "IllusiveADSWorkbook",
    "logoFileName": "illusive_logo_workbook.svg",
    "description": "Gain insights into unauthorized lateral movement in your organization's network.\nIllusive ADS is designed to paralyzes attackers and eradicates in-network threats by creating a hostile environment for the attackers across all the layers of the attack surface.",
    "dataTypesDependencies": [
      "CommonSecurityLog"
    ],
    "dataConnectorsDependencies": [
      "illusiveAttackManagementSystem"
    ],
    "previewImagesFileNames": [
      "IllusiveADSWhite.png",
      "IllusiveADSBlack.png"
    ],
    "version": "1.0.0",
    "title": "Illusive ADS Dashboard",
    "templateRelativePath": "IllusiveADS.json",
    "subtitle": "",
    "provider": "Illusive"
  },
  {
    "workbookKey": "PulseConnectSecureWorkbook",
    "logoFileName": "",
    "description": "Gain insight into Pulse Secure VPN by analyzing, collecting and correlating vulnerability data.\nThis workbook provides visibility into user VPN activities",
    "dataTypesDependencies": [
      "Syslog"
    ],
    "dataConnectorsDependencies": [
      "PulseConnectSecure"
    ],
    "previewImagesFileNames": [
      "PulseConnectSecureWhite.png",
      "PulseConnectSecureBlack.png"
    ],
    "version": "1.0.0",
    "title": "Pulse Connect Secure",
    "templateRelativePath": "PulseConnectSecure.json",
    "subtitle": "",
    "provider": "Pulse Secure"
  },
  {
    "workbookKey": "InfobloxNIOSWorkbook",
    "logoFileName": "infoblox_logo.svg",
    "description": "Gain insight into Infoblox NIOS by analyzing, collecting and correlating DHCP and DNS data.\nThis workbook provides visibility into DHCP and DNS traffic",
    "dataTypesDependencies": [
      "Syslog"
    ],
    "dataConnectorsDependencies": [
      "InfobloxNIOS"
    ],
    "previewImagesFileNames": [],
    "version": "1.1.0",
    "title": "Infoblox NIOS",
    "templateRelativePath": "Infoblox-Workbook-V2.json",
    "subtitle": "",
    "provider": "Infoblox"
  },
  {
    "workbookKey": "SymantecVIPWorkbook",
    "logoFileName": "symantec_logo.svg",
    "description": "Gain insight into Symantec VIP by analyzing, collecting and correlating strong authentication data.\nThis workbook provides visibility into user authentications",
    "dataTypesDependencies": [
      "Syslog"
    ],
    "dataConnectorsDependencies": [
      "SymantecVIP"
    ],
    "previewImagesFileNames": [
      "SymantecVIPWhite.png",
      "SymantecVIPBlack.png"
    ],
    "version": "1.0.0",
    "title": "Symantec VIP",
    "templateRelativePath": "SymantecVIP.json",
    "subtitle": "",
    "provider": "Symantec"
  },
  {
    "workbookKey": "ProofPointTAPWorkbook",
    "logoFileName": "proofpointlogo.svg",
    "description": "Gain extensive insight into Proofpoint Targeted Attack Protection (TAP) by analyzing, collecting and correlating TAP log events.\nThis workbook provides visibility into message and click events that were permitted, delivered, or blocked",
    "dataTypesDependencies": [
      "ProofPointTAPMessagesBlocked_CL",
      "ProofPointTAPMessagesDelivered_CL",
      "ProofPointTAPClicksPermitted_CL",
      "ProofPointTAPClicksBlocked_CL"
    ],
    "dataConnectorsDependencies": [
      "ProofpointTAP"
    ],
    "previewImagesFileNames": [
      "ProofpointTAPWhite.png",
      "ProofpointTAPBlack.png"
    ],
    "version": "1.0.0",
    "title": "Proofpoint TAP",
    "templateRelativePath": "ProofpointTAP.json",
    "subtitle": "",
    "provider": "Proofpoint"
  },
  {
    "workbookKey": "QualysVMWorkbook",
    "logoFileName": "qualys_logo.svg",
    "description": "Gain insight into Qualys Vulnerability Management by analyzing, collecting and correlating vulnerability data.\nThis workbook provides visibility into vulnerabilities detected from vulnerability scans",
    "dataTypesDependencies": [
      "QualysHostDetection_CL"
    ],
    "dataConnectorsDependencies": [
      "QualysVulnerabilityManagement"
    ],
    "previewImagesFileNames": [
      "QualysVMWhite.png",
      "QualysVMBlack.png"
    ],
    "version": "1.0.0",
    "title": "Qualys Vulnerability Management",
    "templateRelativePath": "QualysVM.json",
    "subtitle": "",
    "provider": "Qualys"
  },
  {
    "workbookKey": "QualysVMV2Workbook",
    "logoFileName": "qualys_logo.svg",
    "description": "Gain insight into Qualys Vulnerability Management by analyzing, collecting and correlating vulnerability data.\nThis workbook provides visibility into vulnerabilities detected from vulnerability scans",
    "dataTypesDependencies": [
      "QualysHostDetectionV2_CL"
    ],
    "dataConnectorsDependencies": [
      "QualysVulnerabilityManagement"
    ],
    "previewImagesFileNames": [
      "QualysVMWhite.png",
      "QualysVMBlack.png"
    ],
    "version": "1.0.0",
    "title": "Qualys Vulnerability Management",
    "templateRelativePath": "QualysVMv2.json",
    "subtitle": "",
    "provider": "Qualys"
  },
  {
    "workbookKey": "GitHubSecurityWorkbook",
    "logoFileName": "GitHub.svg",
    "description": "Gain insights to GitHub activities that may be interesting for security.",
    "dataTypesDependencies": [
      "Github_CL",
      "GitHubRepoLogs_CL"
    ],
    "dataConnectorsDependencies": [],
    "previewImagesFileNames": [
      "GitHubSecurityWhite.png",
      "GitHubSecurityBlack.png"
    ],
    "version": "1.0.0",
    "title": "GitHub Security",
    "templateRelativePath": "GitHubSecurityWorkbook.json",
    "subtitle": "",
    "provider": "Microsoft Sentinel community"
  },
  {
    "workbookKey": "VisualizationDemo",
    "logoFileName": "",
    "description": "Learn and explore the many ways of displaying information within Microsoft Sentinel workbooks",
    "dataTypesDependencies": [
      "SecurityAlert"
    ],
    "dataConnectorsDependencies": [],
    "previewImagesFileNames": [
      "VisualizationDemoBlack.png",
      "VisualizationDemoWhite.png"
    ],
    "version": "1.0.0",
    "title": "Visualizations Demo",
    "templateRelativePath": "VisualizationDemo.json",
    "subtitle": "",
    "provider": "Microsoft Sentinel Community"
  },
  {
    "workbookKey": "SophosXGFirewallWorkbook",
    "logoFileName": "sophos_logo.svg",
    "description": "Gain insight into Sophos XG Firewall by analyzing, collecting and correlating firewall data.\nThis workbook provides visibility into network traffic",
    "dataTypesDependencies": [
      "Syslog"
    ],
    "dataConnectorsDependencies": [
      "SophosXGFirewall"
    ],
    "previewImagesFileNames": [
      "SophosXGFirewallWhite.png",
      "SophosXGFirewallBlack.png"
    ],
    "version": "1.0.0",
    "title": "Sophos XG Firewall",
    "templateRelativePath": "SophosXGFirewall.json",
    "subtitle": "",
    "provider": "Sophos"
  },
  {
    "workbookKey": "SysmonThreatHuntingWorkbook",
    "logoFileName": "",
    "description": "Simplify your threat hunts using Sysmon data mapped to MITRE ATT&CK data. This workbook gives you the ability to drilldown into system activity based on known ATT&CK techniques as well as other threat hunting entry points such as user activity, network connections or virtual machine Sysmon events.\nPlease note that for this workbook to work you must have deployed Sysmon on your virtual machines in line with the instructions at https://github.com/BlueTeamLabs/sentinel-attack/wiki/Onboarding-sysmon-data-to-Azure-Sentinel",
    "dataTypesDependencies": [
      "Event"
    ],
    "dataConnectorsDependencies": [],
    "previewImagesFileNames": [
      "SysmonThreatHuntingWhite1.png",
      "SysmonThreatHuntingBlack1.png"
    ],
    "version": "1.4.0",
    "title": "Sysmon Threat Hunting",
    "templateRelativePath": "SysmonThreatHunting.json",
    "subtitle": "",
    "provider": "Microsoft Sentinel community"
  },
  {
    "workbookKey": "WebApplicationFirewallWAFTypeEventsWorkbook",
    "logoFileName": "webapplicationfirewall(WAF)_logo.svg",
    "description": "Gain insights into your organization's Azure web application firewall (WAF) across various services such as Azure Front Door Service and Application Gateway. You can view event triggers, full messages, attacks over time, among other data. Several aspects of the workbook are interactable to allow users to further understand their data",
    "dataTypesDependencies": [
      "AzureDiagnostics"
    ],
    "dataConnectorsDependencies": [
      "WAF"
    ],
    "previewImagesFileNames": [
      "WAFFirewallWAFTypeEventsBlack1.PNG",
      "WAFFirewallWAFTypeEventsBlack2.PNG",
      "WAFFirewallWAFTypeEventsBlack3.PNG",
      "WAFFirewallWAFTypeEventsBlack4.PNG",
      "WAFFirewallWAFTypeEventsWhite1.png",
      "WAFFirewallWAFTypeEventsWhite2.PNG",
      "WAFFirewallWAFTypeEventsWhite3.PNG",
      "WAFFirewallWAFTypeEventsWhite4.PNG"
    ],
    "version": "1.1.0",
    "title": "Microsoft Web Application Firewall (WAF) - Azure WAF",
    "templateRelativePath": "WebApplicationFirewallWAFTypeEvents.json",
    "subtitle": "",
    "provider": "Microsoft"
  },
  {
    "workbookKey": "OrcaAlertsOverviewWorkbook",
    "logoFileName": "Orca_logo.svg",
    "description": "A visualized overview of Orca security alerts.\nExplore, analize and learn about your security posture using Orca alerts Overview",
    "dataTypesDependencies": [
      "OrcaAlerts_CL"
    ],
    "dataConnectorsDependencies": [
      "OrcaSecurityAlerts"
    ],
    "previewImagesFileNames": [
      "OrcaAlertsWhite.png",
      "OrcaAlertsBlack.png"
    ],
    "version": "1.1.0",
    "title": "Orca alerts overview",
    "templateRelativePath": "OrcaAlerts.json",
    "subtitle": "",
    "provider": "Orca Security"
  },
  {
    "workbookKey": "CyberArkWorkbook",
    "logoFileName": "CyberArk_Logo.svg",
    "description": "The CyberArk Syslog connector allows you to easily connect all your CyberArk security solution logs with your Microsoft Sentinel, to view dashboards, create custom alerts, and improve investigation. Integration between CyberArk and Microsoft Sentinel makes use of the CEF Data Connector to properly parse and display CyberArk Syslog messages.",
    "dataTypesDependencies": [
      "CommonSecurityLog"
    ],
    "dataConnectorsDependencies": [
      "CyberArk"
    ],
    "previewImagesFileNames": [
      "CyberArkActivitiesWhite.PNG",
      "CyberArkActivitiesBlack.PNG"
    ],
    "version": "1.1.0",
    "title": "CyberArk EPV Events",
    "templateRelativePath": "CyberArkEPV.json",
    "subtitle": "",
    "provider": "CyberArk"
  },
  {
    "workbookKey": "UserEntityBehaviorAnalyticsWorkbook",
    "logoFileName": "Azure_Sentinel.svg",
    "description": "Identify compromised users and insider threats using User and Entity Behavior Analytics. Gain insights into anomalous user behavior from baselines learned from behavior patterns",
    "dataTypesDependencies": [
      "BehaviorAnalytics"
    ],
    "dataConnectorsDependencies": [],
    "previewImagesFileNames": [
      "UserEntityBehaviorAnalyticsBlack1.png",
      "UserEntityBehaviorAnalyticsWhite1.png"
    ],
    "version": "1.2.0",
    "title": "User And Entity Behavior Analytics",
    "templateRelativePath": "UserEntityBehaviorAnalytics.json",
    "subtitle": "",
    "provider": "Microsoft"
  },
  {
    "workbookKey": "CitrixWAF",
    "logoFileName": "citrix_logo.svg",
    "description": "Gain insight into the Citrix WAF logs",
    "dataTypesDependencies": [
      "CommonSecurityLog"
    ],
    "dataConnectorsDependencies": [
      "CitrixWAF"
    ],
    "previewImagesFileNames": [
      "CitrixWAFBlack.png",
      "CitrixWAFWhite.png"
    ],
    "version": "1.0.0",
    "title": "Citrix WAF (Web App Firewall)",
    "templateRelativePath": "CitrixWAF.json",
    "subtitle": "",
    "provider": "Citrix Systems Inc."
  },
  {
    "workbookKey": "UnifiSGWorkbook",
    "logoFileName": "",
    "description": "Gain insights into Unifi Security Gateways analyzing traffic and activities.",
    "dataTypesDependencies": [
      "CommonSecurityLog"
    ],
    "dataConnectorsDependencies": [],
    "previewImagesFileNames": [
      "UnifiSGBlack.png",
      "UnifiSGWhite.png"
    ],
    "version": "1.0.0",
    "title": "Unifi Security Gateway",
    "templateRelativePath": "UnfiSG.json",
    "subtitle": "",
    "provider": "Microsoft Sentinel community"
  },
  {
    "workbookKey": "UnifiSGNetflowWorkbook",
    "logoFileName": "",
    "description": "Gain insights into Unifi Security Gateways analyzing traffic and activities using Netflow.",
    "dataTypesDependencies": [
      "netflow_CL"
    ],
    "dataConnectorsDependencies": [],
    "previewImagesFileNames": [
      "UnifiSGNetflowBlack.png",
      "UnifiSGNetflowWhite.png"
    ],
    "version": "1.0.0",
    "title": "Unifi Security Gateway - NetFlow",
    "templateRelativePath": "UnfiSGNetflow.json",
    "subtitle": "",
    "provider": "Microsoft Sentinel community"
  },
  {
    "workbookKey": "NormalizedNetworkEventsWorkbook",
    "logoFileName": "Azure_Sentinel.svg",
    "description": "See insights on multiple networking appliances and other network sessions, that have been parsed or mapped to the normalized networking sessions table. Note this requires enabling parsers for the different products - to learn more, visit https://aka.ms/sentinelnormalizationdocs",
    "dataTypesDependencies": [],
    "dataConnectorsDependencies": [],
    "previewImagesFileNames": [
      "NormalizedNetworkEventsWhite.png",
      "NormalizedNetworkEventsBlack.png"
    ],
    "version": "1.0.0",
    "title": "Normalized network events",
    "templateRelativePath": "NormalizedNetworkEvents.json",
    "subtitle": "",
    "provider": "Microsoft"
  },
  {
    "workbookKey": "WorkspaceAuditingWorkbook",
    "logoFileName": "Azure_Sentinel.svg",
    "description": "Workspace auditing report\r\nUse this report to understand query runs across your workspace.",
    "dataTypesDependencies": [
      "LAQueryLogs"
    ],
    "dataConnectorsDependencies": [],
    "previewImagesFileNames": [
      "WorkspaceAuditingWhite.png",
      "WorkspaceAuditingBlack.png"
    ],
    "version": "1.0.0",
    "title": "Workspace audit",
    "templateRelativePath": "WorkspaceAuditing.json",
    "subtitle": "",
    "provider": "Microsoft Sentinel community"
  },
  {
    "workbookKey": "MITREATTACKWorkbook",
    "logoFileName": "Azure_Sentinel.svg",
    "description": "Workbook to showcase MITRE ATT&CK Coverage for Microsoft Sentinel",
    "dataTypesDependencies": [],
    "dataConnectorsDependencies": [],
    "previewImagesFileNames": [
      "MITREATTACKWhite1.PNG",
      "MITREATTACKWhite2.PNG",
      "MITREATTACKBlack1.PNG",
      "MITREATTACKBlack2.PNG"
    ],
    "version": "1.0.0",
    "title": "MITRE ATT&CK Workbook",
    "templateRelativePath": "MITREAttack.json",
    "subtitle": "",
    "provider": "Microsoft Sentinel community"
  },
  {
    "workbookKey": "BETTERMTDWorkbook",
    "logoFileName": "BETTER_MTD_logo.svg",
    "description": "Workbook using the BETTER Mobile Threat Defense (MTD) connector, to give insights into your mobile devices, installed application and overall device security posture.",
    "dataTypesDependencies": [
      "BetterMTDDeviceLog_CL",
      "BetterMTDAppLog_CL",
      "BetterMTDIncidentLog_CL",
      "BetterMTDNetflowLog_CL"
    ],
    "dataConnectorsDependencies": [
      "BetterMTD"
    ],
    "previewImagesFileNames": [
      "BetterMTDWorkbookPreviewWhite1.png",
      "BetterMTDWorkbookPreviewWhite2.png",
      "BetterMTDWorkbookPreviewWhite3.png",
      "BetterMTDWorkbookPreviewBlack1.png",
      "BetterMTDWorkbookPreviewBlack2.png",
      "BetterMTDWorkbookPreviewBlack3.png"
    ],
    "version": "1.1.0",
    "title": "BETTER Mobile Threat Defense (MTD)",
    "templateRelativePath": "BETTER_MTD_Workbook.json",
    "subtitle": "",
    "provider": "BETTER Mobile"
  },
  {
    "workbookKey": "AlsidIoEWorkbook",
    "logoFileName": "Alsid.svg",
    "description": "Workbook showcasing the state and evolution of your Alsid for AD Indicators of Exposures alerts.",
    "dataTypesDependencies": [
      "AlsidForADLog_CL"
    ],
    "dataConnectorsDependencies": [
      "AlsidForAD"
    ],
    "previewImagesFileNames": [
      "AlsidIoEBlack1.png",
      "AlsidIoEBlack2.png",
      "AlsidIoEBlack3.png",
      "AlsidIoEWhite1.png",
      "AlsidIoEWhite2.png",
      "AlsidIoEWhite3.png"
    ],
    "version": "1.0.0",
    "title": "Alsid for AD | Indicators of Exposure",
    "templateRelativePath": "AlsidIoE.json",
    "subtitle": "",
    "provider": "Alsid"
  },
  {
    "workbookKey": "AlsidIoAWorkbook",
    "logoFileName": "Alsid.svg",
    "description": "Workbook showcasing the state and evolution of your Alsid for AD Indicators of Attack alerts.",
    "dataTypesDependencies": [
      "AlsidForADLog_CL"
    ],
    "dataConnectorsDependencies": [
      "AlsidForAD"
    ],
    "previewImagesFileNames": [
      "AlsidIoABlack1.png",
      "AlsidIoABlack2.png",
      "AlsidIoABlack3.png",
      "AlsidIoAWhite1.png",
      "AlsidIoAWhite2.png",
      "AlsidIoAWhite3.png"
    ],
    "version": "1.0.0",
    "title": "Alsid for AD | Indicators of Attack",
    "templateRelativePath": "AlsidIoA.json",
    "subtitle": "",
    "provider": "Alsid"
  },
  {
    "workbookKey": "InvestigationInsightsWorkbook",
    "logoFileName": "Microsoft_logo.svg",
    "description": "Help analysts gain insight into incident, bookmark and entity data through the Investigation Insights Workbook. This workbook provides common queries and detailed visualizations to help an analyst investigate suspicious activities quickly with an easy to use interface. Analysts can start their investigation from a Sentinel incident, bookmark, or by simply entering the entity data into the workbook manually.",
    "dataTypesDependencies": [
      "AuditLogs",
      "AzureActivity",
      "CommonSecurityLog",
      "OfficeActivity",
      "SecurityEvent",
      "SigninLogs",
      "ThreatIntelligenceIndicator"
    ],
    "dataConnectorsDependencies": [
      "AzureActivity",
      "SecurityEvents",
      "Office365",
      "AzureActiveDirectory",
      "ThreatIntelligence",
      "ThreatIntelligenceTaxii",
      "WindowsSecurityEvents"
    ],
    "previewImagesFileNames": [
      "InvestigationInsightsWhite1.png",
      "InvestigationInsightsBlack1.png",
      "InvestigationInsightsWhite2.png",
      "InvestigationInsightsBlack2.png"
    ],
    "version": "1.4.0",
    "title": "Investigation Insights",
    "templateRelativePath": "InvestigationInsights.json",
    "subtitle": "",
    "provider": "Microsoft Sentinel community"
  },
  {
    "workbookKey": "AksSecurityWorkbook",
    "logoFileName": "Kubernetes_services.svg",
    "description": "See insights about the security of your AKS clusters. The workbook helps to identify sensitive operations in the clusters and get insights based on Azure Defender alerts.",
    "dataTypesDependencies": [
      "SecurityAlert",
      "AzureDiagnostics"
    ],
    "dataConnectorsDependencies": [
      "AzureSecurityCenter",
      "AzureKubernetes"
    ],
    "previewImagesFileNames": [
      "AksSecurityWhite.png",
      "AksSecurityBlack.png"
    ],
    "version": "1.5.0",
    "title": "Azure Kubernetes Service (AKS) Security",
    "templateRelativePath": "AksSecurity.json",
    "subtitle": "",
    "provider": "Microsoft"
  },
  {
    "workbookKey": "AzureKeyVaultWorkbook",
    "logoFileName": "KeyVault.svg",
    "description": "See insights about the security of your Azure key vaults. The workbook helps to identify sensitive operations in the key vaults and get insights based on Azure Defender alerts.",
    "dataTypesDependencies": [
      "SecurityAlert",
      "AzureDiagnostics"
    ],
    "dataConnectorsDependencies": [
      "AzureSecurityCenter",
      "AzureKeyVault"
    ],
    "previewImagesFileNames": [
      "AkvSecurityWhite.png",
      "AkvSecurityBlack.png"
    ],
    "version": "1.1.0",
    "title": "Azure Key Vault Security",
    "templateRelativePath": "AzureKeyVaultWorkbook.json",
    "subtitle": "",
    "provider": "Microsoft"
  },
  {
    "workbookKey": "IncidentOverview",
    "logoFileName": "Azure_Sentinel.svg",
    "description": "The Incident Overview workbook is designed to assist in triaging and investigation by providing in-depth information about the incident, including:\r\n* General information\r\n* Entity data\r\n* Triage time (time between incident creation and first response)\r\n* Mitigation time (time between incident creation and closing)\r\n* Comments\r\n\r\nCustomize this workbook by saving and editing it. \r\nYou can reach this workbook template from the incidents panel as well. Once you have customized it, the link from the incident panel will open the customized workbook instead of the template.\r\n",
    "dataTypesDependencies": [
      "SecurityAlert",
      "SecurityIncident"
    ],
    "dataConnectorsDependencies": [],
    "previewImagesFileNames": [
      "IncidentOverviewBlack1.png",
      "IncidentOverviewWhite1.png",
      "IncidentOverviewBlack2.png",
      "IncidentOverviewWhite2.png"
    ],
    "version": "2.1.0",
    "title": "Incident overview",
    "templateRelativePath": "IncidentOverview.json",
    "subtitle": "",
    "provider": "Microsoft"
  },
  {
    "workbookKey": "SecurityOperationsEfficiency",
    "logoFileName": "Azure_Sentinel.svg",
    "description": "Security operations center managers can view overall efficiency metrics and measures regarding the performance of their team. They can find operations by multiple indicators over time including severity, MITRE tactics, mean time to triage, mean time to resolve and more. The SOC manager can develop a picture of the performance in both general and specific areas over time and use it to improve efficiency.",
    "dataTypesDependencies": [
      "SecurityAlert",
      "SecurityIncident"
    ],
    "dataConnectorsDependencies": [],
    "previewImagesFileNames": [
      "SecurityEfficiencyWhite1.png",
      "SecurityEfficiencyWhite2.png",
      "SecurityEfficiencyBlack1.png",
      "SecurityEfficiencyBlack2.png"
    ],
    "version": "1.5.0",
    "title": "Security Operations Efficiency",
    "templateRelativePath": "SecurityOperationsEfficiency.json",
    "subtitle": "",
    "provider": "Microsoft"
  },
  {
    "workbookKey": "DataCollectionHealthMonitoring",
    "logoFileName": "Azure_Sentinel.svg",
    "description": "Gain insights into your workspace's data ingestion status. In this workbook, you can view additional monitors and detect anomalies that will help you determine your workspace\u2019s data collection health.",
    "dataTypesDependencies": [],
    "dataConnectorsDependencies": [],
    "previewImagesFileNames": [
      "HealthMonitoringWhite1.png",
      "HealthMonitoringWhite2.png",
      "HealthMonitoringWhite3.png",
      "HealthMonitoringBlack1.png",
      "HealthMonitoringBlack2.png",
      "HealthMonitoringBlack3.png"
    ],
    "version": "1.0.0",
    "title": "Data collection health monitoring",
    "templateRelativePath": "DataCollectionHealthMonitoring.json",
    "subtitle": "",
    "provider": "Microsoft"
  },
  {
    "workbookKey": "OnapsisAlarmsWorkbook",
    "logoFileName": "onapsis_logo.svg",
    "description": "Gain insights into what is going on in your SAP Systems with this overview of the alarms triggered in the Onapsis Platform. Incidents are enriched with context and next steps to help your Security team respond effectively.",
    "dataTypesDependencies": [
      "CommonSecurityLog"
    ],
    "dataConnectorsDependencies": [
      "OnapsisPlatform"
    ],
    "previewImagesFileNames": [
      "OnapsisWhite1.PNG",
      "OnapsisBlack1.PNG",
      "OnapsisWhite2.PNG",
      "OnapsisBlack2.PNG"
    ],
    "version": "1.0.0",
    "title": "Onapsis Alarms Overview",
    "templateRelativePath": "OnapsisAlarmsOverview.json",
    "subtitle": "",
    "provider": "Onapsis"
  },
  {
    "workbookKey": "DelineaWorkbook",
    "logoFileName": "DelineaLogo.svg",
    "description": "The Delinea Secret Server Syslog connector",
    "dataTypesDependencies": [
      "CommonSecurityLog"
    ],
    "dataConnectorsDependencies": [
      "DelineaSecretServer_CEF"
    ],
    "previewImagesFileNames": [
      "DelineaWorkbookWhite.PNG",
      "DelineaWorkbookBlack.PNG"
    ],
    "version": "1.0.0",
    "title": "Delinea Secret Server Workbook",
    "templateRelativePath": "DelineaWorkbook.json",
    "subtitle": "",
    "provider": "Delinea"
  },
  {
    "workbookKey": "ForcepointCloudSecurityGatewayWorkbook",
    "logoFileName": "Forcepoint_new_logo.svg",
    "description": "Use this report to understand query runs across your workspace.",
    "dataTypesDependencies": [
      "CommonSecurityLog"
    ],
    "dataConnectorsDependencies": [
      "ForcepointCSG"
    ],
    "previewImagesFileNames": [
      "ForcepointCloudSecurityGatewayWhite.png",
      "ForcepointCloudSecurityGatewayBlack.png"
    ],
    "version": "1.0.0",
    "title": "Forcepoint Cloud Security Gateway Workbook",
    "templateRelativePath": "ForcepointCloudSecuirtyGatewayworkbook.json",
    "subtitle": "",
    "provider": "Forcepoint"
  },
  {
    "workbookKey": "IntsightsIOCWorkbook",
    "logoFileName": "IntSights_logo.svg",
    "description": "",
    "dataTypesDependencies": [
      "ThreatIntelligenceIndicator",
      "SecurityAlert"
    ],
    "dataConnectorsDependencies": [
      "ThreatIntelligenceTaxii"
    ],
    "previewImagesFileNames": [
      "IntsightsIOCWhite.png",
      "IntsightsMatchedWhite.png",
      "IntsightsMatchedBlack.png",
      "IntsightsIOCBlack.png"
    ],
    "version": "2.0.0",
    "title": "IntSights IOC Workbook",
    "templateRelativePath": "IntsightsIOCWorkbook.json",
    "subtitle": "",
    "provider": "IntSights Cyber Intelligence"
  },
  {
    "workbookKey": "DarktraceSummaryWorkbook",
    "logoFileName": "Darktrace.svg",
    "description": "A workbook containing relevant KQL queries to help you visualise the data in model breaches from the Darktrace Connector",
    "dataTypesDependencies": [
      "CommonSecurityLog"
    ],
    "dataConnectorsDependencies": [
      "Darktrace"
    ],
    "previewImagesFileNames": [
      "AIA-DarktraceSummaryWhite.png",
      "AIA-DarktraceSummaryBlack.png"
    ],
    "version": "1.1.0",
    "title": "AI Analyst Darktrace Model Breach Summary",
    "templateRelativePath": "AIA-Darktrace.json",
    "subtitle": "",
    "provider": "Darktrace"
  },
  {
    "workbookKey": "TrendMicroXDR",
    "logoFileName": "trendmicro_logo.svg",
    "description": "Gain insights from Trend Micro Vision One with this overview of the Alerts triggered.",
    "dataTypesDependencies": [
      "TrendMicro_XDR_WORKBENCH_CL"
    ],
    "dataConnectorsDependencies": [
      "TrendMicroXDR"
    ],
    "previewImagesFileNames": [
      "TrendMicroXDROverviewWhite.png",
      "TrendMicroXDROverviewBlack.png"
    ],
    "version": "1.3.0",
    "title": "Trend Micro Vision One Alert Overview",
    "templateRelativePath": "TrendMicroXDROverview.json",
    "subtitle": "",
    "provider": "Trend Micro"
  },
  {
    "workbookKey": "CyberpionOverviewWorkbook",
    "logoFileName": "cyberpion_logo.svg",
    "description": "Use Cyberpion's Security Logs and this workbook, to get an overview of your online assets, gain insights into their current state, and find ways to better secure your ecosystem.",
    "dataTypesDependencies": [
      "CyberpionActionItems_CL"
    ],
    "dataConnectorsDependencies": [
      "CyberpionSecurityLogs"
    ],
    "previewImagesFileNames": [
      "CyberpionActionItemsBlack.png",
      "CyberpionActionItemsWhite.png"
    ],
    "version": "1.0.0",
    "title": "Cyberpion Overview",
    "templateRelativePath": "CyberpionOverviewWorkbook.json",
    "subtitle": "",
    "provider": "Cyberpion"
  },
  {
    "workbookKey": "SolarWindsPostCompromiseHuntingWorkbook",
    "logoFileName": "MSTIC-Logo.svg",
    "description": "This hunting workbook is intended to help identify activity related to the Solorigate compromise and subsequent attacks discovered in December 2020",
    "dataTypesDependencies": [
      "CommonSecurityLog",
      "SigninLogs",
      "AuditLogs",
      "AADServicePrincipalSignInLogs",
      "OfficeActivity",
      "BehaviorAnalytics",
      "SecurityEvent",
      "DeviceProcessEvents",
      "SecurityAlert",
      "DnsEvents"
    ],
    "dataConnectorsDependencies": [
      "AzureActiveDirectory",
      "SecurityEvents",
      "Office365",
      "MicrosoftThreatProtection",
      "DNS",
      "WindowsSecurityEvents"
    ],
    "previewImagesFileNames": [
      "SolarWindsPostCompromiseHuntingWhite.png",
      "SolarWindsPostCompromiseHuntingBlack.png"
    ],
    "version": "1.5.0",
    "title": "SolarWinds Post Compromise Hunting",
    "templateRelativePath": "SolarWindsPostCompromiseHunting.json",
    "subtitle": "",
    "provider": "Microsoft"
  },
  {
    "workbookKey": "ProofpointPODWorkbook",
    "logoFileName": "proofpointlogo.svg",
    "description": "Gain insights into your Proofpoint on Demand Email Security activities, including maillog and messages data. The Workbook provides users with an executive dashboard showing the reporting capabilities, message traceability and monitoring.",
    "dataTypesDependencies": [
      "ProofpointPOD_maillog_CL",
      "ProofpointPOD_message_CL"
    ],
    "dataConnectorsDependencies": [
      "ProofpointPOD"
    ],
    "previewImagesFileNames": [
      "ProofpointPODMainBlack1.png",
      "ProofpointPODMainBlack2.png",
      "ProofpointPODMainWhite1.png",
      "ProofpointPODMainWhite2.png",
      "ProofpointPODMessageSummaryBlack.png",
      "ProofpointPODMessageSummaryWhite.png",
      "ProofpointPODTLSBlack.png",
      "ProofpointPODTLSWhite.png"
    ],
    "version": "1.0.0",
    "title": "Proofpoint On-Demand Email Security",
    "templateRelativePath": "ProofpointPOD.json",
    "subtitle": "",
    "provider": "Proofpoint"
  },
  {
    "workbookKey": "CiscoUmbrellaWorkbook",
    "logoFileName": "cisco_logo.svg",
    "description": "Gain insights into Cisco Umbrella activities, including the DNS, Proxy and Cloud Firewall data. Workbook shows general information along with threat landscape including categories, blocked destinations and URLs.",
    "dataTypesDependencies": [
      "Cisco_Umbrella_dns_CL",
      "Cisco_Umbrella_proxy_CL",
      "Cisco_Umbrella_ip_CL",
      "Cisco_Umbrella_cloudfirewall_CL"
    ],
    "dataConnectorsDependencies": [
      "CiscoUmbrellaDataConnector"
    ],
    "previewImagesFileNames": [
      "CiscoUmbrellaDNSBlack1.png",
      "CiscoUmbrellaDNSBlack2.png",
      "CiscoUmbrellaDNSWhite1.png",
      "CiscoUmbrellaDNSWhite2.png",
      "CiscoUmbrellaFirewallBlack.png",
      "CiscoUmbrellaFirewallWhite.png",
      "CiscoUmbrellaMainBlack1.png",
      "CiscoUmbrellaMainBlack2.png",
      "CiscoUmbrellaMainWhite1.png",
      "CiscoUmbrellaMainWhite2.png",
      "CiscoUmbrellaProxyBlack1.png",
      "CiscoUmbrellaProxyBlack2.png",
      "CiscoUmbrellaProxyWhite1.png",
      "CiscoUmbrellaProxyWhite2.png"
    ],
    "version": "1.0.0",
    "title": "Cisco Umbrella",
    "templateRelativePath": "CiscoUmbrella.json",
    "subtitle": "",
    "provider": "Cisco"
  },
  {
    "workbookKey": "AnalyticsEfficiencyWorkbook",
    "logoFileName": "Azure_Sentinel.svg",
    "description": "Gain insights into the efficacy of your analytics rules. In this workbook you can analyze and monitor the analytics rules found in your workspace to achieve better performance by your SOC.",
    "dataTypesDependencies": [
      "SecurityAlert",
      "SecurityIncident"
    ],
    "dataConnectorsDependencies": [],
    "previewImagesFileNames": [
      "AnalyticsEfficiencyBlack.png",
      "AnalyticsEfficiencyWhite.png"
    ],
    "version": "1.2.0",
    "title": "Analytics Efficiency",
    "templateRelativePath": "AnalyticsEfficiency.json",
    "subtitle": "",
    "provider": "Microsoft"
  },
  {
    "workbookKey": "WorkspaceUsage",
    "logoFileName": "Azure_Sentinel.svg",
    "description": "Gain insights into your workspace's usage. In this workbook, you can view your workspace\u2019s data consumption, latency, recommended tasks and Cost and Usage statistics.",
    "dataTypesDependencies": [],
    "dataConnectorsDependencies": [],
    "previewImagesFileNames": [
      "WorkspaceUsageBlack.png",
      "WorkspaceUsageWhite.png"
    ],
    "version": "1.6.0",
    "title": "Workspace Usage Report",
    "templateRelativePath": "WorkspaceUsage.json",
    "subtitle": "",
    "provider": "Microsoft Sentinel community"
  },
  {
    "workbookKey": "SentinelCentral",
    "logoFileName": "Azure_Sentinel.svg",
    "description": "Use this report to view Incident (and Alert data) across many workspaces, this works with Azure Lighthouse and across any subscription you have access to.",
    "dataTypesDependencies": [],
    "dataConnectorsDependencies": [],
    "previewImagesFileNames": [
      "SentinelCentralBlack.png",
      "SentinelCentralWhite.png"
    ],
    "version": "2.1.0",
    "title": "Sentinel Central",
    "templateRelativePath": "SentinelCentral.json",
    "subtitle": "",
    "provider": "Microsoft Sentinel community"
  },
  {
    "workbookKey": "CognniIncidentsWorkbook",
    "logoFileName": "cognni-logo.svg",
    "description": "Gain intelligent insights into the risks to your important financial, legal, HR, and governance information. This workbook lets you monitor your at-risk information to determine when and why incidents occurred, as well as who was involved. These incidents are broken into high, medium, and low risk incidents for each information category.",
    "dataTypesDependencies": [
      "CognniIncidents_CL"
    ],
    "dataConnectorsDependencies": [
      "CognniSentinelDataConnector"
    ],
    "previewImagesFileNames": [
      "CognniBlack.PNG",
      "CognniWhite.PNG"
    ],
    "version": "1.0.0",
    "title": "Cognni Important Information Incidents",
    "templateRelativePath": "CognniIncidentsWorkbook.json",
    "subtitle": "",
    "provider": "Cognni"
  },
  {
    "workbookKey": "pfsense",
    "logoFileName": "pfsense_logo.svg",
    "description": "Gain insights into pfsense logs from both filterlog and nginx.",
    "dataTypesDependencies": [
      "CommonSecurityLog"
    ],
    "dataConnectorsDependencies": [],
    "previewImagesFileNames": [
      "pfsenseBlack.png",
      "pfsenseWhite.png"
    ],
    "version": "1.0.0",
    "title": "pfsense",
    "templateRelativePath": "pfsense.json",
    "subtitle": "",
    "provider": "Microsoft Sentinel community"
  },
  {
    "workbookKey": "ExchangeCompromiseHunting",
    "logoFileName": "MSTIC-Logo.svg",
    "description": "This workbook is intended to help defenders in responding to the Exchange Server vulnerabilities disclosed in March 2021, as well as hunting for potential compromise activity. More details on these vulnearbilities can be found at: https://aka.ms/exchangevulns",
    "dataTypesDependencies": [
      "SecurityEvent",
      "W3CIISLog"
    ],
    "dataConnectorsDependencies": [
      "SecurityEvents",
      "AzureMonitor(IIS)",
      "WindowsSecurityEvents"
    ],
    "previewImagesFileNames": [
      "ExchangeBlack.png",
      "ExchangeWhite.png"
    ],
    "version": "1.0.0",
    "title": "Exchange Compromise Hunting",
    "templateRelativePath": "ExchangeCompromiseHunting.json",
    "subtitle": "",
    "provider": "Microsoft"
  },
  {
    "workbookKey": "SOCProcessFrameworkWorkbook",
    "logoFileName": "Azure_Sentinel.svg",
    "description": "Built by Microsoft's Sentinel GBB's - This workbook contains years of SOC Best Practices and is intended to help SOCs mature and leverage industry standards in Operationalizing their SOC in using Microsoft Sentinel. It contains Processes and Procedures every SOC should consider and builds a high level of operational excellence.",
    "dataTypesDependencies": [],
    "dataConnectorsDependencies": [],
    "previewImagesFileNames": [
      "SOCProcessFrameworkCoverImage1White.png",
      "SOCProcessFrameworkCoverImage1Black.png",
      "SOCProcessFrameworkCoverImage2White.png",
      "SOCProcessFrameworkCoverImage2Black.png"
    ],
    "version": "1.1.0",
    "title": "SOC Process Framework",
    "templateRelativePath": "SOCProcessFramework.json",
    "subtitle": "",
    "provider": "Microsoft Sentinel Community"
  },
  {
    "workbookKey": "Building_a_SOCLargeStaffWorkbook",
    "logoFileName": "Azure_Sentinel.svg",
    "description": "Built by Microsoft's Sentinel GBB's - This workbook contains years of SOC Best Practices and is intended to help SOCs mature and leverage industry standards in Operationalizing their SOC in using Microsoft Sentinel. It contains Processes and Procedures every SOC should consider and builds a high level of operational excellence.",
    "dataTypesDependencies": [],
    "dataConnectorsDependencies": [],
    "previewImagesFileNames": [
      "SOCProcessFrameworkCoverImage1White.png",
      "SOCProcessFrameworkCoverImage1Black.png",
      "SOCProcessFrameworkCoverImage2White.png",
      "SOCProcessFrameworkCoverImage2Black.png"
    ],
    "version": "1.1.0",
    "title": "SOC Large Staff",
    "templateRelativePath": "Building_a_SOCLargeStaff.json",
    "subtitle": "",
    "provider": "Microsoft Sentinel Community"
  },
  {
    "workbookKey": "Building_a_SOCMediumStaffWorkbook",
    "logoFileName": "Azure_Sentinel.svg",
    "description": "Built by Microsoft's Sentinel GBB's - This workbook contains years of SOC Best Practices and is intended to help SOCs mature and leverage industry standards in Operationalizing their SOC in using Microsoft Sentinel. It contains Processes and Procedures every SOC should consider and builds a high level of operational excellence.",
    "dataTypesDependencies": [],
    "dataConnectorsDependencies": [],
    "previewImagesFileNames": [
      "SOCProcessFrameworkCoverImage1White.png",
      "SOCProcessFrameworkCoverImage1Black.png",
      "SOCProcessFrameworkCoverImage2White.png",
      "SOCProcessFrameworkCoverImage2Black.png"
    ],
    "version": "1.1.0",
    "title": "SOC Medium Staff",
    "templateRelativePath": "Building_a_SOCMediumStaff.json",
    "subtitle": "",
    "provider": "Microsoft Sentinel Community"
  },
  {
    "workbookKey": "Building_a_SOCPartTimeStaffWorkbook",
    "logoFileName": "Azure_Sentinel.svg",
    "description": "Built by Microsoft's Sentinel GBB's - This workbook contains years of SOC Best Practices and is intended to help SOCs mature and leverage industry standards in Operationalizing their SOC in using Microsoft Sentinel. It contains Processes and Procedures every SOC should consider and builds a high level of operational excellence.",
    "dataTypesDependencies": [],
    "dataConnectorsDependencies": [],
    "previewImagesFileNames": [
      "SOCProcessFrameworkCoverImage1White.png",
      "SOCProcessFrameworkCoverImage1Black.png",
      "SOCProcessFrameworkCoverImage2White.png",
      "SOCProcessFrameworkCoverImage2Black.png"
    ],
    "version": "1.1.0",
    "title": "SOC Part Time Staff",
    "templateRelativePath": "Building_a_SOCPartTimeStaff.json",
    "subtitle": "",
    "provider": "Microsoft Sentinel Community"
  },
  {
    "workbookKey": "Building_a_SOCSmallStaffWorkbook",
    "logoFileName": "Azure_Sentinel.svg",
    "description": "Built by Microsoft's Sentinel GBB's - This workbook contains years of SOC Best Practices and is intended to help SOCs mature and leverage industry standards in Operationalizing their SOC in using Microsoft Sentinel. It contains Processes and Procedures every SOC should consider and builds a high level of operational excellence.",
    "dataTypesDependencies": [],
    "dataConnectorsDependencies": [],
    "previewImagesFileNames": [
      "SOCProcessFrameworkCoverImage1White.png",
      "SOCProcessFrameworkCoverImage1Black.png",
      "SOCProcessFrameworkCoverImage2White.png",
      "SOCProcessFrameworkCoverImage2Black.png"
    ],
    "version": "1.1.0",
    "title": "SOC Small Staff",
    "templateRelativePath": "Building_a_SOCSmallStaff.json",
    "subtitle": "",
    "provider": "Microsoft Sentinel Community"
  },
  {
    "workbookKey": "SOCIRPlanningWorkbook",
    "logoFileName": "Azure_Sentinel.svg",
    "description": "Built by Microsoft's Sentinel GBB's - This workbook contains years of SOC Best Practices and is intended to help SOCs mature and leverage industry standards in Operationalizing their SOC in using Microsoft Sentinel. It contains Processes and Procedures every SOC should consider and builds a high level of operational excellence.",
    "dataTypesDependencies": [],
    "dataConnectorsDependencies": [],
    "previewImagesFileNames": [
      "SOCProcessFrameworkCoverImage1White.png",
      "SOCProcessFrameworkCoverImage1Black.png",
      "SOCProcessFrameworkCoverImage2White.png",
      "SOCProcessFrameworkCoverImage2Black.png"
    ],
    "version": "1.1.0",
    "title": "SOC IR Planning",
    "templateRelativePath": "SOCIRPlanning.json",
    "subtitle": "",
    "provider": "Microsoft Sentinel Community"
  },
  {
    "workbookKey": "UpdateSOCMaturityScoreWorkbook",
    "logoFileName": "Azure_Sentinel.svg",
    "description": "Built by Microsoft's Sentinel GBB's - This workbook contains years of SOC Best Practices and is intended to help SOCs mature and leverage industry standards in Operationalizing their SOC in using Microsoft Sentinel. It contains Processes and Procedures every SOC should consider and builds a high level of operational excellence.",
    "dataTypesDependencies": [],
    "dataConnectorsDependencies": [],
    "previewImagesFileNames": [
      "SOCProcessFrameworkCoverImage1White.png",
      "SOCProcessFrameworkCoverImage1Black.png",
      "SOCProcessFrameworkCoverImage2White.png",
      "SOCProcessFrameworkCoverImage2Black.png"
    ],
    "version": "1.1.0",
    "title": "Update SOC Maturity Score",
    "templateRelativePath": "UpdateSOCMaturityScore.json",
    "subtitle": "",
    "provider": "Microsoft Sentinel Community"
  },
  {
    "workbookKey": "Microsoft365SecurityPosture",
    "logoFileName": "M365securityposturelogo.svg",
    "description": "This workbook presents security posture data collected from Azure Security Center, M365 Defender, Defender for Endpoint, and Microsoft Cloud App Security. This workbook relies on the M365 Security Posture Playbook in order to bring the data in.",
    "dataTypesDependencies": [
      "M365SecureScore_CL",
      "MDfESecureScore_CL",
      "MDfEExposureScore_CL",
      "MDfERecommendations_CL",
      "MDfEVulnerabilitiesList_CL",
      "McasShadowItReporting"
    ],
    "dataConnectorsDependencies": [],
    "previewImagesFileNames": [
      "M365securitypostureblack.png",
      "M365securityposturewhite.png"
    ],
    "version": "1.0.0",
    "title": "Microsoft 365 Security Posture",
    "templateRelativePath": "M365SecurityPosture.json",
    "subtitle": "",
    "provider": "Microsoft Sentinel Community"
  },
  {
    "workbookKey": "AzureSentinelCost",
    "logoFileName": "Azure_Sentinel.svg",
    "description": "This workbook provides an estimated cost across the main billed items in Microsoft Sentinel: ingestion, retention and automation. It also provides insight about the possible impact of the Microsoft 365 E5 offer.",
    "dataTypesDependencies": [],
    "dataConnectorsDependencies": [],
    "previewImagesFileNames": [
      "AzureSentinelCostWhite.png",
      "AzureSentinelCostBlack.png"
    ],
    "version": "1.5.0",
    "title": "Microsoft Sentinel Cost",
    "templateRelativePath": "AzureSentinelCost.json",
    "subtitle": "",
    "provider": "Microsoft Sentinel Community"
  },
  {
    "workbookKey": "ADXvsLA",
    "logoFileName": "Azure_Sentinel.svg",
    "description": "This workbook shows the tables from Microsoft Sentinel which are backed up in ADX. It also provides a comparison between the entries in the Microsoft Sentinel tables and the ADX tables. Lastly some general information about the queries and ingestion on ADX is shown.",
    "dataTypesDependencies": [],
    "dataConnectorsDependencies": [],
    "previewImagesFileNames": [
      "ADXvsLABlack.PNG",
      "ADXvsLAWhite.PNG"
    ],
    "version": "1.0.0",
    "title": "ADXvsLA",
    "templateRelativePath": "ADXvsLA.json",
    "subtitle": "",
    "provider": "Microsoft Sentinel Community"
  },
  {
    "workbookKey": "MicrosoftDefenderForOffice365",
    "logoFileName": "office365_logo.svg",
    "description": "Gain insights into your Microsoft Defender for Office 365 raw data logs.  This workbook lets you look at trends in email senders, attachments and embedded URL data to find anomalies. You can also search by, sender, recipient, subject, attachment or embedded URL to find where the related messages have been sent.",
    "dataTypesDependencies": [
      "EmailEvents",
      "EmailUrlInfo",
      "EmailAttachmentInfo"
    ],
    "dataConnectorsDependencies": [],
    "previewImagesFileNames": [
      "MDOWhite1.png",
      "MDOBlack1.png",
      "MDOWhite2.png",
      "MDOBlack2.png"
    ],
    "version": "1.0.0",
    "title": "Microsoft Defender For Office 365",
    "templateRelativePath": "MicrosoftDefenderForOffice365.json",
    "subtitle": "",
    "provider": "Microsoft Sentinel Community"
  },
  {
    "workbookKey": "ProofPointThreatDashboard",
    "logoFileName": "",
    "description": "Provides an overview of email threat activity based on log data provided by ProofPoint",
    "dataTypesDependencies": [
      "ProofpointPOD_message_CL",
      "ProofpointPOD_maillog_CL",
      "ProofPointTAPClicksBlocked_CL",
      "ProofPointTAPClicksPermitted_CL",
      "ProofPointTAPMessagesBlocked_CL",
      "ProofPointTAPMessagesDelivered_CL"
    ],
    "dataConnectorsDependencies": [
      "ProofpointTAP",
      "ProofpointPOD"
    ],
    "previewImagesFileNames": [
      "ProofPointThreatDashboardBlack1.png",
      "ProofPointThreatDashboardWhite1.png"
    ],
    "version": "1.0.0",
    "title": "ProofPoint Threat Dashboard",
    "templateRelativePath": "ProofPointThreatDashboard.json",
    "subtitle": "",
    "provider": "Microsoft Sentinel Community"
  },
  {
    "workbookKey": "AMAmigrationTracker",
    "logoFileName": "Azure_Sentinel.svg",
    "description": "See what Azure and Azure Arc servers have Log Analytics agent or Azure Monitor agent installed. Review what DCR (data collection rules) apply to your machines and whether you are collecting logs from those machines into your selected workspaces.",
    "dataTypesDependencies": [],
    "dataConnectorsDependencies": [],
    "previewImagesFileNames": [
      "AMAtrackingWhite1.png",
      "AMAtrackingWhite2.png",
      "AMAtrackingWhite3.png",
      "AMAtrackingBlack1.png",
      "AMAtrackingBlack2.png",
      "AMAtrackingBlack3.png"
    ],
    "version": "1.1.0",
    "title": "AMA migration tracker",
    "templateRelativePath": "AMAmigrationTracker.json",
    "subtitle": "",
    "provider": "Microsoft Sentinel Community"
  },
  {
    "workbookKey": "AdvancedKQL",
    "logoFileName": "Azure_Sentinel.svg",
    "description": "This interactive Workbook is designed to improve your KQL proficiency by using a use-case driven approach.",
    "dataTypesDependencies": [],
    "dataConnectorsDependencies": [],
    "previewImagesFileNames": [
      "AdvancedKQLWhite.png",
      "AdvancedKQLBlack.png"
    ],
    "version": "1.3.0",
    "title": "Advanced KQL for Microsoft Sentinel",
    "templateRelativePath": "AdvancedKQL.json",
    "subtitle": "",
    "provider": "Microsoft Sentinel Community"
  },
  {
    "workbookKey": "DSTIMWorkbook",
    "logoFileName": "DSTIM.svg",
    "description": "Identify sensitive data blast radius (i.e., who accessed sensitive data, what kinds of sensitive data, from where and when) in a given data security incident investigation or as part of Threat Hunting. Prioritize your investigation based on insights provided with integrations with Watchlists(VIPUsers, TerminatedEmployees and HighValueAssets), Threat Intelligence feed, UEBA baselines and much more.",
    "dataTypesDependencies": [
      "DSMAzureBlobStorageLogs",
      "DSMDataClassificationLogs",
      "DSMDataLabelingLogs",
      "Anomalies",
      "ThreatIntelligenceIndicator",
      "AADManagedIdentitySignInLogs",
      "SecurityAlert",
      "SigninLogs"
    ],
    "dataConnectorsDependencies": [],
    "previewImagesFileNames": [
      "DSTIMWorkbookBlack.png",
      "DSTIMWorkbookWhite.png"
    ],
    "version": "1.9.0",
    "title": "Data Security - Sensitive Data Impact Assessment",
    "templateRelativePath": "DSTIMWorkbook.json",
    "subtitle": "",
    "provider": "Microsoft",
    "featureFlag": "DSTIMWorkbook"
  },
  {
    "workbookKey": "IntrotoKQLWorkbook",
    "logoFileName": "",
    "description": "Learn and practice the Kusto Query Language. This workbook introduces and provides 100 to 200 level content for new and existing users looking to learn KQL. This workbook will be updated with content over time.",
    "dataTypesDependencies": [],
    "dataConnectorsDependencies": [],
    "previewImagesFileNames": [
      "IntrotoKQL-black.png",
      "IntrotoKQL-white.png"
    ],
    "version": "1.0.0",
    "title": "Intro to KQL",
    "templateRelativePath": "IntrotoKQL.json",
    "subtitle": "",
    "provider": "Microsoft Sentinel Community"
  },
  {
    "workbookKey": "Log4jPostCompromiseHuntingWorkbook",
    "logoFileName": "",
    "description": "This hunting workbook is intended to help identify activity related to the Log4j compromise discovered in December 2021.",
    "dataTypesDependencies": [
      "SecurityNestedRecommendation",
      "AzureDiagnostics",
      "OfficeActivity",
      "W3CIISLog",
      "AWSCloudTrail",
      "SigninLogs",
      "AADNonInteractiveUserSignInLogs",
      "imWebSessions",
      "imNetworkSession"
    ],
    "dataConnectorsDependencies": [],
    "previewImagesFileNames": [
      "Log4jPostCompromiseHuntingBlack.png",
      "Log4jPostCompromiseHuntingWhite.png"
    ],
    "version": "1.0.0",
    "title": "Log4j Post Compromise Hunting",
    "templateRelativePath": "Log4jPostCompromiseHunting.json",
    "subtitle": "",
    "provider": "Microsoft Sentinel Community"
  },
  {
    "workbookKey": "Log4jImpactAssessmentWorkbook",
    "logoFileName": "",
    "description": "This hunting workbook is intended to help identify activity related to the Log4j compromise discovered in December 2021.",
    "dataTypesDependencies": [
      "SecurityIncident",
      "SecurityAlert",
      "AzureSecurityCenter",
      "MDfESecureScore_CL",
      "MDfEExposureScore_CL",
      "MDfERecommendations_CL",
      "MDfEVulnerabilitiesList_CL"
    ],
    "dataConnectorsDependencies": [],
    "previewImagesFileNames": [],
    "version": "1.0.0",
    "title": "Log4j Impact Assessment",
    "templateRelativePath": "Log4jImpactAssessment.json",
    "subtitle": "",
    "provider": "Microsoft Sentinel Community"
  },
  {
    "workbookKey": "UserMap",
    "logoFileName": "",
    "description": "This Workbook shows MaliciousIP, User SigninLog Data (this shows user Signin Locations and distance between as well as order visited) and WAF information.",
    "dataTypesDependencies": [
      "SigninLogs",
      "AzureDiagnostics",
      "WireData",
      "VMconnection",
      "CommonSecurityLog",
      "WindowsFirewall",
      "W3CIISLog",
      "DnsEvents"
    ],
    "dataConnectorsDependencies": [
      "AzureActiveDirectory"
    ],
    "previewImagesFileNames": [
      "UserMapBlack.png",
      "UserMapWhite.png"
    ],
    "version": "1.0.0",
    "title": "User Map information",
    "templateRelativePath": "UserMap.json",
    "subtitle": "",
    "provider": "Microsoft Sentinel Community"
  },
  {
    "workbookKey": "AWSS3",
    "logoFileName": "",
    "description": ".",
    "dataTypesDependencies": [
      "AWSCloudTrail",
      "AWSGuardDuty",
      "AWSVPCFlow"
    ],
    "dataConnectorsDependencies": [
      "AWSS3"
    ],
    "previewImagesFileNames": [
      "AWSS3Black.png",
      "AWSS3White.png",
      "AWSS3White1.png"
    ],
    "version": "1.0.0",
    "title": "AWS S3 Workbook",
    "templateRelativePath": "AWSS3.json",
    "subtitle": "",
    "provider": "Microsoft Sentinel Community"
  },
  {
    "workbookKey": "LogSourcesAndAnalyticRulesCoverageWorkbook",
    "logoFileName": "",
    "description": "This workbook is intended to show how the different tables in a Log Analytics workspace are being used by the different Microsoft Sentinel features, like analytics, hunting queries, playbooks and queries in general.",
    "dataTypesDependencies": [],
    "dataConnectorsDependencies": [],
    "previewImagesFileNames": [
      "LogSourcesAndAnalyticRulesCoverageBlack.png",
      "LogSourcesAndAnalyticRulesCoverageWhite.png"
    ],
    "version": "1.1.0",
    "title": "Log Sources & Analytic Rules Coverage",
    "templateRelativePath": "LogSourcesAndAnalyticRulesCoverage.json",
    "subtitle": "",
    "provider": "Microsoft Sentinel Community"
  },
  {
    "workbookKey": "CiscoFirepower",
    "logoFileName": "",
    "description": "Gain insights into your Cisco Firepower firewalls. This workbook analyzes Cisco Firepower device logs.",
    "dataTypesDependencies": [
      "CommonSecurityLog"
    ],
    "dataConnectorsDependencies": [],
    "previewImagesFileNames": [
      "CiscoFirepowerBlack.png",
      "CiscoFirepowerWhite.png"
    ],
    "version": "1.0.0",
    "title": "Cisco Firepower",
    "templateRelativePath": "CiscoFirepower.json",
    "subtitle": "",
    "provider": "Microsoft Sentinel Community"
  },
  {
    "workbookKey": "MicrorosftTeams",
    "logoFileName": "microsoftteams.svg",
    "description": "This workbook is intended to identify the activities on Microrsoft Teams.",
    "dataTypesDependencies": [
      "OfficeActivity"
    ],
    "dataConnectorsDependencies": [],
    "previewImagesFileNames": [
      "MicrosoftTeamsBlack.png",
      "MicrosoftTeamsWhite.png"
    ],
    "version": "1.0.0",
    "title": "Microsoft Teams",
    "templateRelativePath": "MicrosoftTeams.json",
    "subtitle": "",
    "provider": "Microsoft Sentinel Community"
  },
  {
    "workbookKey": "ArchivingBasicLogsRetention",
    "logoFileName": "ArchivingBasicLogsRetention.svg",
    "description": "This workbooks shows workspace and table retention periods, basic logs, and search & restore tables. It also allows you to update table retention periods, plans, and delete search or restore tables.",
    "dataTypesDependencies": [],
    "dataConnectorsDependencies": [],
    "previewImagesFileNames": [
      "ArchivingBasicLogsRetentionBlack1.png",
      "ArchivingBasicLogsRetentionWhite1.png"
    ],
    "version": "1.1.0",
    "title": "Archiving, Basic Logs, and Retention",
    "templateRelativePath": "ArchivingBasicLogsRetention.json",
    "subtitle": "",
    "provider": "Microsoft Sentinel Community"
  },
  {
    "workbookKey": "OktaSingleSignOnWorkbook",
    "logoFileName": "okta_logo.svg",
    "description": "Gain extensive insight into Okta Single Sign-On (SSO) by analyzing, collecting and correlating Audit and Event events.\nThis workbook provides visibility into message and click events that were permitted, delivered, or blocked",
    "dataTypesDependencies": [
      "Okta_CL"
    ],
    "dataConnectorsDependencies": [
      "OktaSSO"
    ],
    "previewImagesFileNames": [
      "OktaSingleSignOnWhite.png",
      "OktaSingleSignOnBlack.png"
    ],
    "version": "1.2",
    "title": "Okta Single Sign-On",
    "templateRelativePath": "OktaSingleSignOn.json",
    "subtitle": "",
    "provider": "Okta"
  },
  {
    "workbookKey": "MicrosoftDefenderForEndPoint",
    "logoFileName": "",
    "description": "A wokbook to provide details about Microsoft Defender for Endpoint Advance Hunting to Overview & Analyse data brought through M365 Defender Connector.",
    "dataTypesDependencies": [],
    "dataConnectorsDependencies": [],
    "previewImagesFileNames": [
      "microsoftdefenderforendpointwhite.png",
      "microsoftdefenderforendpointblack.png"
    ],
    "version": "1.0.0",
    "title": "MicrosoftDefenderForEndPoint",
    "templateRelativePath": "MicrosoftDefenderForEndPoint.json",
    "subtitle": "",
    "provider": "Microsoft Sentinel Community"
  },
  {
    "workbookKey": "Dynamics365Workbooks",
    "logoFileName": "DynamicsLogo.svg",
    "description": "This workbook brings together queries and visualizations to assist you in identifying potential threats in your Dynamics 365 audit data.",
    "dataTypesDependencies": [
      "Dynamics365Activity"
    ],
    "dataConnectorsDependencies": [
      "Dynamics365"
    ],
    "previewImagesFileNames": [
      "Dynamics365WorkbookBlack.png",
      "Dynamics365WorkbookWhite.png"
    ],
    "version": "1.0.3",
    "title": "Dynamics365Workbooks",
    "templateRelativePath": "Dynamics365Workbooks.json",
    "subtitle": "",
    "provider": "Microsoft Sentinel Community"
  },
  {
    "workbookKey": "CiscoMerakiWorkbook",
    "logoFileName": "",
    "description": "Gain insights into the Events from Cisco Meraki Solution and analyzing all the different types of Security Events. This workbook also helps in identifying the Events from affected devices, IPs and the nodes where malware was successfully detected.\nIP data received in Events is correlated with Threat Intelligence to identify if the reported IP address is known bad based on threat intelligence data.",
    "dataTypesDependencies": [
      "meraki_CL",
      "CiscoMerakiNativePoller",
      "ThreatIntelligenceIndicator"
    ],
    "dataConnectorsDependencies": [
      "CiscoMeraki",
      "CiscoMerakiNativePolling",
      "ThreatIntelligence"
    ],
    "previewImagesFileNames": [
      "CiscoMerakiWorkbookWhite.png",
      "CiscoMerakiWorkbookBlack.png"
    ],
    "version": "1.0.0",
    "title": "CiscoMerakiWorkbook",
    "templateRelativePath": "CiscoMerakiWorkbook.json",
    "subtitle": "",
    "provider": "Microsoft"
  },
  {
    "workbookKey": "SentinelOneWorkbook",
    "logoFileName": "",
    "description": "Sets the time name for analysis.",
    "dataTypesDependencies": [
      "SentinelOne_CL"
    ],
    "dataConnectorsDependencies": [
      "SentinelOne"
    ],
    "previewImagesFileNames": [
      "SentinelOneBlack.png",
      "SentinelOneWhite.png"
    ],
    "version": "1.0.0",
    "title": "SentinelOneWorkbook",
    "templateRelativePath": "SentinelOne.json",
    "subtitle": "",
    "provider": "Microsoft"
  },
  {
    "workbookKey": "TrendMicroApexOneWorkbook",
    "logoFileName": "trendmicro_logo.svg",
    "description": "Sets the time name for analysis.",
    "dataTypesDependencies": [
      "CommonSecurityLog"
    ],
    "dataConnectorsDependencies": [
      "TrendMicroApexOne"
    ],
    "previewImagesFileNames": [
      "TrendMicroApexOneBlack.png",
      "TrendMicroApexOneWhite.png"
    ],
    "version": "1.0.0",
    "title": "Trend Micro Apex One",
    "templateRelativePath": "TrendMicroApexOne.json",
    "subtitle": "",
    "provider": "TrendMicro"
  },
  {
    "workbookKey": "ContrastProtect",
    "logoFileName": "contrastsecurity_logo.svg",
    "description": "Select the time range for this Overview.",
    "dataTypesDependencies": [
      "CommonSecurityLog"
    ],
    "dataConnectorsDependencies": [
      "ContrastProtect"
    ],
    "previewImagesFileNames": [
      "ContrastProtectAllBlack.png",
      "ContrastProtectAllWhite.png",
      "ContrastProtectEffectiveBlack.png",
      "ContrastProtectEffectiveWhite.png",
      "ContrastProtectSummaryBlack.png",
      "ContrastProtectSummaryWhite.png"
    ],
    "version": "1.0.0",
    "title": "Contrast Protect",
    "templateRelativePath": "ContrastProtect.json",
    "subtitle": "",
    "provider": "contrast security"
  },
  {
    "workbookKey": "ArmorbloxOverview",
    "logoFileName": "armorblox.svg",
    "description": "INCIDENTS FROM SELECTED TIME RANGE",
    "dataTypesDependencies": [
      "Armorblox_CL"
    ],
    "dataConnectorsDependencies": [
      "Armorblox"
    ],
    "previewImagesFileNames": [
      "ArmorbloxOverviewBlack01.png",
      "ArmorbloxOverviewBlack02.png",
      "ArmorbloxOverviewWhite01.png",
      "ArmorbloxOverviewWhite02.png"
    ],
    "version": "1.0.0",
    "title": "Armorblox",
    "templateRelativePath": "ArmorbloxOverview.json",
    "subtitle": "",
    "provider": "Armorblox"
  },
  {
    "workbookKey": "PaloAltoCDL",
    "logoFileName": "paloalto_logo.svg",
    "description": "Sets the time name for analysis",
    "dataTypesDependencies": [
      "CommonSecurityLog"
    ],
    "dataConnectorsDependencies": [
      "PaloAltoCDL"
    ],
    "previewImagesFileNames": [
      "PaloAltoBlack.png",
      "PaloAltoWhite.png"
    ],
    "version": "1.0.0",
    "title": "Palo Alto Networks Cortex Data Lake",
    "templateRelativePath": "PaloAltoCDL.json",
    "subtitle": "",
    "provider": "Palo Alto Networks"
  },
  {
    "workbookKey": "VMwareCarbonBlack",
    "logoFileName": "Azure_Sentinel.svg",
    "description": "Sets the time name for analysis",
    "dataTypesDependencies": [
      "CarbonBlackEvents_CL",
      "CarbonBlackAuditLogs_CL",
      "CarbonBlackNotifications_CL"
    ],
    "dataConnectorsDependencies": [
      "VMwareCarbonBlack"
    ],
    "previewImagesFileNames": [
      "VMwareCarbonBlack.png",
      "VMwareCarbonWhite.png"
    ],
    "version": "1.0.0",
    "title": "VMware Carbon Black Cloud",
    "templateRelativePath": "VMwareCarbonBlack.json",
    "subtitle": "",
    "provider": "Microsoft"
  },
  {
    "workbookKey": "arista-networks",
    "logoFileName": "AristaAwakeSecurity.svg",
    "description": "Sets the time name for analysis",
    "dataTypesDependencies": [
      "CommonSecurityLog"
    ],
    "dataConnectorsDependencies": [
      "AristaAwakeSecurity"
    ],
    "previewImagesFileNames": [
      "AristaAwakeSecurityDevicesBlack.png",
      "AristaAwakeSecurityDevicesWhite.png",
      "AristaAwakeSecurityModelsBlack.png",
      "AristaAwakeSecurityModelsWhite.png",
      "AristaAwakeSecurityOverviewBlack.png",
      "AristaAwakeSecurityOverviewWhite.png"
    ],
    "version": "1.0.0",
    "title": "Arista Awake",
    "templateRelativePath": "AristaAwakeSecurityWorkbook.json",
    "subtitle": "",
    "provider": "Arista Networks"
  },
  {
    "workbookKey": "TomcatWorkbook",
    "logoFileName": "Azure_Sentinel.svg",
    "description": "Sets the time name for analysis",
    "dataTypesDependencies": [
      "Tomcat_CL"
    ],
    "dataConnectorsDependencies": [
      "ApacheTomcat"
    ],
    "previewImagesFileNames": [
      "TomcatBlack.png",
      "TomcatWhite.png"
    ],
    "version": "1.0.0",
    "title": "ApacheTomcat",
    "templateRelativePath": "Tomcat.json",
    "subtitle": "",
    "provider": "Apache"
  },
  {
    "workbookKey": "ClarotyWorkbook",
    "logoFileName": "Azure_Sentinel.svg",
    "description": "Sets the time name for analysis",
    "dataTypesDependencies": [
      "CommonSecurityLog"
    ],
    "dataConnectorsDependencies": [
      "Claroty"
    ],
    "previewImagesFileNames": [
      "ClarotyBlack.png",
      "ClarotyWhite.png"
    ],
    "version": "1.0.0",
    "title": "Claroty",
    "templateRelativePath": "ClarotyOverview.json",
    "subtitle": "",
    "provider": "Claroty"
  },
  {
    "workbookKey": "ApacheHTTPServerWorkbook",
    "logoFileName": "apache.svg",
    "description": "Sets the time name for analysis",
    "dataTypesDependencies": [
      "ApacheHTTPServer_CL"
    ],
    "dataConnectorsDependencies": [
      "ApacheHTTPServer"
    ],
    "previewImagesFileNames": [
      "ApacheHTTPServerOverviewBlack01.png",
      "ApacheHTTPServerOverviewBlack02.png",
      "ApacheHTTPServerOverviewWhite01.png",
      "ApacheHTTPServerOverviewWhite02.png"
    ],
    "version": "1.0.0",
    "title": "Apache HTTP Server",
    "templateRelativePath": "ApacheHTTPServer.json",
    "subtitle": "",
    "provider": "Apache Software Foundation"
  },
  {
    "workbookKey": "OCIWorkbook",
    "logoFileName": "Azure_Sentinel.svg",
    "description": "Sets the time name for analysis",
    "dataTypesDependencies": [
      "OCI_Logs_CL"
    ],
    "dataConnectorsDependencies": [
      "OracleCloudInfrastructureLogsConnector"
    ],
    "previewImagesFileNames": [
      "OCIBlack.png",
      "OCIWhite.png"
    ],
    "version": "1.0.0",
    "title": "Oracle Cloud Infrastructure",
    "templateRelativePath": "OracleCloudInfrastructureOCI.json",
    "subtitle": "",
    "provider": "Microsoft"
  },
  {
    "workbookKey": "OracleWeblogicServerWorkbook",
    "logoFileName": "Azure_Sentinel.svg",
    "description": "Sets the time name for analysis",
    "dataTypesDependencies": [
      "OracleWebLogicServer_CL"
    ],
    "dataConnectorsDependencies": [
      "OracleWebLogicServer"
    ],
    "previewImagesFileNames": [
      "OracleWeblogicServerBlack.png",
      "OracleWeblogicServerWhite.png"
    ],
    "version": "1.0.0",
    "title": "Oracle WebLogic Server",
    "templateRelativePath": "OracleWorkbook.json",
    "subtitle": "",
    "provider": "Oracle"
  },
  {
    "workbookKey": "BitglassWorkbook",
    "logoFileName": "Azure_Sentinel.svg",
    "description": "Sets the time name for analysis",
    "dataTypesDependencies": [
      "BitglassLogs_CL"
    ],
    "dataConnectorsDependencies": [
      "Bitglass"
    ],
    "previewImagesFileNames": [
      "BitglassBlack.png",
      "BitglassWhite.png"
    ],
    "version": "1.0.0",
    "title": "Bitglass",
    "templateRelativePath": "Bitglass.json",
    "subtitle": "",
    "provider": "Bitglass"
  },
  {
    "workbookKey": "NGINXWorkbook",
    "logoFileName": "Azure_Sentinel.svg",
    "description": "Sets the time name for analysis",
    "dataTypesDependencies": [
      "NGINX_CL"
    ],
    "dataConnectorsDependencies": [
      "NGINXHTTPServer"
    ],
    "previewImagesFileNames": [
      "NGINXOverviewBlack01.png",
      "NGINXOverviewBlack02.png",
      "NGINXOverviewWhite01.png",
      "NGINXOverviewWhite02.png"
    ],
    "version": "1.0.0",
    "title": "NGINX HTTP Server",
    "templateRelativePath": "NGINX.json",
    "subtitle": "",
    "provider": "Microsoft"
  },
  {
    "workbookKey": "vArmourAppContollerWorkbook",
    "logoFileName": "varmour-logo.svg",
    "description": "Sets the time name for analysis",
    "dataTypesDependencies": [
      "CommonSecurityLog"
    ],
    "dataConnectorsDependencies": [
      "vArmourAC"
    ],
    "previewImagesFileNames": [
      "vArmourAppControllerAppBlack.png",
      "vArmourAppControllerAppBlack-1.png",
      "vArmourAppControllerAppBlack-2.png",
      "vArmourAppControllerAppBlack-3.png",
      "vArmourAppControllerAppBlack-4.png",
      "vArmourAppControllerAppBlack-5.png",
      "vArmourAppControllerAppBlack-6.png",
      "vArmourAppControllerAppBlack-7.png",
      "vArmourAppControllerAppWhite.png",
      "vArmourAppControllerAppWhite-1.png",
      "vArmourAppControllerAppWhite-2.png",
      "vArmourAppControllerAppWhite-3.png",
      "vArmourAppControllerAppWhite-4.png",
      "vArmourAppControllerAppWhite-5.png",
      "vArmourAppControllerAppWhite-6.png",
      "vArmourAppControllerAppWhite-7.png"
    ],
    "version": "1.0.0",
    "title": "vArmour Application Controller",
    "templateRelativePath": "vArmour_AppContoller_Workbook.json",
    "subtitle": "",
    "provider": "vArmour"
  },
  {
    "workbookKey": "CorelightWorkbook",
    "logoFileName": "corelight.svg",
    "description": "Sets the time name for analysis",
    "dataTypesDependencies": [
      "Corelight_CL"
    ],
    "dataConnectorsDependencies": [
      "Corelight"
    ],
    "previewImagesFileNames": [
      "CorelightConnectionsBlack1.png",
      "CorelightConnectionsBlack2.png",
      "CorelightConnectionsWhite1.png",
      "CorelightConnectionsWhite2.png",
      "CorelightDNSBlack1.png",
      "CorelightDNSWhite1.png",
      "CorelightFileBlack1.png",
      "CorelightFileBlack2.png",
      "CorelightFileWhite1.png",
      "CorelightFileWhite2.png",
      "CorelightMainBlack1.png",
      "CorelightMainWhite1.png",
      "CorelightSoftwareBlack1.png",
      "CorelightSoftwareWhite1.png"
    ],
    "version": "1.0.0",
    "title": "Corelight",
    "templateRelativePath": "Corelight.json",
    "subtitle": "",
    "provider": "Corelight"
  },
  {
    "workbookKey": "LookoutEvents",
    "logoFileName": "lookout.svg",
    "description": "Sets the time name for analysis",
    "dataTypesDependencies": [
      "Lookout_CL"
    ],
    "dataConnectorsDependencies": [
      "LookoutAPI"
    ],
    "previewImagesFileNames": [
      "SampleLookoutWorkBookBlack.png",
      "SampleLookoutWorkBookWhite.png"
    ],
    "version": "1.0.0",
    "title": "Lookout",
    "templateRelativePath": "LookoutEvents.json",
    "subtitle": "",
    "provider": "Lookout"
  },
  {
    "workbookKey": "sentinel-MicrosoftPurview",
    "logoFileName": "MicrosoftPurview.svg",
    "description": "Sets the time name for analysis",
    "dataTypesDependencies": [
      "AzureDiagnostics"
    ],
    "dataConnectorsDependencies": [
      "MicrosoftAzurePurview"
    ],
    "previewImagesFileNames": [
      ""
    ],
    "version": "1.0.0",
    "title": "Microsoft Purview",
    "templateRelativePath": "MicrosoftPurview.json",
    "subtitle": "",
    "provider": "Microsoft"
  },
  {
    "workbookKey": "InfobloxCDCB1TDWorkbook",
    "logoFileName": "infoblox_logo.svg",
    "description": "Sets the time name for analysis",
    "dataTypesDependencies": [
      "CommonSecurityLog"
    ],
    "dataConnectorsDependencies": [
      "InfobloxCloudDataConnector"
    ],
    "previewImagesFileNames": [
      "InfobloxCDCB1TDBlack.png",
      "InfobloxCDCB1TDWhite.png"
    ],
    "version": "1.0.0",
    "title": "Infoblox Cloud Data Connector",
    "templateRelativePath": "InfobloxCDCB1TDWorkbook.json",
    "subtitle": "",
    "provider": "InfoBlox"
  },
  {
    "workbookKey": "UbiquitiUniFiWorkbook",
    "logoFileName": "ubiquiti.svg",
    "description": "Sets the time name for analysis",
    "dataTypesDependencies": [
      "Ubiquiti_CL"
    ],
    "dataConnectorsDependencies": [
      "UbiquitiUnifi"
    ],
    "previewImagesFileNames": [
      "UbiquitiOverviewBlack01.png",
      "UbiquitiOverviewBlack02.png",
      "UbiquitiOverviewWhite01.png",
      "UbiquitiOverviewWhite02.png"
    ],
    "version": "1.0.0",
    "title": "Ubiquiti UniFi",
    "templateRelativePath": "Ubiquiti.json",
    "subtitle": "",
    "provider": "Microsoft"
  },
  {
    "workbookKey": "VMwareESXiWorkbook",
    "logoFileName": "Azure_Sentinel.svg",
    "description": "Sets the time name for analysis",
    "dataTypesDependencies": [
      "Syslog"
    ],
    "dataConnectorsDependencies": [
      "VMwareESXi"
    ],
    "previewImagesFileNames": [
      "VMWareESXiBlack.png",
      "VMWareESXiWhite.png"
    ],
    "version": "1.0.0",
    "title": "VMware ESXi",
    "templateRelativePath": "VMWareESXi.json",
    "subtitle": "",
    "provider": "Microsoft"
  },
  {
    "workbookKey": "SnowflakeWorkbook",
    "logoFileName": "Azure_Sentinel.svg",
    "description": "Sets the time name for analysis",
    "dataTypesDependencies": [
      "Snowflake_CL"
    ],
    "dataConnectorsDependencies": [
      "SnowflakeDataConnector"
    ],
    "previewImagesFileNames": [
      "SnowflakeBlack.png",
      "SnowflakeWhite.png"
    ],
    "version": "1.0.0",
    "title": "Snowflake",
    "templateRelativePath": "Snowflake.json",
    "subtitle": "",
    "provider": "Snowflake"
  },
  {
    "workbookKey": "LastPassWorkbook",
    "logoFileName": "LastPass.svg",
    "description": "Sets the time name for analysis",
    "dataTypesDependencies": [
      "LastPassNativePoller_CL"
    ],
    "dataConnectorsDependencies": [
      "LastPassAPIConnector"
    ],
    "previewImagesFileNames": [
      "LastPassBlack.png",
      "LastPassWhite.png"
    ],
    "version": "1.0.0",
    "title": "Lastpass Enterprise Activity Monitoring",
    "templateRelativePath": "LastPassWorkbook.json",
    "subtitle": "",
    "provider": "LastPass"
  },
  {
    "workbookKey": "SecurityBridgeWorkbook",
    "logoFileName": "SecurityBridgeLogo-Vector-TM_75x75.svg",
    "description": "Sets the time name for analysis",
    "dataTypesDependencies": [
      "SecurityBridgeLogs"
    ],
    "dataConnectorsDependencies": [
      "SecurityBridgeSAP"
    ],
    "previewImagesFileNames": [
      "SecurityBridgeThreatDetectionWhite.png",
      "SecurityBridgeThreatDetectionWhite1.png"
    ],
    "version": "1.0.0",
    "title": "SecurityBridge App",
    "templateRelativePath": "SecurityBridgeThreatDetectionforSAP.json",
    "subtitle": "",
    "provider": "SecurityBridge"
  },
  {
    "workbookKey": "PaloAltoPrismaCloudWorkbook",
    "logoFileName": "paloalto_logo.svg",
    "description": "Sets the time name for analysis.",
    "dataTypesDependencies": [
      "PaloAltoPrismaCloudAlert_CL",
      "PaloAltoPrismaCloudAudit_CL"
    ],
    "dataConnectorsDependencies": [
      "PaloAltoPrismaCloud"
    ],
    "previewImagesFileNames": [
      "PaloAltoPrismaCloudBlack01.png",
      "PaloAltoPrismaCloudBlack02.png",
      "PaloAltoPrismaCloudWhite01.png",
      "PaloAltoPrismaCloudWhite02.png"
    ],
    "version": "1.0.0",
    "title": "Palo Alto Prisma",
    "templateRelativePath": "PaloAltoPrismaCloudOverview.json",
    "subtitle": "",
    "provider": "Microsoft"
  },
  {
    "workbookKey": "PingFederateWorkbook",
    "logoFileName": "PingIdentity.svg",
    "description": "Sets the time name for analysis",
    "dataTypesDependencies": [
      "PingFederateEvent"
    ],
    "dataConnectorsDependencies": [
      "PingFederate"
    ],
    "previewImagesFileNames": [
      "PingFederateBlack1.png",
      "PingFederateWhite1.png"
    ],
    "version": "1.0.0",
    "title": "PingFederate",
    "templateRelativePath": "PingFederate.json",
    "subtitle": "",
    "provider": "Microsoft"
  },
  {
    "workbookKey": "McAfeeePOWorkbook",
    "logoFileName": "mcafee_logo.svg",
    "description": "Sets the time name for analysis",
    "dataTypesDependencies": [
      "McAfeeEPOEvent"
    ],
    "dataConnectorsDependencies": [
      "McAfeeePO"
    ],
    "previewImagesFileNames": [
      "McAfeeePOBlack1.png",
      "McAfeeePOBlack2.png",
      "McAfeeePOWhite1.png",
      "McAfeeePOWhite2.png"
    ],
    "version": "1.0.0",
    "title": "McAfee ePolicy Orchestrator",
    "templateRelativePath": "McAfeeePOOverview.json",
    "subtitle": "",
    "provider": "Microsoft"
  },
  {
    "workbookKey": "OracleDatabaseAudit",
    "logoFileName": "oracle_logo.svg",
    "description": "Sets the time name for analysis",
    "dataTypesDependencies": [
      "Syslog"
    ],
    "dataConnectorsDependencies": [
      "OracleDatabaseAudit"
    ],
    "previewImagesFileNames": [
      "OracleDatabaseAuditBlack1.png",
      "OracleDatabaseAuditBlack2.png",
      "OracleDatabaseAuditWhite1.png",
      "OracleDatabaseAuditWhite2.png"
    ],
    "version": "1.0.0",
    "title": "Oracle Database Audit",
    "templateRelativePath": "OracleDatabaseAudit.json",
    "subtitle": "",
    "provider": "Oracle"
  },
  {
    "workbookKey": "SenservaProAnalyticsWorkbook",
    "logoFileName": "SenservaPro_logo.svg",
    "description": "Sets the time name for analysis",
    "dataTypesDependencies": [
      "SenservaPro_CL"
    ],
    "dataConnectorsDependencies": [
      "SenservaPro"
    ],
    "previewImagesFileNames": [
      "SenservaProAnalyticsBlack.png",
      "SenservaProAnalyticsWhite.png"
    ],
    "version": "1.0.0",
    "title": "SenservaProAnalytics",
    "templateRelativePath": "SenservaProAnalyticsWorkbook.json",
    "subtitle": "",
    "provider": "Senserva Pro"
  },
  {
    "workbookKey": "SenservaProMultipleWorkspaceWorkbook",
    "logoFileName": "SenservaPro_logo.svg",
    "description": "Sets the time name for analysis",
    "dataTypesDependencies": [
      "SenservaPro_CL"
    ],
    "dataConnectorsDependencies": [
      "SenservaPro"
    ],
    "previewImagesFileNames": [
      "SenservaProMultipleWorkspaceWorkbookBlack.png",
      "SenservaProMultipleWorkspaceWorkbookWhite.png"
    ],
    "version": "1.0.0",
    "title": "SenservaProMultipleWorkspace",
    "templateRelativePath": "SenservaProMultipleWorkspaceWorkbook.json",
    "subtitle": "",
    "provider": "Senserva Pro"
  },
  {
    "workbookKey": "SenservaProSecureScoreMultiTenantWorkbook",
    "logoFileName": "SenservaPro_logo.svg",
    "description": "Sets the time name for analysis",
    "dataTypesDependencies": [
      "SenservaPro_CL"
    ],
    "dataConnectorsDependencies": [
      "SenservaPro"
    ],
    "previewImagesFileNames": [
      "SenservaProSecureScoreMultiTenantBlack.png",
      "SenservaProSecureScoreMultiTenantWhite.png"
    ],
    "version": "1.0.0",
    "title": "SenservaProSecureScoreMultiTenant",
    "templateRelativePath": "SenservaProSecureScoreMultiTenantWorkbook.json",
    "subtitle": "",
    "provider": "Senserva Pro"
  },
  {
    "workbookKey": "CiscoSecureEndpointOverviewWorkbook",
    "logoFileName": "cisco-logo-72px.svg",
    "description": "Sets the time name for analysis",
    "dataTypesDependencies": [
      "CiscoSecureEndpoint"
    ],
    "dataConnectorsDependencies": [
      "CiscoSecureEndpoint"
    ],
    "previewImagesFileNames": [
      "CiscoSecureEndpointBlack.png",
      "CiscoSecureEndpointWhite.png"
    ],
    "version": "1.0.0",
    "title": "Cisco Secure Endpoint",
    "templateRelativePath": "Cisco Secure Endpoint Overview.json",
    "subtitle": "",
    "provider": "Cisco"
  },
  {
    "workbookKey": "InfoSecGlobalWorkbook",
    "logoFileName": "infosecglobal.svg",
    "description": "Sets the time name for analysis.",
    "dataTypesDependencies": [
      "InfoSecAnalytics_CL"
    ],
    "dataConnectorsDependencies": [
      "InfoSecDataConnector"
    ],
    "previewImagesFileNames": [
      "InfoSecGlobalWorkbookBlack.png",
      "InfoSecGlobalWorkbookWhite.png"
    ],
    "version": "1.0.0",
    "title": "AgileSec Analytics Connector",
    "templateRelativePath": "InfoSecGlobal.json",
    "subtitle": "",
    "provider": "InfoSecGlobal"
  },
  {
    "workbookKey": "CrowdStrikeFalconEndpointProtectionWorkbook",
    "logoFileName": "crowdstrike.svg",
    "description": "Sets the time name for analysis",
    "dataTypesDependencies": [
      "CrowdstrikeReplicatorLogs_CL"
    ],
    "dataConnectorsDependencies": [
      "CrowdstrikeReplicator"
    ],
    "previewImagesFileNames": [
      "CrowdStrikeFalconEndpointProtectionBlack.png",
      "CrowdStrikeFalconEndpointProtectionWhite.png"
    ],
    "version": "1.0.0",
    "title": "CrowdStrike Falcon Endpoint Protection",
    "templateRelativePath": "CrowdStrikeFalconEndpointProtection.json",
    "subtitle": "",
    "provider": "Microsoft"
  },
  {
    "workbookKey": "IronDefenseAlertDashboard",
    "logoFileName": "IronNet.svg",
    "description": "Sets the time name for analysis",
    "dataTypesDependencies": [
      "CommonSecurityLog"
    ],
    "dataConnectorsDependencies": [
      "IronNetIronDefense"
    ],
    "previewImagesFileNames": [
      "IronDefenseDashboardBlack.png",
      "IronDefenseDashboardWhit.png"
    ],
    "version": "1.0.0",
    "title": "IronDefenseAlertDashboard",
    "templateRelativePath": "IronDefenseAlertDashboard.json",
    "subtitle": "",
    "provider": "Microsoft"
  },
  {
    "workbookKey": "IronDefenseAlertDetails",
    "logoFileName": "IronNet.svg",
    "description": "Sets the time name for analysis",
    "dataTypesDependencies": [
      "CommonSecurityLog"
    ],
    "dataConnectorsDependencies": [
      "IronNetIronDefense"
    ],
    "previewImagesFileNames": [
      "IronDefenseAlertsBlack.png",
      "IronDefenseAlertsWhite.png"
    ],
    "version": "1.0.0",
    "title": "IronDefenseAlertDetails",
    "templateRelativePath": "IronDefenseAlertDetails.json",
    "subtitle": "",
    "provider": "Microsoft"
  },
  {
    "workbookKey": "CiscoSEGWorkbook",
    "logoFileName": "cisco-logo-72px.svg",
    "description": "Sets the time name for analysis",
    "dataTypesDependencies": [
      "CommonSecurityLog"
    ],
    "dataConnectorsDependencies": [
      "CiscoSEG"
    ],
    "previewImagesFileNames": [
      "CiscoSEGBlack.png",
      "CiscoSEGWhite.png"
    ],
    "version": "1.0.0",
    "title": "Cisco Secure Email Gateway",
    "templateRelativePath": "CiscoSEG.json",
    "subtitle": "",
    "provider": "Cisco"
  },
  {
    "workbookKey": "EatonForeseerHealthAndAccess",
    "logoFileName": "Azure_Sentinel.svg",
    "description": "This workbook gives an insight into the health of all the Windows VMs in this subscription running Eaton Foreseer and       the unauthorized access into the Eaton Foreseer application running on these VMs.",
    "dataTypesDependencies": [
      "SecurityEvent"
    ],
    "dataConnectorsDependencies": [],
    "previewImagesFileNames": [
      "EatonForeseerHealthAndAccessBlack.png",
      "EatonForeseerHealthAndAccessWhite.png"
    ],
    "version": "1.0.0",
    "title": "EatonForeseerHealthAndAccess",
    "templateRelativePath": "EatonForeseerHealthAndAccess.json",
    "subtitle": "",
    "provider": "Eaton"
  },
  {
    "workbookKey": "PCIDSSComplianceWorkbook",
    "logoFileName": "Azure_Sentinel.svg",
    "description": "Choose your subscription and workspace in which PCI assets are deployed",
    "dataTypesDependencies": [
      "AzureDaignostics",
      "SecurityEvent",
      "SecurityAlert",
      "OracleDatabaseAuditEvent",
      "Syslog",
      "Anomalies"
    ],
    "dataConnectorsDependencies": [],
    "previewImagesFileNames": [
      "PCIDSSComplianceBlack01.PNG",
      "PCIDSSComplianceBlack02.PNG",
      "PCIDSSComplianceWhite01.PNG",
      "PCIDSSComplianceWhite02.PNG"
    ],
    "version": "1.0.0",
    "title": "PCI DSS Compliance",
    "templateRelativePath": "PCIDSSCompliance.json",
    "subtitle": "",
    "provider": "Microsoft"
  },
  {
    "workbookKey": "SonraiSecurityWorkbook",
    "logoFileName": "Sonrai.svg",
    "description": "Sets the time name for analysis",
    "dataTypesDependencies": [
      "Sonrai_Tickets_CL"
    ],
    "dataConnectorsDependencies": [
      "SonraiDataConnector"
    ],
    "previewImagesFileNames": [
      "SonraiWorkbookBlack.png",
      "SonraiWorkbookWhite.png"
    ],
    "version": "1.0.0",
    "title": "Sonrai",
    "templateRelativePath": "Sonrai.json",
    "subtitle": "",
    "provider": "Sonrai"
  },
  {
    "workbookKey": "CloudflareWorkbook",
    "logoFileName": "cloudflare.svg",
    "description": "Sets the time name for analysis",
    "dataTypesDependencies": [
      "Cloudflare_CL"
    ],
    "dataConnectorsDependencies": [
      "CloudflareDataConnector"
    ],
    "previewImagesFileNames": [
      "CloudflareOverviewBlack01.png",
      "CloudflareOverviewBlack02.png",
      "CloudflareOverviewWhite01.png",
      "CloudflareOverviewWhite02.png"
    ],
    "version": "1.0.0",
    "title": "Cloudflare",
    "templateRelativePath": "Cloudflare.json",
    "subtitle": "",
    "provider": "Cloudflare"
  },
  {
    "workbookKey": "SemperisDSPWorkbook",
    "logoFileName": "Semperis.svg",
    "description": "Specify the time range on which to query the data",
    "dataTypesDependencies": [
      "dsp_parser"
    ],
    "dataConnectorsDependencies": [
      "SemperisDSP"
    ],
    "previewImagesFileNames": [
      "SemperisDSPOverview1Black.png",
      "SemperisDSPOverview1White.png",
      "SemperisDSPOverview2Black.png",
      "SemperisDSPOverview2White.png",
      "SemperisDSPOverview3Black.png",
      "SemperisDSPOverview3White.png"
    ],
    "version": "1.0.0",
    "title": "Semperis Directory Services Protector",
    "templateRelativePath": "SemperisDSPWorkbook.json",
    "subtitle": "",
    "provider": "Semperis"
  },
  {
    "workbookKey": "BoxWorkbook",
    "logoFileName": "box.svg",
    "description": "Sets the time name for analysis",
    "dataTypesDependencies": [
      "BoxEvents_CL"
    ],
    "dataConnectorsDependencies": [
      "BoxDataConnector"
    ],
    "previewImagesFileNames": [
      "BoxBlack1.png",
      "BoxWhite1.png",
      "BoxBlack2.png",
      "BoxWhite2.png"
    ],
    "version": "1.0.0",
    "title": "Box",
    "templateRelativePath": "Box.json",
    "subtitle": "",
    "provider": "Box"
  },
  {
    "workbookKey": "SymantecEndpointProtection",
    "logoFileName": "symantec_logo.svg",
    "description": "Sets the time name for analysis",
    "dataTypesDependencies": [
      "SymantecEndpointProtection"
    ],
    "dataConnectorsDependencies": [
      "SymantecEndpointProtection"
    ],
    "previewImagesFileNames": [
      "SymantecEndpointProtectionBlack.png",
      "SymantecEndpointProtectionWhite.png"
    ],
    "version": "1.0.0",
    "title": "Symantec Endpoint Protection",
    "templateRelativePath": "SymantecEndpointProtection.json",
    "subtitle": "",
    "provider": "Symantec"
  },
  {
    "workbookKey": "DynamicThreatModeling&Response",
    "logoFileName": "",
    "description": "Sets the time name for analysis",
    "dataTypesDependencies": [
      "SecurityAlert"
    ],
    "dataConnectorsDependencies": [],
    "previewImagesFileNames": [
      "ThreatAnalysis&ResponseWhite1.png",
      "ThreatAnalysis&ResponseWhite2.png"
    ],
    "version": "1.0.0",
    "title": "Dynamic Threat Modeling Response",
    "templateRelativePath": "DynamicThreatModeling&Response.json",
    "subtitle": "",
    "provider": "Microsoft"
  },
  {
    "workbookKey": "ThreatAnalysis&Response",
    "logoFileName": "",
    "description": "The Defenders for IoT workbook provide guided investigations for OT entities based on open incidents, alert notifications, and activities for OT assets. They also provide a hunting experience across the MITRE ATT&CK® framework for ICS, and are designed to enable analysts, security engineers, and MSSPs to gain situational awareness of OT security posture.",
    "dataTypesDependencies": [
      "SecurityAlert"
    ],
    "dataConnectorsDependencies": [],
    "previewImagesFileNames": [
      "ThreatAnalysis&ResponseWhite.png"
    ],
    "version": "1.0.1",
    "title": "Threat Analysis Response",
    "templateRelativePath": "ThreatAnalysis&Response.json",
    "subtitle": "",
    "provider": "Microsoft"
  },
  {
    "workbookKey": "TrendMicroCAS",
    "logoFileName": "Trend_Micro_Logo.svg",
    "description": "Sets the time name for analysis",
    "dataTypesDependencies": [
      "TrendMicroCAS_CL"
    ],
    "dataConnectorsDependencies": [
      "TrendMicroCAS"
    ],
    "previewImagesFileNames": [
      "TrendMicroCASBlack.png",
      "TrendMicroCASWhite.png"
    ],
    "version": "1.0.0",
    "title": "TrendMicroCAS",
    "templateRelativePath": "TrendMicroCAS.json",
    "subtitle": "",
    "provider": "TrendMicro"
  },
  {
    "workbookKey": "GitHubSecurityWorkbook",
    "logoFileName": "GitHub.svg",
    "description": "Gain insights to GitHub activities that may be interesting for security.",
    "dataTypesDependencies": [
      "GitHubAuditLogPolling_CL"
    ],
    "dataConnectorsDependencies": [
      "GitHubEcAuditLogPolling"
    ],
    "previewImagesFileNames": [],
    "version": "1.0.0",
    "title": "GithubWorkbook",
    "templateRelativePath": "GitHubWorkbook.json",
    "subtitle": "",
    "provider": "Microsoft"
  },
  {
    "workbookKey": "GCPDNSWorkbook",
    "logoFileName": "google_logo.svg",
    "description": "Sets the time name for analysis",
    "dataTypesDependencies": [
      "GCPCloudDNS"
    ],
    "dataConnectorsDependencies": [
      "GCPDNSDataConnector"
    ],
    "previewImagesFileNames": [
      "GCPDNSBlack.png",
      "GCPDNSWhite.png"
    ],
    "version": "1.0.0",
    "title": "Google Cloud Platform DNS",
    "templateRelativePath": "GCPDNS.json",
    "subtitle": "",
    "provider": "Microsoft"
  },
  {
    "workbookKey": "AtlassianJiraAuditWorkbook",
    "logoFileName": "",
    "description": "Sets the time name for analysis",
    "dataTypesDependencies": [
      "AtlassianJiraNativePoller_CL"
    ],
    "dataConnectorsDependencies": [
      "AtlassianJira"
    ],
    "previewImagesFileNames": [
      "AtlassianJiraAuditWhite.png",
      "AtlassianJiraAuditBlack.png"
    ],
    "version": "1.0.0",
    "title": "AtlassianJiraAudit",
    "templateRelativePath": "AtlassianJiraAudit.json",
    "subtitle": "",
    "provider": "Atlassian"
  },
  {
    "workbookKey": "DigitalGuardianWorkbook",
    "logoFileName": "Azure_Sentinel.svg",
    "description": "Sets the time name for analysis",
    "dataTypesDependencies": [
      "DigitalGuardianDLPEvent"
    ],
    "dataConnectorsDependencies": [
      "DigitalGuardianDLP"
    ],
    "previewImagesFileNames": [
      "DigitalGuardianBlack.png",
      "DigitalGuardianWhite.png"
    ],
    "version": "1.0.0",
    "title": "DigitalGuardianDLP",
    "templateRelativePath": "DigitalGuardian.json",
    "subtitle": "",
    "provider": "Digital Guardian"
  },
  {
    "workbookKey": "CiscoDuoWorkbook",
    "logoFileName": "cisco-logo-72px.svg",
    "description": "Sets the time name for analysis",
    "dataTypesDependencies": [
      "CiscoDuo_CL"
    ],
    "dataConnectorsDependencies": [
      "CiscoDuoSecurity"
    ],
    "previewImagesFileNames": [
      "CiscoDuoWhite.png",
      "CiscoDuoBlack.png"
    ],
    "version": "1.0.0",
    "title": "CiscoDuoSecurity",
    "templateRelativePath": "CiscoDuo.json",
    "subtitle": "",
    "provider": "Cisco"
  },
  {
    "workbookKey": "SlackAudit",
    "logoFileName": "slacklogo.svg",
    "description": "Sets the time name for analysis",
    "dataTypesDependencies": [
      "SlackAudit_CL"
    ],
    "dataConnectorsDependencies": [
      "SlackAuditAPI"
    ],
    "previewImagesFileNames": [
      "SlackAuditApplicationActivityBlack1.png",
      "SlackAuditApplicationActivityWhite1.png"
    ],
    "version": "1.0.0",
    "title": "SlackAudit",
    "templateRelativePath": "SlackAudit.json",
    "subtitle": "",
    "provider": "Slack"
  },
  {
    "workbookKey": "CiscoWSAWorkbook",
    "logoFileName": "cisco-logo-72px.svg",
    "description": "Sets the time name for analysis",
    "dataTypesDependencies": [
      "Syslog"
    ],
    "dataConnectorsDependencies": [
      "CiscoWSA"
    ],
    "previewImagesFileNames": [
      "CiscoWSAWhite.png",
      "CiscoWSABlack.png"
    ],
    "version": "1.0.0",
    "title": "CiscoWSA",
    "templateRelativePath": "CiscoWSA.json",
    "subtitle": "",
    "provider": "Cisco"
  },
  {
    "workbookKey": "GCP-IAM-Workbook",
    "logoFileName": "google_logo.svg",
    "description": "Sets the time name for analysis",
    "dataTypesDependencies": [
      "GCP_IAM_CL"
    ],
    "dataConnectorsDependencies": [
      "GCPIAMDataConnector"
    ],
    "previewImagesFileNames": [
      "GCPIAMBlack01.png",
      "GCPIAMBlack02.png",
      "GCPIAMWhite01.png",
      "GCPIAMWhite02.png"
    ],
    "version": "1.0.0",
    "title": "Google Cloud Platform IAM",
    "templateRelativePath": "GCP_IAM.json",
    "subtitle": "",
    "provider": "Google"
  },
  {
    "workbookKey": "ImpervaWAFCloudWorkbook",
    "logoFileName": "Imperva_DarkGrey_final_75x75.svg",
    "description": "Sets the time name for analysis.",
    "dataTypesDependencies": [
      "ImpervaWAFCloud_CL"
    ],
    "dataConnectorsDependencies": [
      "ImpervaWAFCloudAPI"
    ],
    "previewImagesFileNames": [
      "ImpervaWAFCloudBlack01.png",
      "ImpervaWAFCloudBlack02.png",
      "ImpervaWAFCloudWhite01.png",
      "ImpervaWAFCloudWhite02.png"
    ],
    "version": "1.0.0",
    "title": "Imperva WAF Cloud Overview",
    "templateRelativePath": "Imperva WAF Cloud Overview.json",
    "subtitle": "",
    "provider": "Microsoft"
  },
  {
    "workbookKey": "ZscalerZPAWorkbook",
    "logoFileName": "ZscalerLogo.svg",
    "description": "Select the time range for this Overview.",
    "dataTypesDependencies": [
      "ZPA_CL"
    ],
    "dataConnectorsDependencies": [
      "ZscalerPrivateAccess"
    ],
    "previewImagesFileNames": [
      "ZscalerZPABlack.png",
      "ZscalerZPAWhite.png"
    ],
    "version": "1.0.0",
    "title": "Zscaler Private Access (ZPA)",
    "templateRelativePath": "ZscalerZPA.json",
    "subtitle": "",
    "provider": "Zscaler"
  },
  {
    "workbookKey": "GoogleWorkspaceWorkbook",
    "logoFileName": "google_logo.svg",
    "description": "Sets the time name for analysis",
    "dataTypesDependencies": [
      "GWorkspace_ReportsAPI_admin_CL",
      "GWorkspace_ReportsAPI_calendar_CL",
      "GWorkspace_ReportsAPI_drive_CL",
      "GWorkspace_ReportsAPI_login_CL",
      "GWorkspace_ReportsAPI_login_CL",
      "GWorkspace_ReportsAPI_mobile_CL"
    ],
    "dataConnectorsDependencies": [
      "GoogleWorkspaceReportsAPI"
    ],
    "previewImagesFileNames": [
      "GoogleWorkspaceBlack.png",
      "GoogleWorkspaceWhite.png"
    ],
    "version": "1.0.0",
    "title": "GoogleWorkspaceReports",
    "templateRelativePath": "GoogleWorkspace.json",
    "subtitle": "",
    "provider": "Microsoft"
  },
  {
    "workbookKey": "NCProtectWorkbook",
    "logoFileName": "NCProtectIcon.svg",
    "description": "Sets the time name for analysis",
    "dataTypesDependencies": [
      "NCProtectUAL_CL"
    ],
    "dataConnectorsDependencies": [
      "NucleusCyberNCProtect"
    ],
    "previewImagesFileNames": [
      "",
      ""
    ],
    "version": "1.0.0",
    "title": "NucleusCyberProtect",
    "templateRelativePath": "NucleusCyber_NCProtect_Workbook.json",
    "subtitle": "",
    "provider": "archTIS"
  },
  {
    "workbookKey": "CiscoISEWorkbook",
    "logoFileName": "cisco-logo-72px.svg",
    "description": "Sets the time name for analysis",
    "dataTypesDependencies": [
      "Syslog"
    ],
    "dataConnectorsDependencies": [
      "CiscoISE"
    ],
    "previewImagesFileNames": [],
    "version": "1.0.0",
    "title": "Cisco ISE",
    "templateRelativePath": "CiscoISE.json",
    "subtitle": "",
    "provider": "Cisco"
  },
  {
    "workbookKey": "IoTOTThreatMonitoringwithDefenderforIoTWorkbook",
    "logoFileName": "",
    "description": "The OT Threat Monitoring with Defender for IoT Workbook features OT filtering for Security Alerts, Incidents, Vulnerabilities and Asset Inventory. The workbook features a dynamic assessment of the MITRE ATT&CK for ICS matrix across your environment to analyze and respond to OT-based threats. This workbook is designed to enable SecOps Analysts, Security Engineers, and MSSPs to gain situational awareness for IT/OT security posture.",
    "dataTypesDependencies": [
      "SecurityAlert",
      "SecurityIncident"
    ],
    "dataConnectorsDependencies": [],
    "previewImagesFileNames": [],
    "version": "1.0.0",
    "title": "Microsoft Defender for IoT",
    "templateRelativePath": "IoTOTThreatMonitoringwithDefenderforIoT.json",
    "subtitle": "",
    "provider": "Microsoft"
  },
  {
    "workbookKey": "ZeroTrust(TIC3.0)Workbook",
    "logoFileName": "Azure_Sentinel.svg",
    "description": "Sets the time name for analysis",
    "dataTypesDependencies": [
      "SecurityRecommendation"
    ],
    "dataConnectorsDependencies": [],
    "previewImagesFileNames": [
      "ZeroTrust(TIC3.0)Black1.PNG",
      "ZeroTrust(TIC3.0)White1.PNG"
    ],
    "version": "1.0.0",
    "title": "ZeroTrust(TIC3.0)",
    "templateRelativePath": "ZeroTrust(TIC3.0).json",
    "subtitle": "",
    "provider": "Microsoft"
  },
  {
    "workbookKey": "InsiderRiskManagementWorkbook",
    "logoFileName": "Azure_Sentinel.svg",
    "description": "The Microsoft Insider Risk Management Workbook integrates telemetry from 25+ Microsoft security products to provide actionable insights into insider risk management. Reporting tools provide \u201cGo to Alert\u201d links to provide deeper integration between products and a simplified user experience for exploring alerts. ",
    "dataTypesDependencies": [
      "SigninLogsSigninLogs",
      "AuditLogs",
      "AzureActivity",
      "OfficeActivity",
      "InformationProtectionLogs_CL",
      "SecurityIncident"
    ],
    "dataConnectorsDependencies": [],
    "previewImagesFileNames": [
      "InsiderRiskManagementBlack1.png"
    ],
    "version": "1.0.0",
    "title": "Insider Risk Management",
    "templateRelativePath": "InsiderRiskManagement.json",
    "subtitle": "",
    "provider": "Microsoft"
  },
  {
    "workbookKey": "CybersecurityMaturityModelCertification(CMMC)2.0Workbook",
    "logoFileName": "",
    "description": "None",
    "dataTypesDependencies": [
      "InformationProtectionLogs_CL",
      "AuditLogs",
      "SecurityIncident",
      "SigninLogs",
      "AzureActivity"
    ],
    "dataConnectorsDependencies": [],
    "previewImagesFileNames": [],
    "version": "1.0.0",
    "title": "CybersecurityMaturityModelCertification(CMMC)2.0",
    "templateRelativePath": "CybersecurityMaturityModelCertification(CMMC)2.0.json",
    "subtitle": "",
    "provider": "Microsoft"
  },
  {
    "workbookKey": "NISTSP80053Workbook",
    "logoFileName": "",
    "description": "None",
    "dataTypesDependencies": [
      "SigninLogs",
      "AuditLogs",
      "AzureActivity",
      "OfficeActivity",
      "SecurityEvents",
      "CommonSecurityLog",
      "SecurityIncident",
      "SecurityRecommendation"
    ],
    "dataConnectorsDependencies": [
      "SecurityEvents"
    ],
    "previewImagesFileNames": [],
    "version": "1.0.0",
    "title": "NISTSP80053workbook",
    "templateRelativePath": "NISTSP80053.json",
    "subtitle": "",
    "provider": "Microsoft"
  },
  {
    "workbookKey": "DarktraceWorkbook",
    "logoFileName": "Darktrace.svg",
    "description": "The Darktrace Workbook visualises Model Breach and AI Analyst data received by the Darktrace Data Connector and visualises events across the network, SaaS, IaaS and Email.",
    "dataTypesDependencies": [
      "darktrace_model_alerts_CL"
    ],
    "dataConnectorsDependencies": [
      "DarktraceRESTConnector"
    ],
    "previewImagesFileNames": [
      "DarktraceWorkbookBlack01.png",
      "DarktraceWorkbookBlack02.png",
      "DarktraceWorkbookWhite01.png",
      "DarktraceWorkbookWhite02.png"
    ],
    "version": "1.0.0",
    "title": "Darktrace",
    "templateRelativePath": "DarktraceWorkbook.json",
    "subtitle": "",
    "provider": "Darktrace"
  },
  {
    "workbookKey": "RecordedFutureDomainC2DNSWorkbook",
    "logoFileName": "RecordedFuture.svg",
    "description": "Sets the time name for DNS Events and Threat Intelligence Time Range",
    "dataTypesDependencies": [
      "ThreatIntelligenceIndicator"
    ],
    "dataConnectorsDependencies": [],
    "previewImagesFileNames": [],
    "version": "1.0.0",
    "title": "Recorded Future -  C&C DNS Name to DNS Events - Correlation&Threat Hunting",
    "templateRelativePath": "Recorded Future -  C&C DNS Name to DNS Events - Correlation&Threat Hunting.json",
    "subtitle": "",
    "provider": "Recorded Future"
  },
  {
    "workbookKey": "RecordedFutureIPActiveC2Workbook",
    "logoFileName": "RecordedFuture.svg",
    "description": "Sets the time name for DNS Events and Threat Intelligence Time Range",
    "dataTypesDependencies": [
      "ThreatIntelligenceIndicator"
    ],
    "dataConnectorsDependencies": [],
    "previewImagesFileNames": [],
    "version": "1.0.0",
    "title": "Recorded Future - Actively Communicating C&C IPs to DNS Events - Correlation&Threat Hunting",
    "templateRelativePath": "Recorded Future - Actively Communicating C&C IPs to DNS Events - Correlation&Threat Hunting.json",
    "subtitle": "",
    "provider": "Recorded Future"
  },
  {
    "workbookKey": "MaturityModelForEventLogManagement_M2131",
    "logoFileName": "contrastsecurity_logo.svg",
    "description": "Select the time range for this Overview.",
    "dataTypesDependencies": [],
    "dataConnectorsDependencies": [],
    "previewImagesFileNames": [
      "MaturityModelForEventLogManagement_M2131Black.png"
    ],
    "version": "1.0.0",
    "title": "MaturityModelForEventLogManagementM2131",
    "templateRelativePath": "MaturityModelForEventLogManagement_M2131.json",
    "subtitle": "",
    "provider": "Microsoft"
  },
  {
    "workbookKey": "AzureSQLSecurityWorkbook",
    "logoFileName": "AzureSQL.svg",
    "description": "Sets the time window in days to search around the alert",
    "dataTypesDependencies": [
      "AzureDiagnostics",
      "SecurityAlert",
      "SecurityIncident"
    ],
    "dataConnectorsDependencies": [
      "AzureSql"
    ],
    "previewImagesFileNames": [],
    "version": "1.0.0",
    "title": "Azure SQL Database Workbook",
    "templateRelativePath": "Workbook-AzureSQLSecurity.json",
    "subtitle": "",
    "provider": "Microsoft"
  },
  {
    "workbookKey": "ContinuousDiagnostics&Mitigation",
    "logoFileName": "",
    "description": "Select the time range for this Overview.",
    "dataTypesDependencies": [],
    "dataConnectorsDependencies": [],
    "previewImagesFileNames": [
      "ContinuousDiagnostics&MitigationBlack.png"
    ],
    "version": "1.0.0",
    "title": "ContinuousDiagnostics&Mitigation",
    "templateRelativePath": "ContinuousDiagnostics&Mitigation.json",
    "subtitle": "",
    "provider": "Microsoft"
  },
  {
    "workbookKey": "UserWorkbook-alexdemichieli-github-update-1",
    "logoFileName": "GitHub.svg",
    "description": "Repository selector.",
    "dataTypesDependencies": [
      "githubscanaudit_CL"
    ],
    "dataConnectorsDependencies": [
      "GitHubWebhook"
    ],
    "previewImagesFileNames": [],
    "version": "1.0.0",
    "title": "GithubWorkbook-update-to-workbook-1",
    "templateRelativePath": "update-to-workbook-1.json",
    "subtitle": "",
    "provider": "Microsoft"
  },
  {
    "workbookKey": "AtlasianJiraAuditWorkbook",
    "logoFileName": "",
    "description": "Select the time range for this Overview.",
    "dataTypesDependencies": [
      "AtlassianJiraNativePoller_CL"
    ],
    "dataConnectorsDependencies": [
      "AtlassianJira"
    ],
    "previewImagesFileNames": [
      "AtlassianJiraAuditBlack.png",
      "AtlassianJiraAuditWhite.png"
    ],
    "version": "1.0.0",
    "title": "AtlasianJiraAuditWorkbook",
    "templateRelativePath": "AtlasianJiraAuditWorkbook.json",
    "subtitle": "",
    "provider": "Microsoft"
  },
  {
    "workbookKey": "AzureSecurityBenchmark",
    "logoFileName": "",
    "description": "Azure Security Benchmark v3 Workbook provides a mechanism for viewing log queries, azure resource graph, and policies aligned to ASB controls across Microsoft security offerings, Azure, Microsoft 365, 3rd Party, On-Premises, and Multi-cloud workloads. This workbook enables Security Architects, Engineers, SecOps Analysts, Managers, and IT Pros to gain situational awareness visibility for the security posture of cloud workloads. There are also recommendations for selecting, designing, deploying, and configuring Microsoft offerings for alignment with respective ASB requirements and practices.",
    "dataTypesDependencies": [
      "SecurityRegulatoryCompliance",
      "AzureDiagnostics",
      "SecurityIncident",
      "SigninLogs",
      "SecurityAlert"
    ],
    "dataConnectorsDependencies": [],
    "previewImagesFileNames": [
      "AzureSecurityBenchmark1.png",
      "AzureSecurityBenchmark2.png",
      "AzureSecurityBenchmark3.png"
    ],
    "version": "1.0.0",
    "title": "Azure Security Benchmark",
    "templateRelativePath": "AzureSecurityBenchmark.json",
    "subtitle": "",
    "provider": "Microsoft"
  },
  {
    "workbookKey": "ZNAccessOchestratorAudit",
    "logoFileName": "",
    "description": "None.",
    "dataTypesDependencies": [
      "ZNAccessOrchestratorAudit_CL",
      "ZNAccessOrchestratorAuditNativePoller_CL"
    ],
    "dataConnectorsDependencies": [
      "ZeroNetworksAccessOrchestratorAuditFunction",
      "ZeroNetworksAccessOrchestratorAuditNativePoller"
    ],
    "previewImagesFileNames": [],
    "version": "1.0.0",
    "title": "Zero NetWork",
    "templateRelativePath": "ZNSegmentAudit.json",
    "subtitle": "",
    "provider": "Zero Networks"
  },
  {
    "workbookKey": "FireworkWorkbook",
    "logoFileName": "FlareSystems.svg",
    "description": "Select the time range for this Overview.",
    "dataTypesDependencies": [
      "Firework_CL"
    ],
    "dataConnectorsDependencies": [
      "FlareSystemsFirework"
    ],
    "previewImagesFileNames": [
      "FireworkOverviewBlack01.png",
      "FireworkOverviewBlack02.png",
      "FireworkOverviewWhite01.png",
      "FireworkOverviewWhite02.png"
    ],
    "version": "1.0.0",
    "title": "FlareSystemsFirework",
    "templateRelativePath": "FlareSystemsFireworkOverview.json",
    "subtitle": "",
    "provider": "Flare Systems"
  },
  {
    "workbookKey": "UserWorkbook-alexdemichieli-github-update-1",
    "logoFileName": "GitHub.svg",
    "description": "Gain insights to GitHub activities that may be interesting for security.",
    "dataTypesDependencies": [
      "GitHubAuditLogPolling_CL"
    ],
    "dataConnectorsDependencies": [
      "GitHubEcAuditLogPolling"
    ],
    "previewImagesFileNames": [],
    "version": "1.0.0",
    "title": "GitHub Security",
    "templateRelativePath": "GitHubAdvancedSecurity.json",
    "subtitle": "",
    "provider": "Microsoft"
  },
  {
    "workbookKey": "TaniumWorkbook",
    "logoFileName": "Tanium.svg",
    "description": "Visualize Tanium endpoint and module data",
    "dataTypesDependencies": [
      "TaniumComplyCompliance_CL",
      "TaniumComplyVulnerabilities_CL",
      "TaniumDefenderHealth_CL",
      "TaniumDiscoverUnmanagedAssets_CL",
      "TaniumHighUptime_CL",
      "TaniumMainAsset_CL",
      "TaniumPatchListApplicability_CL",
      "TaniumPatchListCompliance_CL",
      "TaniumSCCMClientHealth_CL",
      "TaniumThreatResponse_CL"
    ],
    "dataConnectorsDependencies": [],
    "previewImagesFileNames": [
      "TaniumComplyDark.png",
      "TaniumComplyLight.png",
      "TaniumDiscoverDark.png",
      "TaniumDiscoverLight.png",
      "TaniumMSToolingHealthDark.png",
      "TaniumMSToolingHealthLight.png",
      "TaniumPatchDark.png",
      "TaniumPatchLight.png",
      "TaniumThreatResponseAlertsDark.png",
      "TaniumThreatResponseAlertsLight.png",
      "TaniumThreatResponseDark.png",
      "TaniumThreatResponseLight.png"
    ],
    "version": "1.0",
    "title": "Tanium Workbook",
    "templateRelativePath": "TaniumWorkbook.json",
    "subtitle": "",
    "provider": "Tanium"
  },
  {
    "workbookKey": "ActionableAlertsDashboard",
    "logoFileName": "",
    "description": "None.",
    "dataTypesDependencies": [
      "CyberSixgill_Alerts_CL"
    ],
    "dataConnectorsDependencies": [
      "CybersixgillActionableAlerts"
    ],
    "previewImagesFileNames": [],
    "version": "1.0.0",
    "title": "Cybersixgill Actionable Alerts Dashboard",
    "templateRelativePath": "ActionableAlertsDashboard.json",
    "subtitle": "",
    "provider": "Cybersixgill"
  },
  {
    "workbookKey": "ActionableAlertsList",
    "logoFileName": "",
    "description": "None.",
    "dataTypesDependencies": [
      "CyberSixgill_Alerts_CL"
    ],
    "dataConnectorsDependencies": [
      "CybersixgillActionableAlerts"
    ],
    "previewImagesFileNames": [],
    "version": "1.0.0",
    "title": "Cybersixgill Actionable Alerts List",
    "templateRelativePath": "ActionableAlertsList.json",
    "subtitle": "",
    "provider": "Cybersixgill"
  },
  {
    "workbookKey": "ArgosCloudSecurityWorkbook",
    "logoFileName": "argos-logo.svg",
    "description": "The ARGOS Cloud Security integration for Microsoft Sentinel allows you to have all your important cloud security events in one place.",
    "dataTypesDependencies": [
      "ARGOS_CL"
    ],
    "dataConnectorsDependencies": [
      "ARGOSCloudSecurity"
    ],
    "previewImagesFileNames": [
      "ARGOSCloudSecurityWorkbookBlack.png",
      "ARGOSCloudSecurityWorkbookWhite.png"
    ],
    "version": "1.0.0",
    "title": "ARGOS Cloud Security",
    "templateRelativePath": "ARGOSCloudSecurityWorkbook.json",
    "subtitle": "",
    "provider": "ARGOS Cloud Security"
  },
  {
    "workbookKey": "JamfProtectWorkbook",
    "logoFileName": "jamf_logo.svg",
    "description": "This Jamf Protect Workbook for Microsoft Sentinel enables you to ingest Jamf Protect events forwarded into Microsoft Sentinel.\n Providing reports into all alerts, device controls and Unfied Logs.",
    "dataTypesDependencies": [
      "jamfprotect_CL"
    ],
    "dataConnectorsDependencies": [],
    "previewImagesFileNames": [
      "JamfProtectDashboardBlack.png",
      "JamfProtectDashboardWhite.png"
    ],
    "version": "2.0.0",
    "title": "Jamf Protect Workbook",
    "templateRelativePath": "JamfProtectDashboard.json",
    "subtitle": "",
    "provider": "Jamf Software, LLC"
  },
  {
    "workbookKey": "AIVectraStream",
    "logoFileName": "",
    "description": "",
    "dataTypesDependencies": [
      "VectraStream_CL"
    ],
    "dataConnectorsDependencies": [ "AIVectraStream" ],
    "previewImagesFileNames": [],
    "version": "1.0.0",
    "title": "AIVectraStreamWorkbook",
    "templateRelativePath": "AIVectraStreamWorkbook.json",
    "subtitle": "",
    "provider": "Vectra AI"
  },
  {
    "workbookKey": "SecurityScorecardWorkbook",
    "logoFileName": "",
    "description": "This Workbook provides immediate insight into the data coming from SecurityScorecard’s three Sentinel data connectors: SecurityScorecard Cybersecurity Ratings, SecurityScorecard Cybersecurity Ratings - Factors, and SecurityScorecard Cybersecurity Ratings - Issues.",
    "dataTypesDependencies": [
      "SecurityScorecardFactor_CL",
      "SecurityScorecardIssues_CL",
      "SecurityScorecardRatings_CL"
    ],
    "dataConnectorsDependencies": [
      "SecurityScorecardFactorAzureFunctions",
      "SecurityScorecardIssueAzureFunctions",
      "SecurityScorecardRatingsAzureFunctions"
    ],
    "previewImagesFileNames": [
      "SecurityScorecardBlack1.png",
      "SecurityScorecardBlack2.png",
      "SecurityScorecardBlack3.png",
      "SecurityScorecardBlack4.png",
      "SecurityScorecardBlack5.png",
      "SecurityScorecardBlack6.png",
      "SecurityScorecardWhite1.png",
      "SecurityScorecardWhite2.png",
      "SecurityScorecardWhite3.png",
      "SecurityScorecardWhite4.png",
      "SecurityScorecardWhite5.png",
      "SecurityScorecardWhite6.png"
    ],
    "version": "1.0.0",
    "title": "SecurityScorecard",
    "templateRelativePath": "SecurityScorecardWorkbook.json",
    "subtitle": "",
    "provider": "SecurityScorecard"
  },
  {
    "workbookKey": "DigitalShadowsWorkbook",
    "logoFileName": "DigitalShadowsLogo.svg",
    "description": "test",
    "dataTypesDependencies": [
      "DigitalShadows_CL"
    ],
    "dataConnectorsDependencies": [
      "DigitalShadowsSearchlightAzureFunctions"
    ],
    "previewImagesFileNames": [
      "DigitalShadowsBlack1.png",
      "DigitalShadowsBlack2.png",
      "DigitalShadowsBlack3.png",
      "DigitalShadowsWhite1.png",
      "DigitalShadowsWhite2.png",
      "DigitalShadowsWhite3.png"
    ],
    "version": "1.0.0",
    "title": "Digital Shadows",
    "templateRelativePath": "DigitalShadows.json",
    "subtitle": "",
    "provider": "Digital Shadows"
  },
  {
    "workbookKey": "SalesforceServiceCloudWorkbook",
    "logoFileName": "salesforce_logo.svg",
    "description": "Sets the time name for analysis.",
    "dataTypesDependencies": [
      "SalesforceServiceCloud"
    ],
    "dataConnectorsDependencies": [
      "SalesforceServiceCloud_CL"
    ],
    "previewImagesFileNames": [],
    "version": "1.0.0",
    "title": "Salesforce Service Cloud",
    "templateRelativePath": "SalesforceServiceCloud.json",
    "subtitle": "",
    "provider": "Salesforce"
  },
  {
    "workbookKey": "NetworkSessionSolution",
    "logoFileName": "Azure_Sentinel.svg",
    "description": "This workbook is included as part of Network Session Essentials solution and gives a summary of analyzed traffic, helps with threat analysis and investigating suspicious IP’s and traffic analysis. Network Session Essentials Solution also includes playbooks to periodically summarize the logs thus enhancing user experience and improving data search. For the effective usage of workbook, we highly recommend to enable the summarization playbooks that are provided with this solution.",
    "dataTypesDependencies": [
      "AWSVPCFlow",
      "DeviceNetworkEvents",
      "SecurityEvent",
      "WindowsEvent",
      "CommonSecurityLog",
      "Syslog",
      "CommonSecurityLog",
      "VMConnection",
      "AzureDiagnostics",
      "AzureDiagnostics",
      "CommonSecurityLog",
      "Corelight_CL",
      "VectraStream",
      "CommonSecurityLog",
      "CommonSecurityLog",
      "Syslog",
      "CiscoMerakiNativePoller"
    ],
    "dataConnectorsDependencies": [ "AWSS3", "MicrosoftThreatProtection", "SecurityEvents", "WindowsForwardedEvents", "Zscaler", "MicrosoftSysmonForLinux", "PaloAltoNetworks", "AzureMonitor(VMInsights)", "AzureFirewall", "AzureNSG", "CiscoASA", "Corelight", "AIVectraStream", "CheckPoint", "Fortinet", "CiscoMeraki" ],
    "previewImagesFileNames": [],
    "version": "1.0.0",
    "title": "Network Session Essentials",
    "templateRelativePath": "NetworkSessionEssentials.json",
    "subtitle": "",
    "provider": "Microsoft"
  },
  {
    "workbookKey": "SAPSODAnalysis",
    "logoFileName": "AliterConsulting.svg",
    "description": "SAP SOD Analysis",
    "dataTypesDependencies": [
      "SAPAuditLog"
    ],
    "dataConnectorsDependencies": [
      "SAP"
    ],
    "previewImagesFileNames": [],
    "version": "2.0.0",
    "title": "SAP SOD Analysis",
    "templateRelativePath": "SAP - Segregation of Duties v2.0 (by Aliter Consulting).json",
    "subtitle": "",
    "provider": "Aliter Consulting"
   },
   {
    "workbookKey": "TheomWorkbook",
    "logoFileName": "theom-logo.svg",
    "description": "Theom Alert Statistics",
    "dataTypesDependencies": [
      "TheomAlerts_CL"
    ],
    "dataConnectorsDependencies": [
      "Theom"
    ],
    "previewImagesFileNames": [
      "TheomWorkbook-black.png",
      "TheomWorkbook-white.png"
    ],
    "version": "1.0.0",
    "title": "Theom",
    "templateRelativePath": "Theom.json",
    "subtitle": "",
    "provider": "Theom"
  },
  {
    "workbookKey": "DynatraceWorkbooks",
    "logoFileName": "dynatrace.svg",
    "description": "This workbook brings together queries and visualizations to assist you in identifying potential threats surfaced by Dynatrace.",
    "dataTypesDependencies": [
      "DynatraceAttacks_CL",
      "DynatraceAuditLogs_CL",
      "DynatraceProblems_CL",
      "DynatraceSecurityProblems_CL"
    ],
    "dataConnectorsDependencies": [
      "DynatraceAttacks",
      "DynatraceAuditLogs",
      "DynatraceProblems",
      "DynatraceRuntimeVulnerabilities"
    ],
    "previewImagesFileNames": [
      "DynatraceWorkbookBlack.png",
      "DynatraceWorkbookWhite.png"
    ],
    "version": "2.0.0",
    "title": "Dynatrace",
    "templateRelativePath": "Dynatrace.json",
    "subtitle": "",
    "provider": "Dynatrace"
  },
  {
    "workbookKey": "MDOWorkbook",
    "logoFileName": "",
    "description": "Gain extensive insight into your organization's Microsoft Defender for Office Activity by analyzing, and correlating events.\nYou can track malware and phishing detection over time.",
    "dataTypesDependencies": [
      "SecurityAlert"
    ],
    "dataConnectorsDependencies": [
      "MicrosoftThreatProtection"
    ],
    "previewImagesFileNames": [],
    "version": "1.0.0",
    "title": "Microsoft 365 Defender MDOWorkbook",
    "templateRelativePath": "MDO Insights.json",
    "subtitle": "",
    "provider": "Microsoft"
 },
 {
  "workbookKey": "AnomaliesVisualizationWorkbook",
  "logoFileName": "",
  "description": "A workbook that provides contextual information to a user for better insight on Anomalies and their impact. The workbook will help with investigation of anomalies as well as identify patterns that can lead to a threat.",
  "dataTypesDependencies": [
    "Anomalies"
  ],
  "dataConnectorsDependencies": [],
  "previewImagesFileNames": [
    "AnomaliesVisualizationWorkbookWhite.png",
    "AnomaliesVisualizationWorkbookBlack.png"
  ],
  "version": "1.0.0",
  "title": "AnomaliesVisulization",
  "templateRelativePath": "AnomaliesVisualization.json",
  "subtitle": "",
  "provider": "Microsoft Sentinel Community"
},
{
  "workbookKey": "AnomalyDataWorkbook",
  "logoFileName": "",
  "description": "A workbook providing details, related Incident, and related Hunting Workbook for a specific Anomaly.",
  "dataTypesDependencies": [
    "Anomalies"
  ],
  "dataConnectorsDependencies": [],
  "previewImagesFileNames": [
    "AnomalyDataWorkbookWhite.png",
    "AnomalyDataWorkbookBlack.png"
  ],
  "version": "1.0.0",
  "title": "AnomalyData",
  "templateRelativePath": "AnomalyData.json",
  "subtitle": "",
  "provider": "Microsoft Sentinel Community"
},
{
  "workbookKey": "MicrosoftExchangeLeastPrivilegewithRBAC-Online",
  "logoFileName": "Azure_Sentinel.svg",
  "description": "This Workbook, dedicated to Exchange Online environments is built to have a simple view of non-standard RBAC delegations on an Exchange Online tenant. This Workbook allow you to go deep dive on custom delegation and roles and also members of each delegation, including the nested level and the group imbrication on your environment.",
  "dataTypesDependencies": [
    "ESIExchangeOnlineConfig_CL"
  ],
  "dataConnectorsDependencies": [
	"ESI-ExchangeOnPremisesCollector",
	"ESI-ExchangeAdminAuditLogEvents",
	"ESI-ExchangeOnlineCollector"
  ],
  "previewImagesFileNames": [],
  "version": "1.0.0",
  "title": "Microsoft Exchange Least Privilege with RBAC - Online",
  "templateRelativePath": "Microsoft Exchange Least Privilege with RBAC - Online.json",
  "subtitle": "",
  "provider": "Microsoft"
},
{
  "workbookKey": "MicrosoftExchangeLeastPrivilegewithRBAC",
  "logoFileName": "Azure_Sentinel.svg",
  "description": "This Workbook, dedicated to On-Premises environments is built to have a simple view of non-standard RBAC delegations on an On-Premises Exchange environment. This Workbook allow you to go deep dive on custom delegation and roles and also members of each delegation, including the nested level and the group imbrication on your environment.",
  "dataTypesDependencies": [
    "ESIExchangeOnlineConfig_CL"
  ],
  "dataConnectorsDependencies": [
	"ESI-ExchangeOnPremisesCollector",
	"ESI-ExchangeAdminAuditLogEvents",
	"ESI-ExchangeOnlineCollector"
  ],
  "previewImagesFileNames": [],
  "version": "1.0.0",
  "title": "Microsoft Exchange Least Privilege with RBAC",
  "templateRelativePath": "Microsoft Exchange Least Privilege with RBAC.json",
  "subtitle": "",
  "provider": "Microsoft"
},
{
  "workbookKey": "MicrosoftExchangeSearchAdminAuditLog",
  "logoFileName": "Azure_Sentinel.svg",
  "description": "This workbook is dedicated to On-Premises Exchange organizations. It uses the MSExchange Management event logs to give you a simple way to view administrators’ activities in your Exchange environment with Cmdlets usage statistics and multiple pivots to understand who and/or what is affected to modifications on your environment.",
  "dataTypesDependencies": [
    "ESIExchangeOnlineConfig_CL"
  ],
  "dataConnectorsDependencies": [
	"ESI-ExchangeOnPremisesCollector",
	"ESI-ExchangeAdminAuditLogEvents",
	"ESI-ExchangeOnlineCollector"
  ],
  "previewImagesFileNames": [],
  "version": "1.0.0",
  "title": "Microsoft Exchange Search AdminAuditLog",
  "templateRelativePath": "Microsoft Exchange Search AdminAuditLog.json",
  "subtitle": "",
  "provider": "Microsoft"
},
{
  "workbookKey": "MicrosoftExchangeSecurityMonitoring",
  "logoFileName": "Azure_Sentinel.svg",
  "description": "This Workbook is dedicated to On-Premises Exchange organizations. It uses the MSExchange Management event logs and Microsoft Exchange Security configuration collected by data connectors. It helps to track admin actions, especially on VIP Users and/or on Sensitive Cmdlets. This workbook allows also to list Exchange Services changes, local account activities and local logon on Exchange Servers.",
  "dataTypesDependencies": [
    "ESIExchangeOnlineConfig_CL"
  ],
  "dataConnectorsDependencies": [
	"ESI-ExchangeOnPremisesCollector",
	"ESI-ExchangeAdminAuditLogEvents",
	"ESI-ExchangeOnlineCollector"
  ],
  "previewImagesFileNames": [],
  "version": "1.0.0",
  "title": "Microsoft Exchange Security Monitoring",
  "templateRelativePath": "Microsoft Exchange Security Monitoring.json",
  "subtitle": "",
  "provider": "Microsoft"
},
{
  "workbookKey": "MicrosoftExchangeSecurityReview-Online",
  "logoFileName": "Azure_Sentinel.svg",
  "description": "This Workbook is dedicated to Exchange Online tenants. It displays and highlights current Security configuration on various Exchange components specific to Online including delegations, the transport configuration and the linked security risks, and risky protocols.",
  "dataTypesDependencies": [
    "ESIExchangeOnlineConfig_CL"
  ],
  "dataConnectorsDependencies": [
	"ESI-ExchangeOnPremisesCollector",
	"ESI-ExchangeAdminAuditLogEvents",
	"ESI-ExchangeOnlineCollector"
  ],
  "previewImagesFileNames": [],
  "version": "1.0.0",
  "title": "Microsoft Exchange Security Review - Online",
  "templateRelativePath": "Microsoft Exchange Security Review - Online.json",
  "subtitle": "",
  "provider": "Microsoft"
},
{
  "workbookKey": "MicrosoftExchangeSecurityReview",
  "logoFileName": "Azure_Sentinel.svg",
  "description": "This Workbook is dedicated to On-Premises Exchange organizations. It displays and highlights current Security configuration on various Exchange components including delegations, rights on databases, Exchange and most important AD Groups with members including nested groups, local administrators of servers. This workbook helps also to understand the transport configuration and the linked security risks.",
  "dataTypesDependencies": [
    "ESIExchangeOnlineConfig_CL"
  ],
  "dataConnectorsDependencies": [
	"ESI-ExchangeOnPremisesCollector",
	"ESI-ExchangeAdminAuditLogEvents",
	"ESI-ExchangeOnlineCollector"
  ],
  "previewImagesFileNames": [],
  "version": "1.0.0",
  "title": "Microsoft Exchange Security Review",
  "templateRelativePath": "Microsoft Exchange Security Review.json",
  "subtitle": "",
  "provider": "Microsoft"
},
{
  "workbookKey": "ibossMalwareAndC2Workbook",
  "logoFileName": "",
  "description": "A workbook providing insights into malware and C2 activity detected by iboss.",
  "dataTypesDependencies": [
  ],
  "dataConnectorsDependencies": [
  ],
  "previewImagesFileNames": [
  ],
  "version": "1.0.0",
  "title": "iboss Malware and C2",
  "templateRelativePath": "ibossMalwareAndC2.json",
  "subtitle": "",
  "provider": "iboss"
},
{
  "workbookKey": "ibossWebUsageWorkbook",
  "logoFileName": "",
  "description": "A workbook providing insights into web usage activity detected by iboss.",
  "dataTypesDependencies": [
  ],
  "dataConnectorsDependencies": [
  ],
  "previewImagesFileNames": [
  ],
  "version": "1.0.0",
  "title": "iboss Web Usage",
  "templateRelativePath": "ibossWebUsage.json",
  "subtitle": "",
  "provider": "iboss"
},
{
  "workbookKey": "Fortiweb-workbook",
  "logoFileName": "Azure_Sentinel.svg",
  "description": "This workbook depends on a parser based on a Kusto Function to work as expected [**Fortiweb**](https://aka.ms/sentinel-FortiwebDataConnector-parser) which is deployed with the Microsoft Sentinel Solution.",
  "dataTypesDependencies": [
    "CommonSecurityLog"
  ],
  "dataConnectorsDependencies": [
	"FortinetFortiWeb"
  ],
  "previewImagesFileNames": [],
  "version": "1.0.0",
  "title": "Fortiweb-workbook",
  "templateRelativePath": "Fortiweb-workbook.json",
  "subtitle": "",
  "provider": "Microsoft"
},
{
  "workbookKey": "ReversingLabs-CapabilitiesOverview",
  "logoFileName": "reversinglabs.svg",
  "description": "The ReversingLabs-CapabilitiesOverview workbook provides a high level look at your threat intelligence capabilities and how they relate to your operations.",
  "dataTypesDependencies": [
  ],
  "dataConnectorsDependencies": [
  ],
  "previewImagesFileNames": [
    "ReversingLabsTiSummary-White.png",
    "ReversingLabsTiSummary-Black.png",
    "ReversingLabsOpsSummary-White.png",
    "ReversingLabsOpsSummary-Black.png"
  ],
  "version": "1.1.1",
  "title": "ReversingLabs-CapabilitiesOverview",
  "templateRelativePath": "ReversingLabs-CapabilitiesOverview.json",
  "subtitle": "",
  "provider": "ReversingLabs"
  },
  {
      "workbookKey": "TalonInsights",
      "logoFileName": "Talon.svg",
      "description": "This workbook provides Talon Security Insights on Log Analytics Query Logs",
      "dataTypesDependencies": [],
      "dataConnectorsDependencies": [],
      "previewImagesFileNames": [ "TalonInsightsBlack.png", "TalonInsightsWhite.png"],
      "version": "2.0.0",
      "title": "Talon Insights",
      "templateRelativePath": "TalonInsights.json",
      "subtitle": "",
      "provider": "Talon Security"
    },
	{
<<<<<<< HEAD
  "workbookKey": "DNSSolutionWorkbook",
  "logoFileName": "",
  "description": "This workbook is included as part of DNS Essentials solution and gives a summary of analysed DNS traffic, helps with threat analysis and investigating suspicious Domains, IPs and DNS traffic analysis. DNS Essentials Solution also includes playbooks to periodically summarize the logs thus enhancing user experience and improving data search. For the effective usage of workbook, we highly recommend to enable the summarization playbooks that are provided with this solution.",
  "dataTypesDependencies": [
      "GCPCloudDNS",
      "AzureDiagnostics",
      "Cisco_Umbrella_proxy_CL",
      "Corelight",
      "Syslog",
      "NXLog_DNS_Server_CL",
      "DnsEvents",
      "VectraStream",
      "CommonSecurityLog"
  ],
  "dataConnectorsDependencies": [
    "GCPDNSDataConnector",
    "AzureFirewall",
    "CiscoUmbrellaDataConnector",
    "Corelight",
    "InfobloxNIOS",
    "NXLogDnsLogs",
    "DNS",
    "AIVectraStream",
    "Zscaler",
    "ISCBind"
  ],
  "previewImagesFileNames": [
    "DNSDomainWorkbookWhite.png",
    "DNSDomainWorkbookBlack.png"
  ],
  "version": "1.0.0",
  "title": "DNS Solution Workbook",
  "templateRelativePath": "DNSSolutionWorkbook.json",
  "subtitle": "",
  "provider": "Microsoft"
  }
=======
    "workbookKey": "SAP-Monitors-AlertsandPerformance",
    "logoFileName": "SAPVMIcon.svg",
    "description": "SAP -Monitors- Alerts and Performance",
    "dataTypesDependencies": ["SAPAuditLog"],
    "dataConnectorsDependencies": [ "SAP"], 
    "previewImagesFileNames": ["SAPVMIcon.svg"], 
    "version": "2.0.1", 
    "title": "SAP -Monitors- Alerts and Performance", 
    "templateRelativePath": "SAP -Monitors- Alerts and Performance.json", 
    "subtitle": "",
    "provider": "Microsoft"
    },
   {
    "workbookKey": "SAP-SecurityAuditlogandInitialAccess",
    "logoFileName": "SAPVMIcon.svg",
    "description": "SAP -Security Audit log and Initial Access", 
    "dataTypesDependencies": [ "SAPAuditLog"], 
    "dataConnectorsDependencies": [ "SAP" ],
    "previewImagesFileNames": ["SAPVMIcon.svg"],
    "version": "2.0.1", 
    "title": "SAP -Security Audit log and Initial Access", 
    "templateRelativePath": "SAP -Security Audit log and Initial Access.json",
    "subtitle": "",
    "provider": "Microsoft"
   }
>>>>>>> ee1e373a
]<|MERGE_RESOLUTION|>--- conflicted
+++ resolved
@@ -4890,7 +4890,6 @@
       "provider": "Talon Security"
     },
 	{
-<<<<<<< HEAD
   "workbookKey": "DNSSolutionWorkbook",
   "logoFileName": "",
   "description": "This workbook is included as part of DNS Essentials solution and gives a summary of analysed DNS traffic, helps with threat analysis and investigating suspicious Domains, IPs and DNS traffic analysis. DNS Essentials Solution also includes playbooks to periodically summarize the logs thus enhancing user experience and improving data search. For the effective usage of workbook, we highly recommend to enable the summarization playbooks that are provided with this solution.",
@@ -4926,8 +4925,8 @@
   "templateRelativePath": "DNSSolutionWorkbook.json",
   "subtitle": "",
   "provider": "Microsoft"
-  }
-=======
+  },
+  {
     "workbookKey": "SAP-Monitors-AlertsandPerformance",
     "logoFileName": "SAPVMIcon.svg",
     "description": "SAP -Monitors- Alerts and Performance",
@@ -4953,5 +4952,4 @@
     "subtitle": "",
     "provider": "Microsoft"
    }
->>>>>>> ee1e373a
 ]
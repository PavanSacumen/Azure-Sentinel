--- conflicted
+++ resolved
@@ -4875,8 +4875,7 @@
   "templateRelativePath": "ReversingLabs-CapabilitiesOverview.json",
   "subtitle": "",
   "provider": "ReversingLabs"
-<<<<<<< HEAD
-},  
+},
 {
   "workbookKey": "TalonInsights",
   "logoFileName": "Talon.svg",
@@ -4889,7 +4888,7 @@
   "templateRelativePath": "TalonInsights.json",
   "subtitle": "",
   "provider": "Talon Security"
-},    
+},
 {
   "workbookKey": "vCenter",
   "logoFileName": [],
@@ -4902,60 +4901,32 @@
   "templateRelativePath": "vCenter.json",
   "subtitle": "",
   "provider": "VMware"
-}  
-=======
-  },
-  {
-      "workbookKey": "TalonInsights",
-      "logoFileName": "Talon.svg",
-      "description": "This workbook provides Talon Security Insights on Log Analytics Query Logs",
-      "dataTypesDependencies": [],
-      "dataConnectorsDependencies": [],
-      "previewImagesFileNames": [ "TalonInsightsBlack.png", "TalonInsightsWhite.png"],
-      "version": "2.0.0",
-      "title": "Talon Insights",
-      "templateRelativePath": "TalonInsights.json",
-      "subtitle": "",
-      "provider": "Talon Security"
-    },
-    {
-      "workbookKey": "vCenter",
-      "logoFileName": [],
-      "description": "This data connector depends on a parser based on Kusto Function **vCenter** to work as expected. [Follow steps to get this Kusto Function](https://aka.ms/sentinel-vCenter-parser)",
-      "dataTypesDependencies": ["vCenter_CL"],
-      "dataConnectorsDependencies": ["VMwarevCenter"],
-      "previewImagesFileNames": [ ],
-      "version": "1.0.0",
-      "title": "vCenter",
-      "templateRelativePath": "vCenter.json",
-      "subtitle": "",
-      "provider": "VMware"
-    }
-	{
-    "workbookKey": "SAP-Monitors-AlertsandPerformance",
-    "logoFileName": "SAPVMIcon.svg",
-    "description": "SAP -Monitors- Alerts and Performance",
-    "dataTypesDependencies": ["SAPAuditLog"],
-    "dataConnectorsDependencies": [ "SAP"], 
-    "previewImagesFileNames": ["SAPVMIcon.svg"], 
-    "version": "2.0.1", 
-    "title": "SAP -Monitors- Alerts and Performance", 
-    "templateRelativePath": "SAP -Monitors- Alerts and Performance.json", 
-    "subtitle": "",
-    "provider": "Microsoft"
-    },
-   {
-    "workbookKey": "SAP-SecurityAuditlogandInitialAccess",
-    "logoFileName": "SAPVMIcon.svg",
-    "description": "SAP -Security Audit log and Initial Access", 
-    "dataTypesDependencies": [ "SAPAuditLog"], 
-    "dataConnectorsDependencies": [ "SAP" ],
-    "previewImagesFileNames": ["SAPVMIcon.svg"],
-    "version": "2.0.1", 
-    "title": "SAP -Security Audit log and Initial Access", 
-    "templateRelativePath": "SAP -Security Audit log and Initial Access.json",
-    "subtitle": "",
-    "provider": "Microsoft"
-   }
->>>>>>> cb995af0
-]+},
+  
+{
+  "workbookKey": "SAP-Monitors-AlertsandPerformance",
+  "logoFileName": "SAPVMIcon.svg",
+  "description": "SAP -Monitors- Alerts and Performance",
+  "dataTypesDependencies": ["SAPAuditLog"],
+  "dataConnectorsDependencies": [ "SAP"], 
+  "previewImagesFileNames": ["SAPVMIcon.svg"], 
+  "version": "2.0.1", 
+  "title": "SAP -Monitors- Alerts and Performance", 
+  "templateRelativePath": "SAP -Monitors- Alerts and Performance.json", 
+  "subtitle": "",
+  "provider": "Microsoft"
+  },
+ {
+  "workbookKey": "SAP-SecurityAuditlogandInitialAccess",
+  "logoFileName": "SAPVMIcon.svg",
+  "description": "SAP -Security Audit log and Initial Access", 
+  "dataTypesDependencies": [ "SAPAuditLog"], 
+  "dataConnectorsDependencies": [ "SAP" ],
+  "previewImagesFileNames": ["SAPVMIcon.svg"],
+  "version": "2.0.1", 
+  "title": "SAP -Security Audit log and Initial Access", 
+  "templateRelativePath": "SAP -Security Audit log and Initial Access.json",
+  "subtitle": "",
+  "provider": "Microsoft"
+ }
+]

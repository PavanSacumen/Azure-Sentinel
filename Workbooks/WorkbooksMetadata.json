[
  {
    "workbookKey": "1PasswordWorkbook",
    "logoFileName": "1password.svg",
    "description": "Gain insights and comprehensive monitoring into 1Password events data by analyzing traffic and user activities.\nThis workbook provides insights into various 1Password events types.\nYou can use this workbook to get visibility in to your 1Password Security Events and quickly identify threats, anamolies, traffic patterns, application usage, blocked IP addresses and more.",
    "dataTypesDependencies": [
      "OnePasswordEventLogs_CL"
    ],
    "dataConnectorsDependencies": [
      "1Password"
    ],
    "previewImagesFileNames": [
      "1PasswordLogsBlack1.png",
      "1PasswordLogsBlack2.png",
      "1PasswordLogsBlack3.png",
      "1PasswordLogsBlack4.png",
      "1PasswordLogsWhite1.png",
      "1PasswordLogsWhite2.png",
      "1PasswordLogsWhite3.png",
      "1PasswordLogsWhite4.png"
    ],
    "version": "1.0.0",
    "title": "1Password Events Workbook",
    "templateRelativePath": "1Password.json",
    "subtitle": "",
    "provider": "1Password"
  },
  {
    "workbookKey": "42CrunchAPIProtectionWorkbook",
    "logoFileName": "42CrunchLogo.svg",
    "description": "Monitor and protect APIs using the 42Crunch API microfirewall",
    "dataTypesDependencies": [
      "apifirewall_log_1_CL"
    ],
    "dataConnectorsDependencies": [
      "42CrunchAPIProtection"
    ],
    "previewImagesFileNames": [
      "42CrunchInstancesBlack.png",
      "42CrunchInstancesWhite.png",
      "42CrunchRequestsBlack.png",
      "42CrunchRequestsWhite.png",
      "42CrunchStatusBlack.png",
      "42CrunchStatusWhite.png"
    ],
    "version": "1.0.0",
    "title": "42Crunch API Protection Workbook",
    "templateRelativePath": "42CrunchAPIProtectionWorkbook.json",
    "subtitle": "",
    "provider": "42Crunch"
  },
  {
    "workbookKey": "AttackSurfaceReduction",
    "logoFileName": "M365securityposturelogo.svg",
    "description": "This workbook helps you implement the ASR rules of Windows/Defender, and to monitor them over time. The workbook can filter on ASR rules in Audit mode and Block mode.",
    "dataTypesDependencies": [
      "DeviceEvents"
    ],
    "dataConnectorsDependencies": [
      "MicrosoftThreatProtection"
    ],
    "previewImagesFileNames": [
      "AttackSurfaceReductionWhite.png",
      "AttackSurfaceReductionBlack.png"
    ],
    "version": "1.0.0",
    "title": "Attack Surface Reduction Dashboard",
    "templateRelativePath": "AttackSurfaceReduction.json",
    "subtitle": "",
    "provider": "Microsoft Sentinel community"
  },
  {
    "workbookKey": "ForcepointNGFWAdvanced",
    "logoFileName": "FPAdvLogo.svg",
    "description": "Gain threat intelligence correlated security and application insights on Forcepoint NGFW (Next Generation Firewall). Monitor Forcepoint logging servers health.",
    "dataTypesDependencies": [
      "CommonSecurityLog",
      "ThreatIntelligenceIndicator"
    ],
    "dataConnectorsDependencies": [
      "ForcepointNgfw",
      "ThreatIntelligence",
      "ForcepointNgfwAma",
	  "CefAma"
    ],
    "previewImagesFileNames": [
      "ForcepointNGFWAdvancedWhite.png",
      "ForcepointNGFWAdvancedBlack.png"
    ],
    "version": "1.0.0",
    "title": "Forcepoint Next Generation Firewall (NGFW) Advanced Workbook",
    "templateRelativePath": "ForcepointNGFWAdvanced.json",
    "subtitle": "",
    "provider": "Forcepoint"
  },
  {
    "workbookKey": "AzureActivityWorkbook",
    "logoFileName": "azureactivity_logo.svg",
    "description": "Gain extensive insight into your organization's Azure Activity by analyzing, and correlating all user operations and events.\nYou can learn about all user operations, trends, and anomalous changes over time.\nThis workbook gives you the ability to drill down into caller activities and summarize detected failure and warning events.",
    "dataTypesDependencies": [
      "AzureActivity"
    ],
    "dataConnectorsDependencies": [
      "AzureActivity"
    ],
    "previewImagesFileNames": [
      "AzureActivityWhite1.png",
      "AzureActivityBlack1.png"
    ],
    "version": "2.0.0",
    "title": "Azure Activity",
    "templateRelativePath": "AzureActivity.json",
    "subtitle": "",
    "provider": "Microsoft"
  },
  {
    "workbookKey": "IdentityAndAccessWorkbook",
    "logoFileName": "Microsoft_logo.svg",
    "description": "Gain insights into Identity and access operations by collecting and analyzing security logs, using the audit and sign-in logs to gather insights into use of Microsoft products.\nYou can view anomalies and trends across login events from all users and machines. This workbook also identifies suspicious entities from login and access events.",
    "dataTypesDependencies": [
      "SecurityEvent"
    ],
    "dataConnectorsDependencies": [
      "SecurityEvents",
      "WindowsSecurityEvents"
    ],
    "previewImagesFileNames": [
      "IdentityAndAccessWhite.png",
      "IdentityAndAccessBlack.png"
    ],
    "version": "1.1.0",
    "title": "Identity & Access",
    "templateRelativePath": "IdentityAndAccess.json",
    "subtitle": "",
    "provider": "Microsoft"
  },
  {
    "workbookKey": "ConditionalAccessTrendsandChangesWorkbook",
    "logoFileName": "Microsoft_logo.svg",
    "description": "Gain insights into Conditional Access Trends and Changes.",
    "dataTypesDependencies": [ "SigninLogs" ],
    "dataConnectorsDependencies": [ "AzureActiveDirectory" ],
    "previewImagesFileNames": [ "catrendsWhite.png", "catrendsBlack.png" ],
    "version": "1.0.0",
    "title": "Conditional Access Trends and Changes",
    "templateRelativePath": "ConditionalAccessTrendsandChanges.json",
    "subtitle": "",
    "provider": "Microsoft",
    "support": {
      "tier": "Community"
    },
    "author": {
      "name": "Microsoft Sentinel Community"
    },
    "source": {
      "kind": "Community"
    },
    "categories": {
      "domains": [ "Identity" ]
    }
  },
  {
    "workbookKey": "CheckPointWorkbook",
    "logoFileName": "checkpoint_logo.svg",
    "description": "Gain insights into Check Point network activities, including number of gateways and servers, security incidents, and identify infected hosts.",
    "dataTypesDependencies": [
      "CommonSecurityLog"
    ],
    "dataConnectorsDependencies": [
      "CheckPoint"
    ],
    "previewImagesFileNames": [
      "CheckPointWhite.png",
      "CheckPointBlack.png"
    ],
    "version": "1.0.0",
    "title": "Check Point Software Technologies",
    "templateRelativePath": "CheckPoint.json",
    "subtitle": "",
    "provider": "Check Point"
  },
  {
    "workbookKey": "CiscoWorkbook",
    "logoFileName": "cisco_logo.svg",
    "description": "Gain insights into your Cisco ASA firewalls by analyzing traffic, events, and firewall operations.\nThis workbook analyzes Cisco ASA threat events and identifies suspicious ports, users, protocols and IP addresses.\nYou can learn about trends across user and data traffic directions, and drill down into the Cisco filter results.\nEasily detect attacks on your organization by monitoring management operations, such as configuration and logins.",
    "dataTypesDependencies": [
      "CommonSecurityLog"
    ],
    "dataConnectorsDependencies": [
      "CiscoASA"
    ],
    "previewImagesFileNames": [
      "CiscoWhite.png",
      "CiscoBlack.png"
    ],
    "version": "1.1.0",
    "title": "Cisco - ASA",
    "templateRelativePath": "Cisco.json",
    "subtitle": "",
    "provider": "Microsoft"
  },

  {
    "workbookKey": "ExchangeOnlineWorkbook",
    "logoFileName": "office365_logo.svg",
    "description": "Gain insights into Microsoft Exchange online by tracing and analyzing all Exchange operations and user activities.\nThis workbook let you monitor user activities, including logins, account operations, permission changes, and mailbox creations to discover suspicious trends among them.",
    "dataTypesDependencies": [
      "OfficeActivity"
    ],
    "dataConnectorsDependencies": [
      "Office365"
    ],
    "previewImagesFileNames": [
      "ExchangeOnlineWhite.png",
      "ExchangeOnlineBlack.png"
    ],
    "version": "2.0.0",
    "title": "Exchange Online",
    "templateRelativePath": "ExchangeOnline.json",
    "subtitle": "",
    "provider": "Microsoft"
  },
  {
    "workbookKey": "CloudNGFW-OverviewWorkbook",
    "logoFileName": "paloalto_logo.svg",
    "description": "Gain insights and comprehensive monitoring into Azure CloudNGFW by Palo Alto Networks by analyzing traffic and activities.\nThis workbook correlates all Palo Alto data with threat events to identify suspicious entities and relationships.\nYou can learn about trends across user and data traffic, and drill down into Palo Alto Wildfire and filter results.",
    "dataTypesDependencies": [
      "fluentbit_CL"
    ],
    "dataConnectorsDependencies": [
      "CloudNgfwByPAN"
    ],
    "previewImagesFileNames": [
      "PaloAltoOverviewWhite1.png",
      "PaloAltoOverviewBlack1.png",
      "PaloAltoOverviewWhite2.png",
      "PaloAltoOverviewBlack2.png",
      "PaloAltoOverviewWhite3.png",
      "PaloAltoOverviewBlack3.png"
    ],
    "version": "1.2.0",
    "title": "Azure CloudNGFW By Palo Alto Networks - Overview",
    "templateRelativePath": "CloudNGFW-Overview.json",
    "subtitle": "",
    "provider": "Palo Alto Networks"
  },
  {
    "workbookKey": "CloudNGFW-NetworkThreatWorkbook",
    "logoFileName": "paloalto_logo.svg",
    "description": "Gain insights into Azure CloudNGFW activities by analyzing threat events.\nYou can extract meaningful security information by correlating data between threats, applications, and time.\nThis workbook makes it easy to track malware, vulnerability, and virus log events.",
    "dataTypesDependencies": [
      "fluentbit_CL"
    ],
    "dataConnectorsDependencies": [
      "CloudNgfwByPAN"
    ],
    "previewImagesFileNames": [
      "PaloAltoNetworkThreatWhite1.png",
      "PaloAltoNetworkThreatBlack1.png",
      "PaloAltoNetworkThreatWhite2.png",
      "PaloAltoNetworkThreatBlack2.png"
    ],
    "version": "1.2.0",
    "title": "Azure CloudNGFW By Palo Alto Networks - Network Threats",
    "templateRelativePath": "CloudNGFW-NetworkThreat.json",
    "subtitle": "",
    "provider": "Palo Alto Networks"
  },
  {
    "workbookKey": "PaloAltoOverviewWorkbook",
    "logoFileName": "paloalto_logo.svg",
    "description": "Gain insights and comprehensive monitoring into Palo Alto firewalls by analyzing traffic and activities.\nThis workbook correlates all Palo Alto data with threat events to identify suspicious entities and relationships.\nYou can learn about trends across user and data traffic, and drill down into Palo Alto Wildfire and filter results.",
    "dataTypesDependencies": [
      "CommonSecurityLog"
    ],
    "dataConnectorsDependencies": [
      "PaloAltoNetworks",
	  "CefAma"
    ],
    "previewImagesFileNames": [
      "PaloAltoOverviewWhite1.png",
      "PaloAltoOverviewBlack1.png",
      "PaloAltoOverviewWhite2.png",
      "PaloAltoOverviewBlack2.png",
      "PaloAltoOverviewWhite3.png",
      "PaloAltoOverviewBlack3.png"
    ],
    "version": "1.2.0",
    "title": "Palo Alto overview",
    "templateRelativePath": "PaloAltoOverview.json",
    "subtitle": "",
    "provider": "Microsoft"
  },
  {
    "workbookKey": "PaloAltoNetworkThreatWorkbook",
    "logoFileName": "paloalto_logo.svg",
    "description": "Gain insights into Palo Alto network activities by analyzing threat events.\nYou can extract meaningful security information by correlating data between threats, applications, and time.\nThis workbook makes it easy to track malware, vulnerability, and virus log events.",
    "dataTypesDependencies": [
      "CommonSecurityLog"
    ],
    "dataConnectorsDependencies": [
      "PaloAltoNetworks",
	  "CefAma"
    ],
    "previewImagesFileNames": [
      "PaloAltoNetworkThreatWhite1.png",
      "PaloAltoNetworkThreatBlack1.png",
      "PaloAltoNetworkThreatWhite2.png",
      "PaloAltoNetworkThreatBlack2.png"
    ],
    "version": "1.1.0",
    "title": "Palo Alto Network Threat",
    "templateRelativePath": "PaloAltoNetworkThreat.json",
    "subtitle": "",
    "provider": "Palo Alto Networks"
  },
  {
    "workbookKey": "EsetSMCWorkbook",
    "logoFileName": "eset-logo.svg",
    "description": "Visualize events and threats from Eset Security Management Center.",
    "dataTypesDependencies": [
      "eset_CL"
    ],
    "dataConnectorsDependencies": [
      "EsetSMC"
    ],
    "previewImagesFileNames": [
      "esetSMCWorkbook-black.png",
      "esetSMCWorkbook-white.png"
    ],
    "version": "1.0.0",
    "title": "Eset Security Management Center Overview",
    "templateRelativePath": "esetSMCWorkbook.json",
    "subtitle": "",
    "provider": "Community",
	  "support": {
      "tier": "Community"
    },
    "author": {
      "name": "Tomáš Kubica"
    },
    "source": {
      "kind": "Community"
    },
    "categories": {
      "domains": [ "Security - Others" ]
    }
  },
  {
    "workbookKey": "FortigateWorkbook",
    "logoFileName": "fortinet_logo.svg",
    "description": "Gain insights into Fortigate firewalls by analyzing traffic and activities.\nThis workbook finds correlations in Fortigate threat events and identifies suspicious ports, users, protocols and IP addresses.\nYou can learn about trends across user and data traffic, and drill down into the Fortigate filter results.\nEasily detect attacks on your organization by monitoring management operations such as configuration and logins.",
    "dataTypesDependencies": [
      "CommonSecurityLog"
    ],
    "dataConnectorsDependencies": [
      "Fortinet"
    ],
    "previewImagesFileNames": [
      "FortigateWhite.png",
      "FortigateBlack.png"
    ],
    "version": "1.1.0",
    "title": "FortiGate",
    "templateRelativePath": "Fortigate.json",
    "subtitle": "",
    "provider": "Microsoft"
  },
  {
    "workbookKey": "DnsWorkbook",
    "logoFileName": "dns_logo.svg",
    "description": "Gain extensive insight into your organization's DNS by analyzing, collecting and correlating all DNS events.\nThis workbook exposes a variety of information about suspicious queries, malicious IP addresses and domain operations.",
    "dataTypesDependencies": [
      "DnsInventory",
      "DnsEvents"
    ],
    "dataConnectorsDependencies": [
      "DNS"
    ],
    "previewImagesFileNames": [
      "DnsWhite.png",
      "DnsBlack.png"
    ],
    "version": "1.3.0",
    "title": "DNS",
    "templateRelativePath": "Dns.json",
    "subtitle": "",
    "provider": "Microsoft"
  },
  {
    "workbookKey": "Office365Workbook",
    "logoFileName": "office365_logo.svg",
    "description": "Gain insights into Office 365 by tracing and analyzing all operations and activities. You can drill down into your SharePoint, OneDrive, and Exchange.\nThis workbook lets you find usage trends across users, files, folders, and mailboxes, making it easier to identify anomalies in your network.",
    "dataTypesDependencies": [
      "OfficeActivity"
    ],
    "dataConnectorsDependencies": [
      "Office365"
    ],
    "previewImagesFileNames": [
       "Office365White1.png",
       "Office365Black1.png",
       "Office365White2.png",
       "Office365Black2.png",
       "Office365White3.png",
       "Office365Black3.png"
      ],
    "version": "2.0.1",
    "title": "Office 365",
    "templateRelativePath": "Office365.json",
    "subtitle": "",
    "provider": "Microsoft"
  },
  {
    "workbookKey": "SharePointAndOneDriveWorkbook",
    "logoFileName": "office365_logo.svg",
    "description": "Gain insights into SharePoint and OneDrive by tracing and analyzing all operations and activities.\nYou can view trends across user operation, find correlations between users and files, and identify interesting information such as user IP addresses.",
    "dataTypesDependencies": [
      "OfficeActivity"
    ],
    "dataConnectorsDependencies": [
      "Office365"
    ],
    "previewImagesFileNames": [
      "SharePointAndOneDriveBlack1.png",
      "SharePointAndOneDriveBlack2.png",
      "SharePointAndOneDriveWhite1.png",
      "SharePointAndOneDriveWhite2.png"
    ],
    "version": "2.0.0",
    "title": "SharePoint & OneDrive",
    "templateRelativePath": "SharePointAndOneDrive.json",
    "subtitle": "",
    "provider": "Microsoft"
  },
  {
    "workbookKey": "AzureActiveDirectorySigninLogsWorkbook",
    "logoFileName": "azureactivedirectory_logo.svg",
    "description": "Gain insights into Microsoft Entra ID by connecting Microsoft Sentinel and using the sign-in logs to gather insights around Microsoft Entra ID scenarios. \nYou can learn about sign-in operations, such as user sign-ins and locations, email addresses, and  IP addresses of your users, as well as failed activities and the errors that triggered the failures.",
    "dataTypesDependencies": [
      "SigninLogs"
    ],
    "dataConnectorsDependencies": [
      "AzureActiveDirectory"
    ],
    "previewImagesFileNames": [
      "AADsigninBlack1.png",
      "AADsigninBlack2.png",
      "AADsigninWhite1.png",
      "AADsigninWhite2.png"
    ],
    "version": "2.4.0",
    "title": "Microsoft Entra ID Sign-in logs",
    "templateRelativePath": "AzureActiveDirectorySignins.json",
    "subtitle": "",
    "provider": "Microsoft"
  },
  {
    "workbookKey": "VirtualMachinesInsightsWorkbook",
    "logoFileName": "azurevirtualmachine_logo.svg",
    "description": "Gain rich insight into your organization's virtual machines from Azure Monitor, which analyzes and correlates data in your VM network. \nYou will get visibility on your VM parameters and behavior, and will be able to trace sent and received data. \nIdentify malicious attackers and their targets, and drill down into the protocols, source and destination IP addresses,  countries, and ports the attacks occur across.",
    "dataTypesDependencies": [
      "VMConnection",
      "ServiceMapComputer_CL",
      "ServiceMapProcess_CL"
    ],
    "dataConnectorsDependencies": [],
    "previewImagesFileNames": [
      "VMInsightBlack1.png",
      "VMInsightWhite1.png"
    ],
    "version": "1.3.0",
    "title": "VM insights",
    "templateRelativePath": "VirtualMachinesInsights.json",
    "subtitle": "",
    "provider": "Microsoft",
    "support": {
      "tier": "Microsoft"
    },
    "author": {
      "name": "Microsoft Corporation"
    },
    "source": {
      "kind": "Community"
    },
    "categories": {
      "domains": [
        "IT Operations",
        "Platform"
      ]
    }
  },
  {
    "workbookKey": "AzureActiveDirectoryAuditLogsWorkbook",
    "logoFileName": "azureactivedirectory_logo.svg",
    "description": "Gain insights into Microsoft Entra ID by connecting Microsoft Sentinel and using the audit logs to gather insights around Microsoft Entra ID scenarios. \nYou can learn about user operations, including password and group management, device activities, and top active users and apps.",
    "dataTypesDependencies": [
      "AuditLogs"
    ],
    "dataConnectorsDependencies": [
      "AzureActiveDirectory"
    ],
    "previewImagesFileNames": [
      "AzureADAuditLogsBlack1.png",
      "AzureADAuditLogsWhite1.png"
    ],
    "version": "1.2.0",
    "title": "Microsoft Entra ID Audit logs",
    "templateRelativePath": "AzureActiveDirectoryAuditLogs.json",
    "subtitle": "",
    "provider": "Microsoft"
  },
  {
    "workbookKey": "ThreatIntelligenceWorkbook",
    "logoFileName": "Azure_Sentinel.svg",
    "description": "Gain insights into threat indicators ingestion and search for indicators at scale across Microsoft 1st Party, 3rd Party, On-Premises, Hybrid, and Multi-Cloud Workloads. Indicators Search facilitates a simple interface for finding IP, File, Hash, Sender and more across your data. Seamless pivots to correlate indicators with Microsoft Sentinel: Incidents to make your threat intelligence actionable.",
    "dataTypesDependencies": [
      "ThreatIntelligenceIndicator",
      "SecurityIncident"
    ],
    "dataConnectorsDependencies": [
      "ThreatIntelligence",
      "ThreatIntelligenceTaxii",
	  "MicrosoftDefenderThreatIntelligence",
	  "ThreatIntelligenceUploadIndicatorsAPI"
    ],
    "previewImagesFileNames": [
      "ThreatIntelligenceWhite.png",
      "ThreatIntelligenceBlack.png"
    ],
    "version": "5.0.0",
    "title": "Threat Intelligence",
    "templateRelativePath": "ThreatIntelligence.json",
    "subtitle": "",
    "provider": "Microsoft"
  },
  {
    "workbookKey": "WebApplicationFirewallOverviewWorkbook",
    "logoFileName": "waf_logo.svg",
    "description": "Gain insights into your organization's Azure web application firewall (WAF). You will get a general overview of your application gateway firewall and application gateway access events.",
    "dataTypesDependencies": [
      "AzureDiagnostics"
    ],
    "dataConnectorsDependencies": [
      "WAF"
    ],
    "previewImagesFileNames": [
      "WAFOverviewBlack.png",
      "WAFOverviewWhite.png"
    ],
    "version": "1.1.0",
    "title": "Microsoft Web Application Firewall (WAF) - overview",
    "templateRelativePath": "WebApplicationFirewallOverview.json",
    "subtitle": "",
    "provider": "Microsoft"
  },
  {
    "workbookKey": "WebApplicationFirewallFirewallEventsWorkbook",
    "logoFileName": "waf_logo.svg",
    "description": "Gain insights into your organization's Azure web application firewall (WAF). You will get visibility in to your application gateway firewall. You can view anomalies and trends across all firewall event triggers, attack events, blocked URL addresses and more.",
    "dataTypesDependencies": [
      "AzureDiagnostics"
    ],
    "dataConnectorsDependencies": [
      "WAF"
    ],
    "previewImagesFileNames": [
      "WAFFirewallEventsBlack1.png",
      "WAFFirewallEventsBlack2.png",
      "WAFFirewallEventsWhite1.png",
      "WAFFirewallEventsWhite2.png"
    ],
    "version": "1.1.0",
    "title": "Microsoft Web Application Firewall (WAF) - firewall events",
    "templateRelativePath": "WebApplicationFirewallFirewallEvents.json",
    "subtitle": "",
    "provider": "Microsoft"
  },
  {
    "workbookKey": "WebApplicationFirewallGatewayAccessEventsWorkbook",
    "logoFileName": "waf_logo.svg",
    "description": "Gain insights into your organization's Azure web application firewall (WAF). You will get visibility in to your application gateway access events. You can view anomalies and trends across received and sent data, client IP addresses, URL addresses and more, and drill down into details.",
    "dataTypesDependencies": [
      "AzureDiagnostics"
    ],
    "dataConnectorsDependencies": [
      "WAF"
    ],
    "previewImagesFileNames": [
      "WAFGatewayAccessEventsBlack1.png",
      "WAFGatewayAccessEventsBlack2.png",
      "WAFGatewayAccessEventsWhite1.png",
      "WAFGatewayAccessEventsWhite2.png"
    ],
    "version": "1.2.0",
    "title": "Microsoft Web Application Firewall (WAF) - gateway access events",
    "templateRelativePath": "WebApplicationFirewallGatewayAccessEvents.json",
    "subtitle": "",
    "provider": "Microsoft"
  },
  {
    "workbookKey": "LinuxMachinesWorkbook",
    "logoFileName": "azurevirtualmachine_logo.svg",
    "description": "Gain insights into your workspaces' Linux machines by connecting Microsoft Sentinel and using the logs to gather insights around Linux events and errors.",
    "dataTypesDependencies": [
      "Syslog"
    ],
    "dataConnectorsDependencies": [
      "Syslog"
    ],
    "previewImagesFileNames": [
      "LinuxMachinesWhite.png",
      "LinuxMachinesBlack.png"
    ],
    "version": "1.1.0",
    "title": "Linux machines",
    "templateRelativePath": "LinuxMachines.json",
    "subtitle": "",
    "provider": "Microsoft"
  },
  {
    "workbookKey": "AzureFirewallWorkbook",
    "logoFileName": "AzFirewalls.svg",
    "description": "Gain insights into Azure Firewall events. You can learn about your application and network rules, see metrics for firewall activities across URLs, ports, and addresses across multiple workspaces.",
    "dataTypesDependencies": [
      "AzureDiagnostics"
    ],
    "dataConnectorsDependencies": [
      "AzureFirewall"
    ],
    "previewImagesFileNames": [
      "AzureFirewallWorkbookWhite1.PNG",
      "AzureFirewallWorkbookBlack1.PNG",
      "AzureFirewallWorkbookWhite2.PNG",
      "AzureFirewallWorkbookBlack2.PNG",
      "AzureFirewallWorkbookWhite3.PNG",
      "AzureFirewallWorkbookBlack3.PNG",
      "AzureFirewallWorkbookWhite4.PNG",
      "AzureFirewallWorkbookBlack4.PNG",
      "AzureFirewallWorkbookWhite5.PNG",
      "AzureFirewallWorkbookBlack5.PNG"
    ],
    "version": "1.3.0",
    "title": "Azure Firewall",
    "templateRelativePath": "AzureFirewallWorkbook.json",
    "subtitle": "",
    "provider": "Microsoft"
  },
  {
      "workbookKey": "AzureFirewallWorkbook-StructuredLogs",
      "logoFileName": "AzFirewalls.svg",
      "description": "Gain insights into Azure Firewall events using the new Structured Logs for Azure Firewall. You can learn about your application and network rules, see metrics for firewall activities across URLs, ports, and addresses across multiple workspaces.",
      "dataTypesDependencies": [
          "AZFWNetworkRule",
          "AZFWApplicationRule",
          "AZFWDnsQuery",
          "AZFWThreatIntel"
      ],
      "dataConnectorsDependencies": [
          "AzureFirewall"
      ],
      "previewImagesFileNames": [
          "AzureFirewallWorkbookWhite1.PNG",
          "AzureFirewallWorkbookBlack1.PNG",
          "AzureFirewallWorkbookWhite2.PNG",
          "AzureFirewallWorkbookBlack2.PNG",
          "AzureFirewallWorkbookWhite3.PNG",
          "AzureFirewallWorkbookBlack3.PNG",
          "AzureFirewallWorkbookWhite4.PNG",
          "AzureFirewallWorkbookBlack4.PNG",
          "AzureFirewallWorkbookWhite5.PNG",
          "AzureFirewallWorkbookBlack5.PNG"
      ],
      "version": "1.0.0",
      "title": "Azure Firewall Structured Logs",
      "templateRelativePath": "AzureFirewallWorkbook-StructuredLogs.json",
      "subtitle": "",
      "provider": "Microsoft"
  },
  {
    "workbookKey": "AzureDDoSStandardProtection",
    "logoFileName": "AzDDoS.svg",
    "description": "This workbook visualizes security-relevant Azure DDoS events across several filterable panels. Offering a summary tab, metrics and a investigate tabs across multiple workspaces.",
    "dataTypesDependencies": [
      "AzureDiagnostics"
    ],
    "dataConnectorsDependencies": [
      "DDOS"
    ],
    "previewImagesFileNames": [
      "AzureDDoSWhite1.PNG",
      "AzureDDoSBlack1.PNG",
      "AzureDDoSWhite2.PNG",
      "AzureDDoSBlack2.PNG",
      "AzureDDoSWhite2.PNG",
      "AzureDDoSBlack2.PNG"
    ],
    "version": "1.0.2",
    "title": "Azure DDoS Protection Workbook",
    "templateRelativePath": "AzDDoSStandardWorkbook.json",
    "subtitle": "",
    "provider": "Microsoft"
  },
  {
    "workbookKey": "MicrosoftCloudAppSecurityWorkbook",
    "logoFileName": "Microsoft_logo.svg",
    "description": "Using this workbook, you can identify which cloud apps are being used in your organization, gain insights from usage trends and drill down to a specific user and application.",
    "dataTypesDependencies": [
      "McasShadowItReporting"
    ],
    "dataConnectorsDependencies": [
      "MicrosoftCloudAppSecurity"
    ],
    "previewImagesFileNames": [
      "McasDiscoveryBlack.png",
      "McasDiscoveryWhite.png"
    ],
    "version": "1.2.0",
    "title": "Microsoft Cloud App Security - discovery logs",
    "templateRelativePath": "MicrosoftCloudAppSecurity.json",
    "subtitle": "",
    "provider": "Microsoft"
  },
  {
    "workbookKey": "F5BIGIPSytemMetricsWorkbook",
    "logoFileName": "f5_logo.svg",
    "description": "Gain insight into F5 BIG-IP health and performance.  This workbook provides visibility of various metrics including CPU, memory, connectivity, throughput and disk utilization.",
    "dataTypesDependencies": [
      "F5Telemetry_system_CL",
      "F5Telemetry_AVR_CL"
    ],
    "dataConnectorsDependencies": [
      "F5BigIp"
    ],
    "previewImagesFileNames": [
      "F5SMBlack.png",
      "F5SMWhite.png"
    ],
    "version": "1.1.0",
    "title": "F5 BIG-IP System Metrics",
    "templateRelativePath": "F5BIGIPSystemMetrics.json",
    "subtitle": "",
    "provider": "F5 Networks"
  },
  {
    "workbookKey": "F5NetworksWorkbook",
    "logoFileName": "f5_logo.svg",
    "description": "Gain insights into F5 BIG-IP Application Security Manager (ASM), by analyzing traffic and activities.\nThis workbook provides insight into F5's web application firewall events and identifies attack traffic patterns across multiple ASM instances as well as overall BIG-IP health.",
    "dataTypesDependencies": [
      "F5Telemetry_LTM_CL",
      "F5Telemetry_system_CL",
      "F5Telemetry_ASM_CL"
    ],
    "dataConnectorsDependencies": [
      "F5BigIp"
    ],
    "previewImagesFileNames": [
      "F5White.png",
      "F5Black.png"
    ],
    "version": "1.1.0",
    "title": "F5 BIG-IP ASM",
    "templateRelativePath": "F5Networks.json",
    "subtitle": "",
    "provider": "F5 Networks"
  },
  {
    "workbookKey": "AzureNetworkWatcherWorkbook",
    "logoFileName": "networkwatcher_logo.svg",
    "description": "Gain deeper understanding of your organization's Azure network traffic by analyzing, and correlating Network Security Group flow logs. \nYou can trace malicious traffic flows, and drill down into their protocols, source and destination IP addresses, machines, countries, and subnets. \nThis workbook also helps you protect your network by identifying weak NSG rules.",
    "dataTypesDependencies": [
      "AzureNetworkAnalytics_CL"
    ],
    "dataConnectorsDependencies": [],
    "previewImagesFileNames": [
      "AzureNetworkWatcherWhite.png",
      "AzureNetworkWatcherBlack.png"
    ],
    "version": "1.1.0",
    "title": "Azure Network Watcher",
    "templateRelativePath": "AzureNetworkWatcher.json",
    "subtitle": "",
    "provider": "Microsoft",
    "support": {
      "tier": "Microsoft"
    },
    "author": {
      "name": "Microsoft Corporation"
    },
    "source": {
      "kind": "Community"
    },
    "categories": {
      "domains": [
        "Security - Network"
      ]
    }
  },
  {
    "workbookKey": "ZscalerFirewallWorkbook",
    "logoFileName": "zscaler_logo.svg",
    "description": "Gain insights into your ZIA cloud firewall logs by connecting to Microsoft Sentinel.\nThe Zscaler firewall overview workbook provides an overview and ability to drill down into all cloud firewall activity in your Zscaler instance including non-web related networking events, security events, firewall rules, and bandwidth consumption",
    "dataTypesDependencies": [
      "CommonSecurityLog"
    ],
    "dataConnectorsDependencies": [
      "Zscaler",
      "CefAma"
    ],
    "previewImagesFileNames": [
      "ZscalerFirewallWhite1.png",
      "ZscalerFirewallBlack1.png",
      "ZscalerFirewallWhite2.png",
      "ZscalerFirewallBlack2.png"
    ],
    "version": "1.1.0",
    "title": "Zscaler Firewall",
    "templateRelativePath": "ZscalerFirewall.json",
    "subtitle": "",
    "provider": "Zscaler"
  },
  {
    "workbookKey": "ZscalerWebOverviewWorkbook",
    "logoFileName": "zscaler_logo.svg",
    "description": "Gain insights into your ZIA web logs by connecting to Microsoft Sentinel.\nThe Zscaler web overview workbook provides a bird's eye view and ability to drill down into all the security and networking events related to web transactions, types of devices, and bandwidth consumption.",
    "dataTypesDependencies": [
      "CommonSecurityLog"
    ],
    "dataConnectorsDependencies": [
      "Zscaler",
      "CefAma"
    ],
    "previewImagesFileNames": [
      "ZscalerWebOverviewWhite.png",
      "ZscalerWebOverviewBlack.png"
    ],
    "version": "1.1.0",
    "title": "Zscaler Web Overview",
    "templateRelativePath": "ZscalerWebOverview.json",
    "subtitle": "",
    "provider": "Zscaler"
  },
  {
    "workbookKey": "ZscalerThreatsOverviewWorkbook",
    "logoFileName": "zscaler_logo.svg",
    "description": "Gain insights into threats blocked by Zscaler Internet access on your network.\nThe Zscaler threat overview workbook shows your entire threat landscape including blocked malware, IPS/AV rules, and blocked cloud apps. Threats are displayed by threat categories, filetypes, inbound vs outbound threats, usernames, user location, and more.",
    "dataTypesDependencies": [
      "CommonSecurityLog"
    ],
    "dataConnectorsDependencies": [
      "Zscaler",
      "CefAma"
    ],
    "previewImagesFileNames": [
      "ZscalerThreatsWhite.png",
      "ZscalerThreatsBlack.png"
    ],
    "version": "1.2.0",
    "title": "Zscaler Threats",
    "templateRelativePath": "ZscalerThreats.json",
    "subtitle": "",
    "provider": "Zscaler"
  },
  {
    "workbookKey": "ZscalerOffice365AppsWorkbook",
    "logoFileName": "zscaler_logo.svg",
    "description": "Gain insights into Office 365 use on your network.\nThe Zscaler Office 365 overview workbook shows you the Microsoft apps running on your network and their individual bandwidth consumption. It also helps identify phishing attempts in which attackers disguised themselves as Microsoft services.",
    "dataTypesDependencies": [
      "CommonSecurityLog"
    ],
    "dataConnectorsDependencies": [
      "Zscaler",
      "CefAma"
    ],
    "previewImagesFileNames": [
      "ZscalerOffice365White.png",
      "ZscalerOffice365Black.png"
    ],
    "version": "1.1.0",
    "title": "Zscaler Office365 Apps",
    "templateRelativePath": "ZscalerOffice365Apps.json",
    "subtitle": "",
    "provider": "Zscaler"
  },
  {
    "workbookKey": "InsecureProtocolsWorkbook",
    "logoFileName": "Microsoft_logo.svg",
    "description": "Gain insights into insecure protocol traffic by collecting and analyzing security events from Microsoft products.\nYou can view analytics and quickly identify use of weak authentication as well as sources of legacy protocol traffic, like NTLM and SMBv1.\nYou will also have the ability to monitor use of weak ciphers, allowing you to find weak spots in your organization's security.",
    "dataTypesDependencies": [
      "SecurityEvent",
      "Event",
      "SigninLogs"
  ],
  "dataConnectorsDependencies": [
      "SecurityEvents",
      "AzureActiveDirectory",
      "WindowsSecurityEvents"
  ],
  "previewImagesFileNames": [
      "InsecureProtocolsWhite1.png",
      "InsecureProtocolsBlack1.png",
      "InsecureProtocolsWhite2.png",
      "InsecureProtocolsBlack2.png"
  ],
  "version": "2.1.0",
  "title": "Insecure Protocols",
  "templateRelativePath": "InsecureProtocols.json",
  "subtitle": "",
  "provider": "Microsoft",
  "support": {
    "tier": "Microsoft"
  },
  "author": {
    "name": "Microsoft Corporation"
  },
  "source": {
    "kind": "Community"
  },
  "categories": {
    "domains": [
      "Security - Others"
    ]
  }
},
{
  "workbookKey": "usecasemapper",
  "logoFileName": "ucasemapper.svg",
  "description": "A simple tool to map Use Cases to Content Hub relevant Microsoft Sentinel solutions",
  "previewImagesFileNames": [ "useCaseMapperWhite1.png", "useCaseMapperWhite2.png", "useCaseMapperWhite3.png", "useCaseMapperBlack1.png", "useCaseMapperBlack2.png", "useCaseMapperBlack3.png"],
  "version": "1.0.0",
  "title": "Use Case Mapper",
  "templateRelativePath": "usecasemapper.json",
  "dataTypesDependencies": [],
  "dataConnectorsDependencies": [],
  "subtitle": "",
  "provider": "Microsoft Sentinel community",
    "support": {
      "tier": "Community"
    },
    "author": {
      "name": "Microsoft Sentinel Community"
    },
    "source": {
      "kind": "Community"
    },
    "categories": {
      "domains": [
        "Security - Cloud Security"
      ]
    }
  },
  {
    "workbookKey": "AzureInformationProtectionWorkbook",
    "logoFileName": "informationProtection.svg",
    "description": "The Azure Information Protection Usage report workbook provides information on the volume of labeled and protected documents and emails over time, label distribution of files by label type, along with where the label was applied.",
    "dataTypesDependencies": [
      "SecurityEvent",
      "Event",
      "SigninLogs"
  ],
  "dataConnectorsDependencies": [
      "SecurityEvents",
      "AzureActiveDirectory",
      "WindowsSecurityEvents"
  ],
  "previewImagesFileNames": [
      "InsecureProtocolsWhite1.png",
      "InsecureProtocolsBlack1.png",
      "InsecureProtocolsWhite2.png",
      "InsecureProtocolsBlack2.png"
  ],
  "version": "2.1.0",
  "title": "Insecure Protocols",
  "templateRelativePath": "InsecureProtocols.json",
  "subtitle": "",
  "provider": "Microsoft",
  "support": {
    "tier": "Microsoft"
  },
  "author": {
    "name": "Amit Bergman"
  },
  "source": {
    "kind": "Community"
  },
  "categories": {
    "domains": [ "Security - Others" ]
  }
},
  {
    "workbookKey": "AmazonWebServicesNetworkActivitiesWorkbook",
    "logoFileName": "amazon_web_services_Logo.svg",
    "description": "Gain insights into AWS network related resource activities, including the creation, update, and deletions of security groups, network ACLs and routes, gateways, elastic load balancers, VPCs, subnets, and network interfaces.",
    "dataTypesDependencies": [
      "AWSCloudTrail"
    ],
    "dataConnectorsDependencies": [
      "AWS"
    ],
    "previewImagesFileNames": [
      "AwsNetworkActivitiesWhite.png",
      "AwsNetworkActivitiesBlack.png"
    ],
    "version": "1.0.0",
    "title": "AWS Network Activities",
    "templateRelativePath": "AmazonWebServicesNetworkActivities.json",
    "subtitle": "",
    "provider": "Microsoft"
  },
  {
    "workbookKey": "AmazonWebServicesUserActivitiesWorkbook",
    "logoFileName": "amazon_web_services_Logo.svg",
    "description": "Gain insights into AWS user activities, including failed sign-in attempts, IP addresses, regions, user agents, and identity types, as well as potential malicious user activities with assumed roles.",
    "dataTypesDependencies": [
      "AWSCloudTrail"
    ],
    "dataConnectorsDependencies": [
      "AWS"
    ],
    "previewImagesFileNames": [
      "AwsUserActivitiesWhite.png",
      "AwsUserActivitiesBlack.png"
    ],
    "version": "1.0.0",
    "title": "AWS User Activities",
    "templateRelativePath": "AmazonWebServicesUserActivities.json",
    "subtitle": "",
    "provider": "Microsoft"
  },
  {
    "workbookKey": "TrendMicroDeepSecurityAttackActivityWorkbook",
    "logoFileName": "trendmicro_logo.svg",
    "description": "Visualize and gain insights into the MITRE ATT&CK related activity detected by Trend Micro Deep Security.",
    "dataTypesDependencies": [
      "CommonSecurityLog"
    ],
    "dataConnectorsDependencies": [
      "TrendMicro",
      "CefAma"
    ],
    "previewImagesFileNames": [
      "TrendMicroDeepSecurityAttackActivityWhite.png",
      "TrendMicroDeepSecurityAttackActivityBlack.png"
    ],
    "version": "1.0.0",
    "title": "Trend Micro Deep Security ATT&CK Related Activity",
    "templateRelativePath": "TrendMicroDeepSecurityAttackActivity.json",
    "subtitle": "",
    "provider": "Trend Micro"
  },
  {
    "workbookKey": "TrendMicroDeepSecurityOverviewWorkbook",
    "logoFileName": "trendmicro_logo.svg",
    "description": "Gain insights into your Trend Micro Deep Security security event data by visualizing your Deep Security Anti-Malware, Firewall, Integrity Monitoring, Intrusion Prevention, Log Inspection, and Web Reputation event data.",
    "dataTypesDependencies": [
      "CommonSecurityLog"
    ],
    "dataConnectorsDependencies": [
      "TrendMicro",
      "CefAma"
    ],
    "previewImagesFileNames": [
      "TrendMicroDeepSecurityOverviewWhite1.png",
      "TrendMicroDeepSecurityOverviewBlack1.png",
      "TrendMicroDeepSecurityOverviewWhite2.png",
      "TrendMicroDeepSecurityOverviewBlack2.png"
    ],
    "version": "1.0.0",
    "title": "Trend Micro Deep Security Events",
    "templateRelativePath": "TrendMicroDeepSecurityOverview.json",
    "subtitle": "",
    "provider": "Trend Micro"
  },
  {
    "workbookKey": "ExtraHopDetectionSummaryWorkbook",
    "logoFileName": "extrahop_logo.svg",
    "description": "Gain insights into ExtraHop Reveal(x) detections by analyzing traffic and activities.\nThis workbook provides an overview of security detections in your organization's network, including high-risk detections and top participants.",
    "dataTypesDependencies": [
      "CommonSecurityLog"
    ],
    "dataConnectorsDependencies": [
      "ExtraHopNetworks",
	  "ExtraHopNetworksAma",
	  "CefAma"
    ],
    "previewImagesFileNames": [
      "ExtrahopWhite.png",
      "ExtrahopBlack.png"
    ],
    "version": "1.0.0",
    "title": "ExtraHop",
    "templateRelativePath": "ExtraHopDetectionSummary.json",
    "subtitle": "",
    "provider": "ExtraHop Networks"
  },
  {
    "workbookKey": "BarracudaCloudFirewallWorkbook",
    "logoFileName": "barracuda_logo.svg",
    "description": "Gain insights into your Barracuda CloudGen Firewall by analyzing firewall operations and events.\nThis workbook provides insights into rule enforcement, network activities, including number of connections, top users, and helps you identify applications that are popular on your network.",
    "dataTypesDependencies": [
      "CommonSecurityLog",
      "Syslog"
    ],
    "dataConnectorsDependencies": [
      "BarracudaCloudFirewall"
    ],
    "previewImagesFileNames": [
      "BarracudaWhite1.png",
      "BarracudaBlack1.png",
      "BarracudaWhite2.png",
      "BarracudaBlack2.png"
    ],
    "version": "1.0.0",
    "title": "Barracuda CloudGen FW",
    "templateRelativePath": "Barracuda.json",
    "subtitle": "",
    "provider": "Barracuda"
  },
  {
    "workbookKey": "CitrixWorkbook",
    "logoFileName": "citrix_logo.svg",
    "description": "Citrix Analytics for Security aggregates and correlates information across network traffic, users, files and endpoints in Citrix environments. This generates actionable insights that enable Citrix administrators and security teams to remediate user security threats through automation while optimizing IT operations. Machine learning and artificial intelligence empowers Citrix Analytics for Security to identify and take automated action to prevent data exfiltration. While delivered as a cloud service, Citrix Analytics for Security can generate insights from resources located on-premises, in the cloud, or in hybrid architectures. The Citrix Analytics Workbook further enhances the value of both your Citrix Analytics for Security and Microsoft Sentinel. The Workbook enables you to integrate data sources together, helping you gain even richer insights. It also gives Security Operations (SOC) teams the ability to correlate data from disparate logs, helping you identify and proactively remediate security risk quickly. Additionally, valuable dashboards that were unique to the Citrix Analytics for Security can now be implemented in Sentinel. You can also create new custom Workbooks that were not previously available, helping extend the value of both investments.",
    "dataTypesDependencies": [
      "CitrixAnalytics_userProfile_CL",
      "CitrixAnalytics_riskScoreChange_CL",
      "CitrixAnalytics_indicatorSummary_CL",
      "CitrixAnalytics_indicatorEventDetails_CL"
  ],
  "dataConnectorsDependencies": [
      "Citrix"
  ],
  "previewImagesFileNames": [
      "CitrixWhite.png",
      "CitrixBlack.png"
  ],
    "version": "2.1.0",
    "title": "Citrix Analytics",
    "templateRelativePath": "Citrix.json",
    "subtitle": "",
    "provider": "Citrix Systems Inc."
  },
  {
    "workbookKey": "OneIdentityWorkbook",
    "logoFileName": "oneIdentity_logo.svg",
    "description": "This simple workbook gives an overview of sessions going through your SafeGuard for Privileged Sessions device.",
    "dataTypesDependencies": [
      "CommonSecurityLog"
    ],
    "dataConnectorsDependencies": [
      "OneIdentity"
    ],
    "previewImagesFileNames": [
      "OneIdentityWhite.png",
      "OneIdentityBlack.png"
    ],
    "version": "1.0.0",
    "title": "One Identity",
    "templateRelativePath": "OneIdentity.json",
    "subtitle": "",
    "provider": "One Identity LLC.",
	  "support": {
      "tier": "Community"
    },
    "author": {
      "name": "Amit Bergman"
    },
    "source": {
      "kind": "Community"
    },
    "categories": {
      "domains": [ "Identity" ]
    }
  },
  {
    "workbookKey": "SecurityStatusWorkbook",
    "logoFileName": "Azure_Sentinel.svg",
    "description": "This workbook gives an overview of Security Settings for VMs and Azure Arc.",
    "dataTypesDependencies": [
      "CommonSecurityLog",
      "SecurityEvent",
      "Syslog"
    ],
    "dataConnectorsDependencies": [],
    "previewImagesFileNames": [
      "AzureSentinelSecurityStatusBlack.png",
      "AzureSentinelSecurityStatusWhite.png"
    ],
    "version": "1.3.0",
    "title": "Security Status",
    "templateRelativePath": "SecurityStatus.json",
    "subtitle": "",
    "provider": "Microsoft",
    "author": {
      "name": "Microsoft"
    },
    "support": {
      "tier": "Microsoft"
    },
    "categories": {
      "verticals": [],
      "domains": [
        "IT Operations",
        "Security - Others",
        "Compliance"
      ]
    }
  },
  {
    "workbookKey": "AzureSentinelSecurityAlertsWorkbook",
    "logoFileName": "Azure_Sentinel.svg",
    "description": "Security Alerts dashboard for alerts in your Microsoft Sentinel environment.",
    "dataTypesDependencies": [
      "SecurityAlert"
    ],
    "dataConnectorsDependencies": [],
    "previewImagesFileNames": [
      "AzureSentinelSecurityAlertsWhite.png",
      "AzureSentinelSecurityAlertsBlack.png"
    ],
    "version": "1.1.0",
    "title": "Security Alerts",
    "templateRelativePath": "AzureSentinelSecurityAlerts.json",
    "subtitle": "",
    "provider": "Microsoft"
  },
  {
    "workbookKey": "SquadraTechnologiesSecRMMWorkbook",
    "logoFileName": "SquadraTechnologiesLogo.svg",
    "description": "This workbook gives an overview of security data for removable storage activity such as USB thumb drives and USB connected mobile devices.",
    "dataTypesDependencies": [
      "secRMM_CL"
    ],
    "dataConnectorsDependencies": [
      "SquadraTechnologiesSecRmm"
    ],
    "previewImagesFileNames": [
      "SquadraTechnologiesSecRMMWhite.PNG",
      "SquadraTechnologiesSecRMMBlack.PNG"
    ],
    "version": "1.0.0",
    "title": "Squadra Technologies SecRMM - USB removable storage security",
    "templateRelativePath": "SquadraTechnologiesSecRMM.json",
    "subtitle": "",
    "provider": "Squadra Technologies"
  },
  {
    "workbookKey": "IoT-Alerts",
    "logoFileName": "IoTIcon.svg",
    "description": "Gain insights into your IoT data workloads from Azure IoT Hub managed deployments, monitor alerts across all your IoT Hub deployments, detect devices at risk and act upon potential threats.",
    "dataTypesDependencies": [
      "SecurityAlert"
    ],
    "dataConnectorsDependencies": [
      "IoT"
    ],
    "previewImagesFileNames": [
      "IOTBlack1.png",
      "IOTWhite1.png"
    ],
    "version": "1.2.0",
    "title": "Azure Defender for IoT Alerts",
    "templateRelativePath": "IOT_Alerts.json",
    "subtitle": "",
    "provider": "Microsoft",
    "support": {
      "tier": "Community"
    },
    "author": {
      "name": "morshabi"
    },
    "source": {
      "kind": "Community"
    },
    "categories": {
      "domains": [
        "Internet of Things (IoT)"
      ]
    }
  },
  {
    "workbookKey": "IoTAssetDiscovery",
    "logoFileName": "IoTIcon.svg",
    "description": "IoT Devices asset discovery from Firewall logs By Azure Defender for IoT",
    "dataTypesDependencies": [
      "CommonSecurityLog"
    ],
    "dataConnectorsDependencies": [
      "Fortinet"
    ],
    "previewImagesFileNames": [
      "workbook-iotassetdiscovery-screenshot-Black.PNG",
      "workbook-iotassetdiscovery-screenshot-White.PNG"
    ],
    "version": "1.0.0",
    "title": "IoT Asset Discovery",
    "templateRelativePath": "IoTAssetDiscovery.json",
    "subtitle": "",
    "provider": "Microsoft",
    "support": {
      "tier": "Community"
    },
    "author": {
      "name": "jomeczyk"
    },
    "source": {
      "kind": "Community"
    },
    "categories": {
      "domains": [
        "Internet of Things (IoT)"
      ]
    }
   },
  {
    "workbookKey": "ForcepointCASBWorkbook",
    "logoFileName": "FP_Green_Emblem_RGB-01.svg",
    "description": "Get insights on user risk with the Forcepoint CASB (Cloud Access Security Broker) workbook.",
    "dataTypesDependencies": [
      "CommonSecurityLog"
    ],
    "dataConnectorsDependencies": [
      "ForcepointCasb",
	  "ForcepointCasbAma",
	  "CefAma"
    ],
    "previewImagesFileNames": [
      "ForcepointCASBWhite.png",
      "ForcepointCASBBlack.png"
    ],
    "version": "1.0.0",
    "title": "Forcepoint Cloud Access Security Broker (CASB)",
    "templateRelativePath": "ForcepointCASB.json",
    "subtitle": "",
    "provider": "Forcepoint"
  },
  {
    "workbookKey": "ForcepointNGFWWorkbook",
    "logoFileName": "FP_Green_Emblem_RGB-01.svg",
    "description": "Get insights on firewall activities with the Forcepoint NGFW (Next Generation Firewall) workbook.",
    "dataTypesDependencies": [
      "CommonSecurityLog"
    ],
    "dataConnectorsDependencies": [
      "ForcepointNgfw",
	  "ForcepointNgfwAma",
	  "CefAma"
    ],
    "previewImagesFileNames": [
      "ForcepointNGFWWhite.png",
      "ForcepointNGFWBlack.png"
    ],
    "version": "1.0.0",
    "title": "Forcepoint Next Generation Firewall (NGFW)",
    "templateRelativePath": "ForcepointNGFW.json",
    "subtitle": "",
    "provider": "Forcepoint"
  },
  {
    "workbookKey": "ForcepointDLPWorkbook",
    "logoFileName": "FP_Green_Emblem_RGB-01.svg",
    "description": "Get insights on DLP incidents with the Forcepoint DLP (Data Loss Prevention) workbook.",
    "dataTypesDependencies": [
      "ForcepointDLPEvents_CL"
    ],
    "dataConnectorsDependencies": [
      "ForcepointDlp"
    ],
    "previewImagesFileNames": [
      "ForcepointDLPWhite.png",
      "ForcepointDLPBlack.png"
    ],
    "version": "1.0.0",
    "title": "Forcepoint Data Loss Prevention (DLP)",
    "templateRelativePath": "ForcepointDLP.json",
    "subtitle": "",
    "provider": "Forcepoint"
  },
  {
    "workbookKey": "ZimperiumMTDWorkbook",
    "logoFileName": "ZIMPERIUM-logo_square2.svg",
    "description": "This workbook provides insights on Zimperium Mobile Threat Defense (MTD) threats and mitigations.",
    "dataTypesDependencies": [
      "ZimperiumThreatLog_CL",
      "ZimperiumMitigationLog_CL"
    ],
    "dataConnectorsDependencies": [
      "ZimperiumMtdAlerts"
    ],
    "previewImagesFileNames": [
      "ZimperiumWhite.png",
      "ZimperiumBlack.png"
    ],
    "version": "1.0.0",
    "title": "Zimperium Mobile Threat Defense (MTD)",
    "templateRelativePath": "ZimperiumWorkbooks.json",
    "subtitle": "",
    "provider": "Zimperium"
  },
  {
    "workbookKey": "AzureAuditActivityAndSigninWorkbook",
    "logoFileName": "azureactivedirectory_logo.svg",
    "description": "Gain insights into Microsoft Entra ID Audit, Activity and Signins with one workbook. This workbook can be used by Security and Azure administrators.",
    "dataTypesDependencies": [
      "AzureActivity",
      "AuditLogs",
      "SigninLogs"
    ],
    "dataConnectorsDependencies": [
      "AzureActiveDirectory"
    ],
    "previewImagesFileNames": [
      "AzureAuditActivityAndSigninWhite1.png",
      "AzureAuditActivityAndSigninWhite2.png",
      "AzureAuditActivityAndSigninBlack1.png",
      "AzureAuditActivityAndSigninBlack2.png"
    ],
    "version": "1.3.0",
    "title": "Azure AD Audit, Activity and Sign-in logs",
    "templateRelativePath": "AzureAuditActivityAndSignin.json",
    "subtitle": "",
    "provider": "Microsoft Sentinel community",
    "support": {
      "tier": "Community"
    },
    "author": {
      "name": "Sem Tijsseling"
    },
    "source": {
      "kind": "Community"
    },
    "categories": {
      "domains": [
        "Identity"
      ]
    }
    },
  {
    "workbookKey": "WindowsFirewall",
    "logoFileName": "Microsoft_logo.svg",
    "description": "Gain insights into Windows Firewall logs in combination with security and Azure signin logs",
    "dataTypesDependencies": [
      "WindowsFirewall",
      "SecurityEvent",
      "SigninLogs"
    ],
    "dataConnectorsDependencies": [
      "SecurityEvents",
      "WindowsFirewall",
      "WindowsSecurityEvents"
    ],
    "previewImagesFileNames": [
      "WindowsFirewallWhite1.png",
      "WindowsFirewallWhite2.png",
      "WindowsFirewallBlack1.png",
      "WindowsFirewallBlack2.png"
    ],
    "version": "1.0.0",
    "title": "Windows Firewall",
    "templateRelativePath": "WindowsFirewall.json",
    "subtitle": "",
    "provider": "Microsoft Sentinel community"
  },
  {
    "workbookKey": "EventAnalyzerwWorkbook",
    "logoFileName": "Azure_Sentinel.svg",
    "description": "The Event Analyzer workbook allows to explore, audit and speed up analysis of Windows Event Logs, including all event details and attributes, such as security, application, system, setup, directory service, DNS and others.",
    "dataTypesDependencies": [
      "SecurityEvent"
    ],
    "dataConnectorsDependencies": [
      "SecurityEvents",
      "WindowsSecurityEvents"
    ],
    "previewImagesFileNames": [
      "EventAnalyzer-Workbook-White.png",
      "EventAnalyzer-Workbook-Black.png"
    ],
    "version": "1.0.0",
    "title": "Event Analyzer",
    "templateRelativePath": "EventAnalyzer.json",
    "subtitle": "",
    "provider": "Microsoft Sentinel community"
  },
  {
    "workbookKey": "ASC-ComplianceandProtection",
    "logoFileName": "Azure_Sentinel.svg",
    "description": "Gain insight into regulatory compliance, alert trends, security posture, and more with this workbook based on Azure Security Center data.",
    "dataTypesDependencies": [
      "SecurityAlert",
      "ProtectionStatus",
      "SecurityRecommendation",
      "SecurityBaseline",
      "SecurityBaselineSummary",
      "Update",
      "ConfigurationChange"
    ],
    "dataConnectorsDependencies": [
      "AzureSecurityCenter"
    ],
    "previewImagesFileNames": [
      "ASCCaPBlack.png",
      "ASCCaPWhite.png"
    ],
    "version": "1.2.0",
    "title": "ASC Compliance and Protection",
    "templateRelativePath": "ASC-ComplianceandProtection.json",
    "subtitle": "",
    "provider": "Microsoft Sentinel community",
    "support": {
      "tier": "Community"
    },
    "author": {
      "name": "Matt Lowe"
    },
    "source": {
      "kind": "Community"
    },
    "categories": {
      "domains": [
        "Security - Cloud Security"
      ]
    }
  },
  {
    "workbookKey": "AIVectraDetectWorkbook",
    "logoFileName": "AIVectraDetect.svg",
    "description": "Start investigating network attacks surfaced by Vectra Detect directly from Sentinel. View critical hosts, accounts, campaigns and detections. Also monitor Vectra system health and audit logs.",
    "dataTypesDependencies": [
      "CommonSecurityLog"
    ],
    "dataConnectorsDependencies": [
      "AIVectraDetect",
      "CefAma"
    ],
    "previewImagesFileNames": [
      "AIVectraDetectWhite1.png",
      "AIVectraDetectBlack1.png"
    ],
    "version": "1.1.1",
    "title": "Vectra AI Detect",
    "templateRelativePath": "AIVectraDetectWorkbook.json",
    "subtitle": "",
    "provider": "Vectra AI"
  },
  {
    "workbookKey": "Perimeter81OverviewWorkbook",
    "logoFileName": "Perimeter81_Logo.svg",
    "description": "Gain insights and comprehensive monitoring into your Perimeter 81 account by analyzing activities.",
    "dataTypesDependencies": [
      "Perimeter81_CL"
    ],
    "dataConnectorsDependencies": [
      "Perimeter81ActivityLogs"
    ],
    "previewImagesFileNames": [
      "Perimeter81OverviewWhite1.png",
      "Perimeter81OverviewBlack1.png",
      "Perimeter81OverviewWhite2.png",
      "Perimeter81OverviewBlack2.png"
    ],
    "version": "1.0.0",
    "title": "Perimeter 81 Overview",
    "templateRelativePath": "Perimeter81OverviewWorkbook.json",
    "subtitle": "",
    "provider": "Perimeter 81"
  },
  {
    "workbookKey": "SymantecProxySGWorkbook",
    "logoFileName": "symantec_logo.svg",
    "description": "Gain insight into Symantec ProxySG by analyzing, collecting and correlating proxy data.\nThis workbook provides visibility into ProxySG Access logs",
    "dataTypesDependencies": [
      "Syslog"
    ],
    "dataConnectorsDependencies": [
      "SymantecProxySG"
    ],
    "previewImagesFileNames": [
      "SymantecProxySGWhite.png",
      "SymantecProxySGBlack.png"
    ],
    "version": "1.0.0",
    "title": "Symantec ProxySG",
    "templateRelativePath": "SymantecProxySG.json",
    "subtitle": "",
    "provider": "Symantec"
  },
  {
    "workbookKey": "IllusiveASMWorkbook",
    "logoFileName": "illusive_logo_workbook.svg",
    "description": "Gain insights into your organization's Cyber Hygiene and Attack Surface risk.\nIllusive ASM automates discovery and clean-up of credential violations, allows drill-down inspection of pathways to critical assets, and provides risk insights that inform intelligent decision-making to reduce attacker mobility.",
    "dataTypesDependencies": [
      "CommonSecurityLog"
    ],
    "dataConnectorsDependencies": [
      "illusiveAttackManagementSystem",
	  "illusiveAttackManagementSystemAma",
	  "CefAma"
    ],
    "previewImagesFileNames": [
      "IllusiveASMWhite.png",
      "IllusiveASMBlack.png"
    ],
    "version": "1.0.0",
    "title": "Illusive ASM Dashboard",
    "templateRelativePath": "IllusiveASM.json",
    "subtitle": "",
    "provider": "Illusive"
  },
  {
    "workbookKey": "IllusiveADSWorkbook",
    "logoFileName": "illusive_logo_workbook.svg",
    "description": "Gain insights into unauthorized lateral movement in your organization's network.\nIllusive ADS is designed to paralyzes attackers and eradicates in-network threats by creating a hostile environment for the attackers across all the layers of the attack surface.",
    "dataTypesDependencies": [
      "CommonSecurityLog"
    ],
    "dataConnectorsDependencies": [
      "illusiveAttackManagementSystem",
	  "illusiveAttackManagementSystemAma",
	  "CefAma"
    ],
    "previewImagesFileNames": [
      "IllusiveADSWhite.png",
      "IllusiveADSBlack.png"
    ],
    "version": "1.0.0",
    "title": "Illusive ADS Dashboard",
    "templateRelativePath": "IllusiveADS.json",
    "subtitle": "",
    "provider": "Illusive"
  },
  {
    "workbookKey": "PulseConnectSecureWorkbook",
    "logoFileName": "Azure_Sentinel.svg",
    "description": "Gain insight into Pulse Secure VPN by analyzing, collecting and correlating vulnerability data.\nThis workbook provides visibility into user VPN activities",
    "dataTypesDependencies": [
      "Syslog"
    ],
    "dataConnectorsDependencies": [
      "PulseConnectSecure"
    ],
    "previewImagesFileNames": [
      "PulseConnectSecureWhite.png",
      "PulseConnectSecureBlack.png"
    ],
    "version": "1.0.0",
    "title": "Pulse Connect Secure",
    "templateRelativePath": "PulseConnectSecure.json",
    "subtitle": "",
    "provider": "Pulse Secure"
  },
  {
    "workbookKey": "InfobloxNIOSWorkbook",
    "logoFileName": "infoblox_logo.svg",
    "description": "Gain insight into Infoblox NIOS by analyzing, collecting and correlating DHCP and DNS data.\nThis workbook provides visibility into DHCP and DNS traffic",
    "dataTypesDependencies": [
      "Syslog"
    ],
    "dataConnectorsDependencies": [
      "InfobloxNIOS"
    ],
    "previewImagesFileNames": [
      "InfobloxNIOSWhite.png",
      "InfobloxNIOSBlack.png"
    ],
    "version": "1.1.0",
    "title": "Infoblox NIOS",
    "templateRelativePath": "Infoblox-Workbook-V2.json",
    "subtitle": "",
    "provider": "Infoblox"
  },
  {
    "workbookKey": "SymantecVIPWorkbook",
    "logoFileName": "symantec_logo.svg",
    "description": "Gain insight into Symantec VIP by analyzing, collecting and correlating strong authentication data.\nThis workbook provides visibility into user authentications",
    "dataTypesDependencies": [
      "Syslog"
    ],
    "dataConnectorsDependencies": [
      "SymantecVIP"
    ],
    "previewImagesFileNames": [
      "SymantecVIPWhite.png",
      "SymantecVIPBlack.png"
    ],
    "version": "1.0.0",
    "title": "Symantec VIP",
    "templateRelativePath": "SymantecVIP.json",
    "subtitle": "",
    "provider": "Symantec"
  },
  {
    "workbookKey": "ProofPointTAPWorkbook",
    "logoFileName": "proofpointlogo.svg",
    "description": "Gain extensive insight into Proofpoint Targeted Attack Protection (TAP) by analyzing, collecting and correlating TAP log events.\nThis workbook provides visibility into message and click events that were permitted, delivered, or blocked",
    "dataTypesDependencies": [
      "ProofPointTAPMessagesBlocked_CL",
      "ProofPointTAPMessagesDelivered_CL",
      "ProofPointTAPClicksPermitted_CL",
      "ProofPointTAPClicksBlocked_CL"
    ],
    "dataConnectorsDependencies": [
      "ProofpointTAP"
    ],
    "previewImagesFileNames": [
      "ProofpointTAPWhite.png",
      "ProofpointTAPBlack.png"
    ],
    "version": "1.0.0",
    "title": "Proofpoint TAP",
    "templateRelativePath": "ProofpointTAP.json",
    "subtitle": "",
    "provider": "Proofpoint"
  },
  {
    "workbookKey": "QualysVMWorkbook",
    "logoFileName": "qualys_logo.svg",
    "description": "Gain insight into Qualys Vulnerability Management by analyzing, collecting and correlating vulnerability data.\nThis workbook provides visibility into vulnerabilities detected from vulnerability scans",
    "dataTypesDependencies": [
      "QualysHostDetection_CL"
    ],
    "dataConnectorsDependencies": [
      "QualysVulnerabilityManagement"
    ],
    "previewImagesFileNames": [
      "QualysVMWhite.png",
      "QualysVMBlack.png"
    ],
    "version": "1.0.0",
    "title": "Qualys Vulnerability Management",
    "templateRelativePath": "QualysVM.json",
    "subtitle": "",
    "provider": "Qualys"
  },
  {
    "workbookKey": "QualysVMV2Workbook",
    "logoFileName": "qualys_logo.svg",
    "description": "Gain insight into Qualys Vulnerability Management by analyzing, collecting and correlating vulnerability data.\nThis workbook provides visibility into vulnerabilities detected from vulnerability scans",
    "dataTypesDependencies": [
      "QualysHostDetectionV2_CL"
    ],
    "dataConnectorsDependencies": [
      "QualysVulnerabilityManagement"
    ],
    "previewImagesFileNames": [
      "QualysVMWhite.png",
      "QualysVMBlack.png"
    ],
    "version": "1.0.0",
    "title": "Qualys Vulnerability Management",
    "templateRelativePath": "QualysVMv2.json",
    "subtitle": "",
    "provider": "Qualys"
  },
  {
    "workbookKey": "GitHubSecurity",
    "logoFileName": "GitHub.svg",
    "description": "Gain insights to GitHub activities that may be interesting for security.",
    "dataTypesDependencies": [
      "Github_CL",
      "GitHubRepoLogs_CL"
    ],
    "dataConnectorsDependencies": [],
    "previewImagesFileNames": [
      "GitHubSecurityWhite.png",
      "GitHubSecurityBlack.png"
    ],
    "version": "1.0.0",
    "title": "GitHub Security",
    "templateRelativePath": "GitHubSecurityWorkbook.json",
    "subtitle": "",
    "provider": "Microsoft Sentinel community"
  },
  {
    "workbookKey": "VisualizationDemo",
    "logoFileName": "Azure_Sentinel.svg",
    "description": "Learn and explore the many ways of displaying information within Microsoft Sentinel workbooks",
    "dataTypesDependencies": [
      "SecurityAlert"
    ],
    "dataConnectorsDependencies": [],
    "previewImagesFileNames": [
      "VisualizationDemoBlack.png",
      "VisualizationDemoWhite.png"
    ],
    "version": "1.0.0",
    "title": "Visualizations Demo",
    "templateRelativePath": "VisualizationDemo.json",
    "subtitle": "",
    "provider": "Microsoft Sentinel Community",
    "support": {
      "tier": "Community"
    },
    "author": {
      "name": "Matt Lowe"
    },
    "source": {
      "kind": "Community"
    },
    "categories": {
      "domains": [
        "Platform"
      ]
    }
  },
  {
    "workbookKey": "SophosXGFirewallWorkbook",
    "logoFileName": "sophos_logo.svg",
    "description": "Gain insight into Sophos XG Firewall by analyzing, collecting and correlating firewall data.\nThis workbook provides visibility into network traffic",
    "dataTypesDependencies": [
      "Syslog"
    ],
    "dataConnectorsDependencies": [
      "SophosXGFirewall"
    ],
    "previewImagesFileNames": [
      "SophosXGFirewallWhite.png",
      "SophosXGFirewallBlack.png"
    ],
    "version": "1.0.0",
    "title": "Sophos XG Firewall",
    "templateRelativePath": "SophosXGFirewall.json",
    "subtitle": "",
    "provider": "Sophos"
  },
  {
    "workbookKey": "SysmonThreatHuntingWorkbook",
    "logoFileName": "sysmonthreathunting_logo.svg",
    "description": "Simplify your threat hunts using Sysmon data mapped to MITRE ATT&CK data. This workbook gives you the ability to drilldown into system activity based on known ATT&CK techniques as well as other threat hunting entry points such as user activity, network connections or virtual machine Sysmon events.\nPlease note that for this workbook to work you must have deployed Sysmon on your virtual machines in line with the instructions at https://github.com/BlueTeamLabs/sentinel-attack/wiki/Onboarding-sysmon-data-to-Azure-Sentinel",
    "dataTypesDependencies": [
      "Event"
    ],
    "dataConnectorsDependencies": [],
    "previewImagesFileNames": [
      "SysmonThreatHuntingWhite1.png",
      "SysmonThreatHuntingBlack1.png"
    ],
    "version": "1.4.0",
    "title": "Sysmon Threat Hunting",
    "templateRelativePath": "SysmonThreatHunting.json",
    "subtitle": "",
    "provider": "Microsoft Sentinel community",
    "support": {
      "tier": "Community"
    },
    "author": {
      "name": "Edoardo Gerosa"
    },
    "source": {
      "kind": "Community"
    },
    "categories": {
      "domains": [
        "Security - Threat Protection",
        "Application"
      ]
    }
  },
  {
    "workbookKey": "WebApplicationFirewallWAFTypeEventsWorkbook",
    "logoFileName": "webapplicationfirewall(WAF)_logo.svg",
    "description": "Gain insights into your organization's Azure web application firewall (WAF) across various services such as Azure Front Door Service and Application Gateway. You can view event triggers, full messages, attacks over time, among other data. Several aspects of the workbook are interactable to allow users to further understand their data",
    "dataTypesDependencies": [
      "AzureDiagnostics"
    ],
    "dataConnectorsDependencies": [
      "WAF"
    ],
    "previewImagesFileNames": [
      "WAFFirewallWAFTypeEventsBlack1.PNG",
      "WAFFirewallWAFTypeEventsBlack2.PNG",
      "WAFFirewallWAFTypeEventsBlack3.PNG",
      "WAFFirewallWAFTypeEventsBlack4.PNG",
      "WAFFirewallWAFTypeEventsWhite1.png",
      "WAFFirewallWAFTypeEventsWhite2.PNG",
      "WAFFirewallWAFTypeEventsWhite3.PNG",
      "WAFFirewallWAFTypeEventsWhite4.PNG"
    ],
    "version": "1.1.0",
    "title": "Microsoft Web Application Firewall (WAF) - Azure WAF",
    "templateRelativePath": "WebApplicationFirewallWAFTypeEvents.json",
    "subtitle": "",
    "provider": "Microsoft"
  },
  {
    "workbookKey": "OrcaAlertsOverviewWorkbook",
    "logoFileName": "Orca_logo.svg",
    "description": "A visualized overview of Orca security alerts.\nExplore, analize and learn about your security posture using Orca alerts Overview",
    "dataTypesDependencies": [
      "OrcaAlerts_CL"
    ],
    "dataConnectorsDependencies": [
      "OrcaSecurityAlerts"
    ],
    "previewImagesFileNames": [
      "OrcaAlertsWhite.png",
      "OrcaAlertsBlack.png"
    ],
    "version": "1.1.0",
    "title": "Orca alerts overview",
    "templateRelativePath": "OrcaAlerts.json",
    "subtitle": "",
    "provider": "Orca Security"
  },
  {
    "workbookKey": "CyberArkWorkbook",
    "logoFileName": "CyberArk_Logo.svg",
    "description": "The CyberArk Syslog connector allows you to easily connect all your CyberArk security solution logs with your Microsoft Sentinel, to view dashboards, create custom alerts, and improve investigation. Integration between CyberArk and Microsoft Sentinel makes use of the CEF Data Connector to properly parse and display CyberArk Syslog messages.",
    "dataTypesDependencies": [
      "CommonSecurityLog"
    ],
    "dataConnectorsDependencies": [
      "CyberArk",
	  "CyberArkAma",
	  "CefAma"
    ],
    "previewImagesFileNames": [
      "CyberArkActivitiesWhite.PNG",
      "CyberArkActivitiesBlack.PNG"
    ],
    "version": "1.1.0",
    "title": "CyberArk EPV Events",
    "templateRelativePath": "CyberArkEPV.json",
    "subtitle": "",
    "provider": "CyberArk"
  },
  {
    "workbookKey": "UserEntityBehaviorAnalyticsWorkbook",
    "logoFileName": "Azure_Sentinel.svg",
    "description": "Identify compromised users and insider threats using User and Entity Behavior Analytics. Gain insights into anomalous user behavior from baselines learned from behavior patterns",
    "dataTypesDependencies": [
      "Anomalies"
    ],
    "dataConnectorsDependencies": [],
    "previewImagesFileNames": [
      "UserEntityBehaviorAnalyticsBlack2.png",
      "UserEntityBehaviorAnalyticsWhite2.png"
    ],
    "version": "2.0",
    "title": "User And Entity Behavior Analytics",
    "templateRelativePath": "UserEntityBehaviorAnalytics.json",
    "subtitle": "",
    "provider": "Microsoft",
    "support": {
      "tier": "Microsoft"
    },
    "author": {
      "name": "Microsoft Corporation"
    },
    "source": {
      "kind": "Community"
    },
    "categories": {
      "domains": [
        "User Behavior (UEBA)"
      ]
    }
  },
  {
    "workbookKey": "CitrixWAF",
    "logoFileName": "citrix_logo.svg",
    "description": "Gain insight into the Citrix WAF logs",
    "dataTypesDependencies": [
      "CommonSecurityLog"
    ],
    "dataConnectorsDependencies": [
      "CitrixWAF",
	  "CitrixWAFAma",
	  "CefAma"
    ],
    "previewImagesFileNames": [
      "CitrixWAFBlack.png",
      "CitrixWAFWhite.png"
    ],
    "version": "1.0.0",
    "title": "Citrix WAF (Web App Firewall)",
    "templateRelativePath": "CitrixWAF.json",
    "subtitle": "",
    "provider": "Citrix Systems Inc."
  },
  {
    "workbookKey": "UnifiSGWorkbook",
    "logoFileName": "Azure_Sentinel.svg",
    "description": "Gain insights into Unifi Security Gateways analyzing traffic and activities.",
    "dataTypesDependencies": [
      "CommonSecurityLog"
    ],
    "dataConnectorsDependencies": [],
    "previewImagesFileNames": [
      "UnifiSGBlack.png",
      "UnifiSGWhite.png"
    ],
    "version": "1.0.0",
    "title": "Unifi Security Gateway",
    "templateRelativePath": "UnifiSG.json",
    "subtitle": "",
    "provider": "Microsoft Sentinel community",
    "support": {
      "tier": "Community"
    },
    "author": {
      "name": "SecurityJedi"
    },
    "source": {
      "kind": "Community"
    },
    "categories": {
      "domains": [
        "Security - Network"
      ]
    }
  },
  {
    "workbookKey": "UnifiSGNetflowWorkbook",
    "logoFileName": "Azure_Sentinel.svg",
    "description": "Gain insights into Unifi Security Gateways analyzing traffic and activities using Netflow.",
    "dataTypesDependencies": [
      "netflow_CL"
    ],
    "dataConnectorsDependencies": [],
    "previewImagesFileNames": [
      "UnifiSGNetflowBlack.png",
      "UnifiSGNetflowWhite.png"
    ],
    "version": "1.0.0",
    "title": "Unifi Security Gateway - NetFlow",
    "templateRelativePath": "UnifiSGNetflow.json",
    "subtitle": "",
    "provider": "Microsoft Sentinel community",
    "support": {
      "tier": "Community"
    },
    "author": {
      "name": "SecurityJedi"
    },
    "source": {
      "kind": "Community"
    },
    "categories": {
      "domains": [
        "Security - Network"
      ]
    }
  },
  {
    "workbookKey": "NormalizedNetworkEventsWorkbook",
    "logoFileName": "Azure_Sentinel.svg",
    "description": "See insights on multiple networking appliances and other network sessions, that have been parsed or mapped to the normalized networking sessions table. Note this requires enabling parsers for the different products - to learn more, visit https://aka.ms/sentinelnormalizationdocs",
    "dataTypesDependencies": [],
    "dataConnectorsDependencies": [],
    "previewImagesFileNames": [
      "NormalizedNetworkEventsWhite.png",
      "NormalizedNetworkEventsBlack.png"
    ],
    "version": "1.0.0",
    "title": "Normalized network events",
    "templateRelativePath": "NormalizedNetworkEvents.json",
    "subtitle": "",
    "provider": "Microsoft",
    "support": {
      "tier": "Community"
    },
    "author": {
      "name": "yoav fransis"
    },
    "source": {
      "kind": "Community"
    },
    "categories": {
      "domains": [
        "Networking"
      ]
    }
  },
  {
    "workbookKey": "WorkspaceAuditingWorkbook",
    "logoFileName": "Azure_Sentinel.svg",
    "description": "Workspace auditing report\r\nUse this report to understand query runs across your workspace.",
    "dataTypesDependencies": [
      "LAQueryLogs"
    ],
    "dataConnectorsDependencies": [],
    "previewImagesFileNames": [
      "WorkspaceAuditingWhite.png",
      "WorkspaceAuditingBlack.png"
    ],
    "version": "1.0.0",
    "title": "Workspace audit",
    "templateRelativePath": "WorkspaceAuditing.json",
    "subtitle": "",
    "provider": "Microsoft Sentinel community",
    "support": {
      "tier": "Community"
    },
    "author": {
      "name": "Sarah Young"
    },
    "source": {
      "kind": "Community"
    },
    "categories": {
      "domains": [
        "IT Operations"
      ]
    }
  },
  {
    "workbookKey": "MITREATTACKWorkbook",
    "logoFileName": "Azure_Sentinel.svg",
    "description": "Workbook to showcase MITRE ATT&CK Coverage for Microsoft Sentinel",
    "dataTypesDependencies": [
      "SecurityAlert"
  ],
    "dataConnectorsDependencies": [],
    "previewImagesFileNames": [
      "MITREATTACKWhite1.PNG",
      "MITREATTACKWhite2.PNG",
      "MITREATTACKBlack1.PNG",
      "MITREATTACKBlack2.PNG"
    ],
    "version": "1.0.1",
    "title": "MITRE ATT&CK Workbook",
    "templateRelativePath": "MITREAttack.json",
    "subtitle": "",
    "provider": "Microsoft Sentinel community"
  },
  {
    "workbookKey": "BETTERMTDWorkbook",
    "logoFileName": "BETTER_MTD_logo.svg",
    "description": "Workbook using the BETTER Mobile Threat Defense (MTD) connector, to give insights into your mobile devices, installed application and overall device security posture.",
    "dataTypesDependencies": [
      "BetterMTDDeviceLog_CL",
      "BetterMTDAppLog_CL",
      "BetterMTDIncidentLog_CL",
      "BetterMTDNetflowLog_CL"
    ],
    "dataConnectorsDependencies": [
      "BetterMTD"
    ],
    "previewImagesFileNames": [
      "BetterMTDWorkbookPreviewWhite1.png",
      "BetterMTDWorkbookPreviewWhite2.png",
      "BetterMTDWorkbookPreviewWhite3.png",
      "BetterMTDWorkbookPreviewBlack1.png",
      "BetterMTDWorkbookPreviewBlack2.png",
      "BetterMTDWorkbookPreviewBlack3.png"
    ],
    "version": "1.1.0",
    "title": "BETTER Mobile Threat Defense (MTD)",
    "templateRelativePath": "BETTER_MTD_Workbook.json",
    "subtitle": "",
    "provider": "BETTER Mobile"
  },
  {
    "workbookKey": "AlsidIoEWorkbook",
    "logoFileName": "Alsid.svg",
    "description": "Workbook showcasing the state and evolution of your Alsid for AD Indicators of Exposures alerts.",
    "dataTypesDependencies": [
      "AlsidForADLog_CL"
    ],
    "dataConnectorsDependencies": [
      "AlsidForAD"
    ],
    "previewImagesFileNames": [
      "AlsidIoEBlack1.png",
      "AlsidIoEBlack2.png",
      "AlsidIoEBlack3.png",
      "AlsidIoEWhite1.png",
      "AlsidIoEWhite2.png",
      "AlsidIoEWhite3.png"
    ],
    "version": "1.0.0",
    "title": "Alsid for AD | Indicators of Exposure",
    "templateRelativePath": "AlsidIoE.json",
    "subtitle": "",
    "provider": "Alsid"
  },
  {
    "workbookKey": "AlsidIoAWorkbook",
    "logoFileName": "Alsid.svg",
    "description": "Workbook showcasing the state and evolution of your Alsid for AD Indicators of Attack alerts.",
    "dataTypesDependencies": [
      "AlsidForADLog_CL"
    ],
    "dataConnectorsDependencies": [
      "AlsidForAD"
    ],
    "previewImagesFileNames": [
      "AlsidIoABlack1.png",
      "AlsidIoABlack2.png",
      "AlsidIoABlack3.png",
      "AlsidIoAWhite1.png",
      "AlsidIoAWhite2.png",
      "AlsidIoAWhite3.png"
    ],
    "version": "1.0.0",
    "title": "Alsid for AD | Indicators of Attack",
    "templateRelativePath": "AlsidIoA.json",
    "subtitle": "",
    "provider": "Alsid"
  },
  {
    "workbookKey": "InvestigationInsightsWorkbook",
    "logoFileName": "Microsoft_logo.svg",
    "description": "Help analysts gain insight into incident, bookmark and entity data through the Investigation Insights Workbook. This workbook provides common queries and detailed visualizations to help an analyst investigate suspicious activities quickly with an easy to use interface. Analysts can start their investigation from a Microsoft Sentinel incident, bookmark, or by simply entering the entity data into the workbook manually.",
    "dataTypesDependencies": [
      "AuditLogs",
      "AzureActivity",
      "CommonSecurityLog",
      "OfficeActivity",
      "SecurityEvent",
      "SigninLogs",
      "ThreatIntelligenceIndicator"
  ],
  "dataConnectorsDependencies": [
      "AzureActivity",
      "SecurityEvents",
      "Office365",
      "AzureActiveDirectory",
      "ThreatIntelligence",
      "ThreatIntelligenceTaxii",
      "WindowsSecurityEvents"
  ],
  "previewImagesFileNames": [
      "InvestigationInsightsWhite1.png",
      "InvestigationInsightsBlack1.png",
      "InvestigationInsightsWhite2.png",
      "InvestigationInsightsBlack2.png"
  ],
  "version": "1.4.1",
  "title": "Investigation Insights",
  "templateRelativePath": "InvestigationInsights.json",
  "subtitle": "",
  "provider": "Microsoft Sentinel community"
  },
  {
    "workbookKey": "AksSecurityWorkbook",
    "logoFileName": "Kubernetes_services.svg",
    "description": "See insights about the security of your AKS clusters. The workbook helps to identify sensitive operations in the clusters and get insights based on Azure Defender alerts.",
    "dataTypesDependencies": [
      "SecurityAlert",
      "AzureDiagnostics"
    ],
    "dataConnectorsDependencies": [
      "AzureSecurityCenter",
      "AzureKubernetes"
    ],
    "previewImagesFileNames": [
      "AksSecurityWhite.png",
      "AksSecurityBlack.png"
    ],
    "version": "1.5.0",
    "title": "Azure Kubernetes Service (AKS) Security",
    "templateRelativePath": "AksSecurity.json",
    "subtitle": "",
    "provider": "Microsoft"
  },
  {
    "workbookKey": "AzureKeyVaultWorkbook",
    "logoFileName": "KeyVault.svg",
    "description": "See insights about the security of your Azure key vaults. The workbook helps to identify sensitive operations in the key vaults and get insights based on Azure Defender alerts.",
    "dataTypesDependencies": [
      "SecurityAlert",
      "AzureDiagnostics"
    ],
    "dataConnectorsDependencies": [
      "AzureSecurityCenter",
      "AzureKeyVault"
    ],
    "previewImagesFileNames": [
      "AkvSecurityWhite.png",
      "AkvSecurityBlack.png"
    ],
    "version": "1.1.0",
    "title": "Azure Key Vault Security",
    "templateRelativePath": "AzureKeyVaultWorkbook.json",
    "subtitle": "",
    "provider": "Microsoft"
  },
  {
    "workbookKey": "IncidentOverview",
    "logoFileName": "Azure_Sentinel.svg",
    "description": "The Incident Overview workbook is designed to assist in triaging and investigation by providing in-depth information about the incident, including:\r\n* General information\r\n* Entity data\r\n* Triage time (time between incident creation and first response)\r\n* Mitigation time (time between incident creation and closing)\r\n* Comments\r\n\r\nCustomize this workbook by saving and editing it. \r\nYou can reach this workbook template from the incidents panel as well. Once you have customized it, the link from the incident panel will open the customized workbook instead of the template.\r\n",
    "dataTypesDependencies": [
      "SecurityAlert",
      "SecurityIncident"
    ],
    "dataConnectorsDependencies": [],
    "previewImagesFileNames": [
      "IncidentOverviewBlack1.png",
      "IncidentOverviewWhite1.png",
      "IncidentOverviewBlack2.png",
      "IncidentOverviewWhite2.png"
    ],
    "version": "2.1.0",
    "title": "Incident overview",
    "templateRelativePath": "IncidentOverview.json",
    "subtitle": "",
    "provider": "Microsoft"
  },
  {
    "workbookKey": "SecurityOperationsEfficiency",
    "logoFileName": "Azure_Sentinel.svg",
    "description": "Security operations center managers can view overall efficiency metrics and measures regarding the performance of their team. They can find operations by multiple indicators over time including severity, MITRE tactics, mean time to triage, mean time to resolve and more. The SOC manager can develop a picture of the performance in both general and specific areas over time and use it to improve efficiency.",
    "dataTypesDependencies": [
      "SecurityAlert",
      "SecurityIncident"
    ],
    "dataConnectorsDependencies": [],
    "previewImagesFileNames": [
      "SecurityEfficiencyWhite1.png",
      "SecurityEfficiencyWhite2.png",
      "SecurityEfficiencyBlack1.png",
      "SecurityEfficiencyBlack2.png"
  ],
  "version": "1.5.1",
  "title": "Security Operations Efficiency",
  "templateRelativePath": "SecurityOperationsEfficiency.json",
  "subtitle": "",
  "provider": "Microsoft"
  },
  {
    "workbookKey": "DataCollectionHealthMonitoring",
    "logoFileName": "Azure_Sentinel.svg",
    "description": "Gain insights into your workspace's data ingestion status. In this workbook, you can view additional monitors and detect anomalies that will help you determine your workspace's data collection health.",
    "dataTypesDependencies": [],
    "dataConnectorsDependencies": [],
    "previewImagesFileNames": [
        "HealthMonitoringWhite1.png",
        "HealthMonitoringWhite2.png",
        "HealthMonitoringWhite3.png",
        "HealthMonitoringBlack1.png",
        "HealthMonitoringBlack2.png",
        "HealthMonitoringBlack3.png"
    ],
    "version": "1.0.0",
    "title": "Data collection health monitoring",
    "templateRelativePath": "DataCollectionHealthMonitoring.json",
    "subtitle": "",
    "provider": "Microsoft",
    "support": { "tier": "Community" },
    "author": { "name": "morshabi" },
    "source": { "kind": "Community" },
    "categories": { "domains": [ "IT Operations", "Platform" ] }
  },
  {
    "workbookKey": "OnapsisAlarmsWorkbook",
    "logoFileName": "onapsis_logo.svg",
    "description": "Gain insights into what is going on in your SAP Systems with this overview of the alarms triggered in the Onapsis Platform. Incidents are enriched with context and next steps to help your Security team respond effectively.",
    "dataTypesDependencies": [
      "CommonSecurityLog"
    ],
    "dataConnectorsDependencies": [
      "OnapsisPlatform",
      "CefAma"
    ],
    "previewImagesFileNames": [
      "OnapsisWhite1.PNG",
      "OnapsisBlack1.PNG",
      "OnapsisWhite2.PNG",
      "OnapsisBlack2.PNG"
    ],
    "version": "1.0.0",
    "title": "Onapsis Alarms Overview",
    "templateRelativePath": "OnapsisAlarmsOverview.json",
    "subtitle": "",
    "provider": "Onapsis"
  },
  {
    "workbookKey": "DelineaWorkbook",
    "logoFileName": "DelineaLogo.svg",
    "description": "The Delinea Secret Server Syslog connector",
    "dataTypesDependencies": [
      "CommonSecurityLog"
    ],
    "dataConnectorsDependencies": [
      "DelineaSecretServer_CEF",
	  "DelineaSecretServerAma",
	  "CefAma"
    ],
    "previewImagesFileNames": [
      "DelineaWorkbookWhite.PNG",
      "DelineaWorkbookBlack.PNG"
    ],
    "version": "1.0.0",
    "title": "Delinea Secret Server Workbook",
    "templateRelativePath": "DelineaWorkbook.json",
    "subtitle": "",
    "provider": "Delinea"
  },
  {
    "workbookKey": "ForcepointCloudSecurityGatewayWorkbook",
    "logoFileName": "Forcepoint_new_logo.svg",
    "description": "Use this report to understand query runs across your workspace.",
    "dataTypesDependencies": [
      "CommonSecurityLog"
    ],
    "dataConnectorsDependencies": [
      "ForcepointCSG",
	  "ForcepointCSGAma",
	  "CefAma"
    ],
    "previewImagesFileNames": [
      "ForcepointCloudSecurityGatewayWhite.png",
      "ForcepointCloudSecurityGatewayBlack.png"
    ],
    "version": "1.0.0",
    "title": "Forcepoint Cloud Security Gateway Workbook",
    "templateRelativePath": "ForcepointCloudSecuirtyGateway.json",
    "subtitle": "",
    "provider": "Forcepoint"
  },
  {
    "workbookKey": "IntsightsIOCWorkbook",
    "logoFileName": "IntSights_logo.svg",
    "description": "This Microsoft Sentinel workbook provides an overview of Indicators of Compromise (IOCs) and their correlations allowing users to analyze and visualize indicators based on severity, type, and other parameters.",
    "dataTypesDependencies": [
      "ThreatIntelligenceIndicator",
      "SecurityAlert"
  ],
  "dataConnectorsDependencies": [
      "ThreatIntelligenceTaxii"
  ],
  "previewImagesFileNames": [
      "IntsightsIOCWhite.png",
      "IntsightsMatchedWhite.png",
      "IntsightsMatchedBlack.png",
      "IntsightsIOCBlack.png"
  ],
    "version": "2.0.0",
    "title": "IntSights IOC Workbook",
    "templateRelativePath": "IntsightsIOCWorkbook.json",
    "subtitle": "",
    "provider": "IntSights Cyber Intelligence"
  },
  {
    "workbookKey": "DarktraceSummaryWorkbook",
    "logoFileName": "Darktrace.svg",
    "description": "A workbook containing relevant KQL queries to help you visualise the data in model breaches from the Darktrace Connector",
    "dataTypesDependencies": [
      "CommonSecurityLog"
    ],
    "dataConnectorsDependencies": [
      "Darktrace",
	  "DarktraceAma",
	  "CefAma"
    ],
    "previewImagesFileNames": [
      "AIA-DarktraceSummaryWhite.png",
      "AIA-DarktraceSummaryBlack.png"
    ],
    "version": "1.1.0",
    "title": "AI Analyst Darktrace Model Breach Summary",
    "templateRelativePath": "AIA-Darktrace.json",
    "subtitle": "",
    "provider": "Darktrace"
  },
  {
    "workbookKey": "TrendMicroXDR",
    "logoFileName": "trendmicro_logo.svg",
    "description": "Gain insights from Trend Vision One with this overview of the Alerts triggered.",
    "dataTypesDependencies": [
      "TrendMicro_XDR_WORKBENCH_CL"
  ],
  "dataConnectorsDependencies": [
      "TrendMicroXDR"
  ],
  "previewImagesFileNames": [
      "TrendMicroXDROverviewWhite.png",
      "TrendMicroXDROverviewBlack.png"
  ],
  "version": "1.3.0",
    "title": "Trend Vision One Alert Overview",
    "templateRelativePath": "TrendMicroXDROverview.json",
    "subtitle": "",
    "provider": "Trend Micro"
  },
  {
    "workbookKey": "CyberpionOverviewWorkbook",
    "logoFileName": "cyberpion_logo.svg",
    "description": "Use Cyberpion's Security Logs and this workbook, to get an overview of your online assets, gain insights into their current state, and find ways to better secure your ecosystem.",
    "dataTypesDependencies": [
      "CyberpionActionItems_CL"
    ],
    "dataConnectorsDependencies": [
      "CyberpionSecurityLogs"
    ],
    "previewImagesFileNames": [
      "CyberpionActionItemsBlack.png",
      "CyberpionActionItemsWhite.png"
    ],
    "version": "1.0.0",
    "title": "Cyberpion Overview",
    "templateRelativePath": "CyberpionOverviewWorkbook.json",
    "subtitle": "",
    "provider": "Cyberpion"
  },
  {
    "workbookKey": "SolarWindsPostCompromiseHuntingWorkbook",
    "logoFileName": "MSTIC-Logo.svg",
    "description": "This hunting workbook is intended to help identify activity related to the Solorigate compromise and subsequent attacks discovered in December 2020",
    "dataTypesDependencies": [
      "CommonSecurityLog",
      "SigninLogs",
      "AuditLogs",
      "AADServicePrincipalSignInLogs",
      "OfficeActivity",
      "BehaviorAnalytics",
      "SecurityEvent",
      "DeviceProcessEvents",
      "SecurityAlert",
      "DnsEvents"
    ],
    "dataConnectorsDependencies": [
      "AzureActiveDirectory",
      "SecurityEvents",
      "Office365",
      "MicrosoftThreatProtection",
      "DNS",
      "WindowsSecurityEvents"
    ],
    "previewImagesFileNames": [
      "SolarWindsPostCompromiseHuntingWhite.png",
      "SolarWindsPostCompromiseHuntingBlack.png"
    ],
    "version": "1.5.1",
    "title": "SolarWinds Post Compromise Hunting",
    "templateRelativePath": "SolarWindsPostCompromiseHunting.json",
    "subtitle": "",
    "provider": "Microsoft",
	  "support": {
      "tier": "Microsoft"
    },
    "author": {
      "name": "Shain"
    },
    "source": {
      "kind": "Community"
    },
    "categories": {
      "domains": [ "Security - Others" ]
    }
  },
  {
    "workbookKey": "ProofpointPODWorkbook",
    "logoFileName": "proofpointlogo.svg",
    "description": "Gain insights into your Proofpoint on Demand Email Security activities, including maillog and messages data. The Workbook provides users with an executive dashboard showing the reporting capabilities, message traceability and monitoring.",
    "dataTypesDependencies": [
      "ProofpointPOD_maillog_CL",
      "ProofpointPOD_message_CL"
    ],
    "dataConnectorsDependencies": [
      "ProofpointPOD"
    ],
    "previewImagesFileNames": [
      "ProofpointPODMainBlack1.png",
      "ProofpointPODMainBlack2.png",
      "ProofpointPODMainWhite1.png",
      "ProofpointPODMainWhite2.png",
      "ProofpointPODMessageSummaryBlack.png",
      "ProofpointPODMessageSummaryWhite.png",
      "ProofpointPODTLSBlack.png",
      "ProofpointPODTLSWhite.png"
    ],
    "version": "1.0.0",
    "title": "Proofpoint On-Demand Email Security",
    "templateRelativePath": "ProofpointPOD.json",
    "subtitle": "",
    "provider": "Proofpoint"
  },
  {
    "workbookKey": "CiscoUmbrellaWorkbook",
    "logoFileName": "cisco_logo.svg",
    "description": "Gain insights into Cisco Umbrella activities, including the DNS, Proxy and Cloud Firewall data. Workbook shows general information along with threat landscape including categories, blocked destinations and URLs.",
    "dataTypesDependencies": [
      "Cisco_Umbrella_dns_CL",
      "Cisco_Umbrella_proxy_CL",
      "Cisco_Umbrella_ip_CL",
      "Cisco_Umbrella_cloudfirewall_CL"
    ],
    "dataConnectorsDependencies": [
      "CiscoUmbrellaDataConnector"
    ],
    "previewImagesFileNames": [
      "CiscoUmbrellaDNSBlack1.png",
      "CiscoUmbrellaDNSBlack2.png",
      "CiscoUmbrellaDNSWhite1.png",
      "CiscoUmbrellaDNSWhite2.png",
      "CiscoUmbrellaFirewallBlack.png",
      "CiscoUmbrellaFirewallWhite.png",
      "CiscoUmbrellaMainBlack1.png",
      "CiscoUmbrellaMainBlack2.png",
      "CiscoUmbrellaMainWhite1.png",
      "CiscoUmbrellaMainWhite2.png",
      "CiscoUmbrellaProxyBlack1.png",
      "CiscoUmbrellaProxyBlack2.png",
      "CiscoUmbrellaProxyWhite1.png",
      "CiscoUmbrellaProxyWhite2.png"
    ],
    "version": "1.0.0",
    "title": "Cisco Umbrella",
    "templateRelativePath": "CiscoUmbrella.json",
    "subtitle": "",
    "provider": "Cisco"
  },
  {
    "workbookKey": "AnalyticsEfficiencyWorkbook",
    "logoFileName": "Azure_Sentinel.svg",
    "description": "Gain insights into the efficacy of your analytics rules. In this workbook you can analyze and monitor the analytics rules found in your workspace to achieve better performance by your SOC.",
    "dataTypesDependencies": [
      "SecurityAlert",
      "SecurityIncident"
    ],
    "dataConnectorsDependencies": [],
    "previewImagesFileNames": [
      "AnalyticsEfficiencyBlack.png",
      "AnalyticsEfficiencyWhite.png"
    ],
    "version": "1.2.0",
    "title": "Analytics Efficiency",
    "templateRelativePath": "AnalyticsEfficiency.json",
    "subtitle": "",
    "provider": "Microsoft"
  },
  {
    "workbookKey": "WorkspaceUsage",
    "logoFileName": "Azure_Sentinel.svg",
    "description": "Gain insights into your workspace's usage. In this workbook, you can view your workspace's data consumption, latency, recommended tasks and Cost and Usage statistics.",
    "dataTypesDependencies": [],
    "dataConnectorsDependencies": [],
    "previewImagesFileNames": [
      "WorkspaceUsageBlack.png",
      "WorkspaceUsageWhite.png"
    ],
    "version": "1.6.0",
    "title": "Workspace Usage Report",
    "templateRelativePath": "WorkspaceUsage.json",
    "subtitle": "",
    "provider": "Microsoft Sentinel community",
    "support": {
      "tier": "Community"
    },
    "author": {
      "name": "Clive Watson"
    },
    "source": {
      "kind": "Community"
    },
    "categories": {
      "domains": [
        "IT Operations"
      ]
    }
  },
  {
    "workbookKey": "SentinelCentral",
    "logoFileName": "Azure_Sentinel.svg",
    "description": "Use this report to view Incident (and Alert data) across many workspaces, this works with Azure Lighthouse and across any subscription you have access to.",
    "dataTypesDependencies": [
      "SecurityIncident"
  ],
    "dataConnectorsDependencies": [],
    "previewImagesFileNames": [
      "SentinelCentralBlack.png",
      "SentinelCentralWhite.png"
    ],
    "version": "2.1.1",
    "title": "Microsoft Sentinel Central",
    "templateRelativePath": "SentinelCentral.json",
    "subtitle": "",
    "provider": "Microsoft Sentinel community"
  },
  {
    "workbookKey": "CognniIncidentsWorkbook",
    "logoFileName": "cognni-logo.svg",
    "description": "Gain intelligent insights into the risks to your important financial, legal, HR, and governance information. This workbook lets you monitor your at-risk information to determine when and why incidents occurred, as well as who was involved. These incidents are broken into high, medium, and low risk incidents for each information category.",
    "dataTypesDependencies": [
      "CognniIncidents_CL"
    ],
    "dataConnectorsDependencies": [
      "CognniSentinelDataConnector"
    ],
    "previewImagesFileNames": [
      "CognniBlack.PNG",
      "CognniWhite.PNG"
    ],
    "version": "1.0.0",
    "title": "Cognni Important Information Incidents",
    "templateRelativePath": "CognniIncidentsWorkbook.json",
    "subtitle": "",
    "provider": "Cognni"
  },
  {
    "workbookKey": "pfsense",
    "logoFileName": "pfsense_logo.svg",
    "description": "Gain insights into pfsense logs from both filterlog and nginx.",
    "dataTypesDependencies": [
      "CommonSecurityLog"
    ],
    "dataConnectorsDependencies": [],
    "previewImagesFileNames": [
      "pfsenseBlack.png",
      "pfsenseWhite.png"
    ],
    "version": "1.0.0",
    "title": "pfsense",
    "templateRelativePath": "pfsense.json",
    "subtitle": "",
    "provider": "Microsoft Sentinel community",
    "support": {
      "tier": "Community"
    },
    "author": {
      "name": "dicolanl"
    },
    "source": {
      "kind": "Community"
    },
    "categories": {
      "domains": [
        "Security - Network"
      ]
    }
  },
  {
    "workbookKey": "ExchangeCompromiseHunting",
    "logoFileName": "MSTIC-Logo.svg",
    "description": "This workbook is intended to help defenders in responding to the Exchange Server vulnerabilities disclosed in March 2021, as well as hunting for potential compromise activity. More details on these vulnearbilities can be found at: https://aka.ms/exchangevulns",
    "dataTypesDependencies": [
      "SecurityEvent",
      "W3CIISLog"
    ],
    "dataConnectorsDependencies": [
      "SecurityEvents",
      "AzureMonitor(IIS)",
      "WindowsSecurityEvents"
    ],
    "previewImagesFileNames": [
      "ExchangeBlack.png",
      "ExchangeWhite.png"
    ],
    "version": "1.0.0",
    "title": "Exchange Compromise Hunting",
    "templateRelativePath": "ExchangeCompromiseHunting.json",
    "subtitle": "",
    "provider": "Microsoft",
    "support": {
      "tier": "Community"
    },
    "author": {
      "name": "Pete Bryan"
    },
    "source": {
      "kind": "Community"
    },
    "categories": {
      "domains": [
        "Security - Threat Protection"
      ]
    }
  },
  {
    "workbookKey": "SOCProcessFramework",
    "logoFileName": "Azure_Sentinel.svg",
    "description": "Built by Microsoft's Sentinel GBB's - This workbook contains years of SOC Best Practices and is intended to help SOCs mature and leverage industry standards in Operationalizing their SOC in using Microsoft Sentinel. It contains Processes and Procedures every SOC should consider and builds a high level of operational excellence.",
    "dataTypesDependencies": [],
    "dataConnectorsDependencies": [],
    "previewImagesFileNames": [
      "SOCProcessFrameworkCoverImage1White.png",
      "SOCProcessFrameworkCoverImage1Black.png",
      "SOCProcessFrameworkCoverImage2White.png",
      "SOCProcessFrameworkCoverImage2Black.png"
    ],
    "version": "1.1.0",
    "title": "SOC Process Framework",
    "templateRelativePath": "SOCProcessFramework.json",
    "subtitle": "",
    "provider": "Microsoft Sentinel Community"
  },
  {
    "workbookKey": "Building_a_SOCLargeStaffWorkbook",
    "logoFileName": "Azure_Sentinel.svg",
    "description": "Built by Microsoft's Sentinel GBB's - This workbook contains years of SOC Best Practices and is intended to help SOCs mature and leverage industry standards in Operationalizing their SOC in using Microsoft Sentinel. It contains Processes and Procedures every SOC should consider and builds a high level of operational excellence.",
    "dataTypesDependencies": [],
    "dataConnectorsDependencies": [],
    "previewImagesFileNames": [
        "SOCProcessFrameworkCoverImage1White.png",
        "SOCProcessFrameworkCoverImage1Black.png",
        "SOCProcessFrameworkCoverImage2White.png",
        "SOCProcessFrameworkCoverImage2Black.png"
    ],
    "version": "1.1.0",
    "title": "SOC Large Staff",
    "templateRelativePath": "Building_a_SOCLargeStaff.json",
    "subtitle": "",
    "provider": "Microsoft Sentinel Community"
},
{
    "workbookKey": "Building_a_SOCMediumStaffWorkbook",
    "logoFileName": "Azure_Sentinel.svg",
    "description": "Built by Microsoft's Sentinel GBB's - This workbook contains years of SOC Best Practices and is intended to help SOCs mature and leverage industry standards in Operationalizing their SOC in using Microsoft Sentinel. It contains Processes and Procedures every SOC should consider and builds a high level of operational excellence.",
    "dataTypesDependencies": [],
    "dataConnectorsDependencies": [],
    "previewImagesFileNames": [
        "SOCProcessFrameworkCoverImage1White.png",
        "SOCProcessFrameworkCoverImage1Black.png",
        "SOCProcessFrameworkCoverImage2White.png",
        "SOCProcessFrameworkCoverImage2Black.png"
    ],
    "version": "1.1.0",
    "title": "SOC Medium Staff",
    "templateRelativePath": "Building_a_SOCMediumStaff.json",
    "subtitle": "",
    "provider": "Microsoft Sentinel Community"
},
{
    "workbookKey": "Building_a_SOCPartTimeStaffWorkbook",
    "logoFileName": "Azure_Sentinel.svg",
    "description": "Built by Microsoft's Sentinel GBB's - This workbook contains years of SOC Best Practices and is intended to help SOCs mature and leverage industry standards in Operationalizing their SOC in using Microsoft Sentinel. It contains Processes and Procedures every SOC should consider and builds a high level of operational excellence.",
    "dataTypesDependencies": [],
    "dataConnectorsDependencies": [],
    "previewImagesFileNames": [
        "SOCProcessFrameworkCoverImage1White.png",
        "SOCProcessFrameworkCoverImage1Black.png",
        "SOCProcessFrameworkCoverImage2White.png",
        "SOCProcessFrameworkCoverImage2Black.png"
    ],
    "version": "1.1.0",
    "title": "SOC Part Time Staff",
    "templateRelativePath": "Building_a_SOCPartTimeStaff.json",
    "subtitle": "",
    "provider": "Microsoft Sentinel Community"
},
{
    "workbookKey": "Building_a_SOCSmallStaffWorkbook",
    "logoFileName": "Azure_Sentinel.svg",
    "description": "Built by Microsoft's Sentinel GBB's - This workbook contains years of SOC Best Practices and is intended to help SOCs mature and leverage industry standards in Operationalizing their SOC in using Microsoft Sentinel. It contains Processes and Procedures every SOC should consider and builds a high level of operational excellence.",
    "dataTypesDependencies": [],
    "dataConnectorsDependencies": [],
    "previewImagesFileNames": [
        "SOCProcessFrameworkCoverImage1White.png",
        "SOCProcessFrameworkCoverImage1Black.png",
        "SOCProcessFrameworkCoverImage2White.png",
        "SOCProcessFrameworkCoverImage2Black.png"
    ],
    "version": "1.1.0",
    "title": "SOC Small Staff",
    "templateRelativePath": "Building_a_SOCSmallStaff.json",
    "subtitle": "",
    "provider": "Microsoft Sentinel Community"
},
{
    "workbookKey": "SOCIRPlanningWorkbook",
    "logoFileName": "Azure_Sentinel.svg",
    "description": "Built by Microsoft's Sentinel GBB's - This workbook contains years of SOC Best Practices and is intended to help SOCs mature and leverage industry standards in Operationalizing their SOC in using Microsoft Sentinel. It contains Processes and Procedures every SOC should consider and builds a high level of operational excellence.",
    "dataTypesDependencies": [],
    "dataConnectorsDependencies": [],
    "previewImagesFileNames": [
        "SOCProcessFrameworkCoverImage1White.png",
        "SOCProcessFrameworkCoverImage1Black.png",
        "SOCProcessFrameworkCoverImage2White.png",
        "SOCProcessFrameworkCoverImage2Black.png"
    ],
    "version": "1.1.0",
    "title": "SOC IR Planning",
    "templateRelativePath": "SOCIRPlanning.json",
    "subtitle": "",
    "provider": "Microsoft Sentinel Community"
},
{
    "workbookKey": "UpdateSOCMaturityScoreWorkbook",
    "logoFileName": "Azure_Sentinel.svg",
    "description": "Built by Microsoft's Sentinel GBB's - This workbook contains years of SOC Best Practices and is intended to help SOCs mature and leverage industry standards in Operationalizing their SOC in using Microsoft Sentinel. It contains Processes and Procedures every SOC should consider and builds a high level of operational excellence.",
    "dataTypesDependencies": [],
    "dataConnectorsDependencies": [],
    "previewImagesFileNames": [
        "SOCProcessFrameworkCoverImage1White.png",
        "SOCProcessFrameworkCoverImage1Black.png",
        "SOCProcessFrameworkCoverImage2White.png",
        "SOCProcessFrameworkCoverImage2Black.png"
    ],
    "version": "1.1.0",
    "title": "Update SOC Maturity Score",
    "templateRelativePath": "UpdateSOCMaturityScore.json",
    "subtitle": "",
    "provider": "Microsoft Sentinel Community"
},
  {
    "workbookKey": "Microsoft365SecurityPosture",
    "logoFileName": "M365securityposturelogo.svg",
    "description": "This workbook presents security posture data collected from Azure Security Center, M365 Defender, Defender for Endpoint, and Microsoft Cloud App Security. This workbook relies on the M365 Security Posture Playbook in order to bring the data in.",
    "dataTypesDependencies": [
      "M365SecureScore_CL",
      "MDfESecureScore_CL",
      "MDfEExposureScore_CL",
      "MDfERecommendations_CL",
      "MDfEVulnerabilitiesList_CL",
      "McasShadowItReporting"
    ],
    "dataConnectorsDependencies": [],
    "previewImagesFileNames": [
      "M365securitypostureblack.png",
      "M365securityposturewhite.png"
    ],
    "version": "1.0.0",
    "title": "Microsoft 365 Security Posture",
    "templateRelativePath": "M365SecurityPosture.json",
    "subtitle": "",
    "provider": "Microsoft Sentinel Community",
    "support": {
      "tier": "Community"
    },
    "author": {
      "name": "Matt Lowe"
    },
    "source": {
      "kind": "Community"
    },
    "categories": {
      "domains": [
        "Security - Others"
      ]
    }
  },
  {
    "workbookKey": "AzureSentinelCost",
    "logoFileName": "Azure_Sentinel.svg",
    "description": "This workbook provides an estimated cost across the main billed items in Microsoft Sentinel: ingestion, retention and automation. It also provides insight about the possible impact of the Microsoft 365 E5 offer.",
    "dataTypesDependencies": [
      "Usage"
  ],
  "dataConnectorsDependencies": [],
  "previewImagesFileNames": [
      "AzureSentinelCostWhite.png",
      "AzureSentinelCostBlack.png"
  ],
  "version": "1.5.1",
    "title": "Microsoft Sentinel Cost",
    "templateRelativePath": "AzureSentinelCost.json",
    "subtitle": "",
    "provider": "Microsoft Sentinel Community"
  },
  {
    "workbookKey": "ADXvsLA",
    "logoFileName": "Azure_Sentinel.svg",
    "description": "This workbook shows the tables from Microsoft Sentinel which are backed up in ADX. It also provides a comparison between the entries in the Microsoft Sentinel tables and the ADX tables. Lastly some general information about the queries and ingestion on ADX is shown.",
    "dataTypesDependencies": [],
    "dataConnectorsDependencies": [],
    "previewImagesFileNames": [
      "ADXvsLABlack.PNG",
      "ADXvsLAWhite.PNG"
    ],
    "version": "1.0.0",
    "title": "ADXvsLA",
    "templateRelativePath": "ADXvsLA.json",
    "subtitle": "",
    "provider": "Microsoft Sentinel Community",
    "support": {
      "tier": "Community"
    },
    "author": {
      "name": "Naomi"
    },
    "source": {
      "kind": "Community"
    },
    "categories": {
      "domains": [
        "Platform"
      ]
    }
  },
  {
    "workbookKey": "MicrosoftDefenderForOffice365",
    "logoFileName": "office365_logo.svg",
    "description": "Gain insights into your Microsoft Defender for Office 365 raw data logs.  This workbook lets you look at trends in email senders, attachments and embedded URL data to find anomalies. You can also search by, sender, recipient, subject, attachment or embedded URL to find where the related messages have been sent.",
    "dataTypesDependencies": [
      "EmailEvents",
      "EmailUrlInfo",
      "EmailAttachmentInfo"
    ],
    "dataConnectorsDependencies": [],
    "previewImagesFileNames": [
      "MDOWhite1.png",
      "MDOBlack1.png",
      "MDOWhite2.png",
      "MDOBlack2.png"
    ],
    "version": "1.0.0",
    "title": "Microsoft Defender For Office 365",
    "templateRelativePath": "MicrosoftDefenderForOffice365.json",
    "subtitle": "",
    "provider": "Microsoft Sentinel Community",
    "support": {
        "tier": "Community"
      },
      "author": {
        "name": "Brian Delaney"
      },
      "source": {
        "kind": "Community"
      },
      "categories": {
        "domains": [ "Security - Others" ]
      }
  },
  {
    "workbookKey": "ProofPointThreatDashboard",
    "logoFileName": "proofpointlogo.svg",
    "description": "Provides an overview of email threat activity based on log data provided by ProofPoint",
    "dataTypesDependencies": [
      "ProofpointPOD_message_CL",
      "ProofpointPOD_maillog_CL",
      "ProofPointTAPClicksBlocked_CL",
      "ProofPointTAPClicksPermitted_CL",
      "ProofPointTAPMessagesBlocked_CL",
      "ProofPointTAPMessagesDelivered_CL"
    ],
    "dataConnectorsDependencies": [
      "ProofpointTAP",
      "ProofpointPOD"
    ],
    "previewImagesFileNames": [
      "ProofPointThreatDashboardBlack1.png",
      "ProofPointThreatDashboardWhite1.png"
    ],
    "version": "1.0.0",
    "title": "ProofPoint Threat Dashboard",
    "templateRelativePath": "ProofPointThreatDashboard.json",
    "subtitle": "",
    "provider": "Microsoft Sentinel Community",
    "support": {
      "tier": "Community"
    },
    "author": {
      "name": "reprise99"
    },
    "source": {
      "kind": "Community"
    },
    "categories": {
      "domains": [
        "Security - Others"
      ]
    }
  },
  {
    "workbookKey": "AMAmigrationTracker",
    "logoFileName": "Azure_Sentinel.svg",
    "description": "See what Azure and Azure Arc servers have Log Analytics agent or Azure Monitor agent installed. Review what DCR (data collection rules) apply to your machines and whether you are collecting logs from those machines into your selected workspaces.",
    "dataTypesDependencies": [],
    "dataConnectorsDependencies": [],
    "previewImagesFileNames": [
      "AMAtrackingWhite1.png",
      "AMAtrackingWhite2.png",
      "AMAtrackingWhite3.png",
      "AMAtrackingWhite4.png",
      "AMAtrackingBlack1.png",
      "AMAtrackingBlack2.png",
      "AMAtrackingBlack3.png",
      "AMAtrackingBlack4.png"
    ],
    "version": "1.1.0",
    "title": "AMA migration tracker",
    "templateRelativePath": "AMAmigrationTracker.json",
    "subtitle": "",
    "provider": "Microsoft Sentinel Community",
    "support": {
      "tier": "Community"
    },
    "author": {
      "name": "mariavaladas"
    },
    "source": {
      "kind": "Community"
    },
    "categories": {
      "domains": [
        "Platform",
        "Migration"
      ]
    }
  },
  {
    "workbookKey": "AdvancedKQL",
    "logoFileName": "Azure_Sentinel.svg",
    "description": "This interactive Workbook is designed to improve your KQL proficiency by using a use-case driven approach.",
    "dataTypesDependencies": [],
    "dataConnectorsDependencies": [],
    "previewImagesFileNames": [
      "AdvancedKQLWhite.png",
      "AdvancedKQLBlack.png"
    ],
    "version": "1.3.0",
    "title": "Advanced KQL for Microsoft Sentinel",
    "templateRelativePath": "AdvancedKQL.json",
    "subtitle": "",
    "provider": "Microsoft Sentinel Community"
  },
  {
    "workbookKey": "DSTIMWorkbook",
    "logoFileName": "DSTIM.svg",
    "description": "Identify sensitive data blast radius (i.e., who accessed sensitive data, what kinds of sensitive data, from where and when) in a given data security incident investigation or as part of Threat Hunting. Prioritize your investigation based on insights provided with integrations with Watchlists(VIPUsers, TerminatedEmployees and HighValueAssets), Threat Intelligence feed, UEBA baselines and much more.",
    "dataTypesDependencies": [
      "DSMAzureBlobStorageLogs",
      "DSMDataClassificationLogs",
      "DSMDataLabelingLogs",
      "Anomalies",
      "ThreatIntelligenceIndicator",
      "AADManagedIdentitySignInLogs",
      "SecurityAlert",
      "SigninLogs"
    ],
    "dataConnectorsDependencies": [],
    "previewImagesFileNames": [
      "DSTIMWorkbookBlack.png",
      "DSTIMWorkbookWhite.png"
    ],
    "version": "1.9.0",
    "title": "Data Security - Sensitive Data Impact Assessment",
    "templateRelativePath": "DSTIMWorkbook.json",
    "subtitle": "",
    "provider": "Microsoft",
    "featureFlag": "DSTIMWorkbook",
    "support": {
      "tier": "Community"
    },
    "author": {
      "name": "avital-m"
    },
    "source": {
      "kind": "Community"
    },
    "categories": {
      "domains": [
        "Security - Others"
      ]
    }
  },
  {
    "workbookKey": "IntrotoKQLWorkbook",
    "logoFileName": "Azure_Sentinel.svg",
    "description": "Learn and practice the Kusto Query Language. This workbook introduces and provides 100 to 200 level content for new and existing users looking to learn KQL. This workbook will be updated with content over time.",
    "dataTypesDependencies": [],
    "dataConnectorsDependencies": [],
    "previewImagesFileNames": [
      "IntrotoKQL-black.png",
      "IntrotoKQL-white.png"
    ],
    "version": "1.0.0",
    "title": "Intro to KQL",
    "templateRelativePath": "IntrotoKQL.json",
    "subtitle": "",
    "provider": "Microsoft Sentinel Community"
  },
  {
    "workbookKey": "Log4jPostCompromiseHuntingWorkbook",
    "logoFileName": "Log4j.svg",
    "description": "This hunting workbook is intended to help identify activity related to the Log4j compromise discovered in December 2021.",
    "dataTypesDependencies": [
      "SecurityNestedRecommendation",
      "AzureDiagnostics",
      "OfficeActivity",
      "W3CIISLog",
      "AWSCloudTrail",
      "SigninLogs",
      "AADNonInteractiveUserSignInLogs",
      "imWebSessions",
      "imNetworkSession"
    ],
    "dataConnectorsDependencies": [],
    "previewImagesFileNames": [
      "Log4jPostCompromiseHuntingBlack.png",
      "Log4jPostCompromiseHuntingWhite.png"
    ],
    "version": "1.0.0",
    "title": "Log4j Post Compromise Hunting",
    "templateRelativePath": "Log4jPostCompromiseHunting.json",
    "subtitle": "",
    "provider": "Microsoft Sentinel Community"
	},
{
  "workbookKey": "Log4jImpactAssessmentWorkbook",
  "logoFileName": "Log4j.svg",
  "description": "This hunting workbook is intended to help identify activity related to the Log4j compromise discovered in December 2021.",
  "dataTypesDependencies": [
      "SecurityIncident",
      "SecurityAlert",
      "AzureSecurityCenter",
      "MDfESecureScore_CL",
      "MDfEExposureScore_CL",
      "MDfERecommendations_CL",
      "MDfEVulnerabilitiesList_CL"
  ],
  "dataConnectorsDependencies": [],
  "previewImagesFileNames": [
    "Log4jPostCompromiseHuntingBlack.png",
    "Log4jPostCompromiseHuntingWhite.png"
  ],
  "version": "1.0.0",
  "title": "Log4j Impact Assessment",
  "templateRelativePath": "Log4jImpactAssessment.json",
  "subtitle": "",
  "provider": "Microsoft Sentinel Community"
},
  {
    "workbookKey": "UserMap",
    "logoFileName": "Azure_Sentinel.svg",
    "description": "This Workbook shows MaliciousIP, User SigninLog Data (this shows user Signin Locations and distance between as well as order visited) and WAF information.",
    "dataTypesDependencies": [
      "SigninLogs",
      "AzureDiagnostics",
      "WireData",
      "VMconnection",
      "CommonSecurityLog",
      "WindowsFirewall",
      "W3CIISLog",
      "DnsEvents"
    ],
    "dataConnectorsDependencies": [
      "AzureActiveDirectory"
    ],
    "previewImagesFileNames": [
      "UserMapBlack.png",
      "UserMapWhite.png"
    ],
    "version": "1.0.1",
    "title": "User Map information",
    "templateRelativePath": "UserMap.json",
    "subtitle": "",
    "provider": "Microsoft Sentinel Community",
    "support": {
      "tier": "Community"
    },
    "author": {
      "name": "Clive Watson"
    },
    "source": {
      "kind": "Community"
    },
    "categories": {
      "domains": [
        "Security - Threat Protection"
      ]
    }
  },
  {
    "workbookKey": "AWSS3",
    "logoFileName": "amazon_web_services_Logo.svg",
    "description": "This workbook shows quick summary of AWS S3 data (AWSCloudTrail, AWSGuardDuty, AWSVPCFlow). To visulaize the data, make sure you configure AWS S3 connector and data geting ingested into Sentinel",
    "dataTypesDependencies": [
      "AWSCloudTrail",
      "AWSGuardDuty",
      "AWSVPCFlow"
    ],
    "dataConnectorsDependencies": [
      "AWSS3"
    ],
    "previewImagesFileNames": [
      "AWSS3Black.png",
      "AWSS3White.png",
      "AWSS3White1.png"
    ],
    "version": "1.0.0",
    "title": "AWS S3 Workbook",
    "templateRelativePath": "AWSS3.json",
    "subtitle": "",
    "provider": "Microsoft Sentinel Community",
    "support": {
      "tier": "Community"
    },
    "author": {
      "name": "Clive Watson"
    },
    "source": {
      "kind": "Community"
    },
    "categories": {
      "domains": [
        "Security - Cloud Security"
      ]
    }
  },
  {
    "workbookKey": "LogSourcesAndAnalyticRulesCoverageWorkbook",
    "logoFileName": "Azure_Sentinel.svg",
    "description": "This workbook is intended to show how the different tables in a Log Analytics workspace are being used by the different Microsoft Sentinel features, like analytics, hunting queries, playbooks and queries in general.",
    "dataTypesDependencies": [],
    "dataConnectorsDependencies": [],
    "previewImagesFileNames": [
      "LogSourcesAndAnalyticRulesCoverageBlack.png",
      "LogSourcesAndAnalyticRulesCoverageWhite.png"
    ],
    "version": "1.1.0",
    "title": "Log Sources & Analytic Rules Coverage",
    "templateRelativePath": "LogSourcesAndAnalyticRulesCoverage.json",
    "subtitle": "",
    "provider": "Microsoft Sentinel Community",
    "support": {
      "tier": "Community"
    },
    "author": {
      "name": "Eli Forbes"
    },
    "source": {
      "kind": "Community"
    },
    "categories": {
      "domains": [
        "Security - Others"
      ]
    }
  },
  {
    "workbookKey": "CiscoFirepower",
    "logoFileName": "cisco-logo-72px.svg",
    "description": "Gain insights into your Cisco Firepower firewalls. This workbook analyzes Cisco Firepower device logs.",
    "dataTypesDependencies": [
      "CommonSecurityLog"
    ],
    "dataConnectorsDependencies": [],
    "previewImagesFileNames": [
      "CiscoFirepowerBlack.png",
      "CiscoFirepowerWhite.png"
    ],
    "version": "1.0.0",
    "title": "Cisco Firepower",
    "templateRelativePath": "CiscoFirepower.json",
    "subtitle": "",
    "provider": "Microsoft Sentinel Community",
    "support": {
      "tier": "Community"
    },
    "author": {
      "name": "Samik Roy"
    },
    "source": {
      "kind": "Community"
    },
    "categories": {
      "domains": [
        "Security - Network"
      ]
    }
  },
  {
    "workbookKey": "MicrorosftTeams",
    "logoFileName": "microsoftteams.svg",
    "description": "This workbook is intended to identify the activities on Microrsoft Teams.",
    "dataTypesDependencies": [
      "OfficeActivity"
    ],
    "dataConnectorsDependencies": [],
    "previewImagesFileNames": [
      "MicrosoftTeamsBlack.png",
      "MicrosoftTeamsWhite.png"
    ],
    "version": "1.0.0",
    "title": "Microsoft Teams",
    "templateRelativePath": "MicrosoftTeams.json",
    "subtitle": "",
    "provider": "Microsoft Sentinel Community"
  },
  {
    "workbookKey": "ArchivingBasicLogsRetention",
    "logoFileName": "ArchivingBasicLogsRetention.svg",
    "description": "This workbooks shows workspace and table retention periods, basic logs, and search & restore tables. It also allows you to update table retention periods, plans, and delete search or restore tables.",
    "dataTypesDependencies": [],
    "dataConnectorsDependencies": [],
    "previewImagesFileNames": [
      "ArchivingBasicLogsRetentionBlack1.png",
      "ArchivingBasicLogsRetentionWhite1.png"
    ],
    "version": "1.1.0",
    "title": "Archiving, Basic Logs, and Retention",
    "templateRelativePath": "ArchivingBasicLogsRetention.json",
    "subtitle": "",
    "provider": "Microsoft Sentinel Community",
    "support": {
      "tier": "Community"
    },
    "author": {
      "name": "seanstark-ms"
    },
    "source": {
      "kind": "Community"
    },
    "categories": {
      "domains": [
        "Platform",
        "IT Operations"
      ]
    }
  },
{
  "workbookKey": "OktaSingleSignOnWorkbook",
  "logoFileName": "okta_logo.svg",
  "description": "Gain extensive insight into Okta Single Sign-On (SSO) by analyzing, collecting and correlating Audit and Event events.\nThis workbook provides visibility into message and click events that were permitted, delivered, or blocked.",
  "dataTypesDependencies": [
      "Okta_CL",
      "OktaSSO"
  ],
  "dataConnectorsDependencies": [
      "OktaSSO",
      "OktaSSOv2"
  ],
  "previewImagesFileNames": [
      "OktaSingleSignOnWhite.png",
      "OktaSingleSignOnBlack.png"
  ],
  "version": "1.2",
  "title": "Okta Single Sign-On",
  "templateRelativePath": "OktaSingleSignOn.json",
  "subtitle": "",
  "provider": "Okta"
},
{
  "workbookKey": "CiscoMerakiWorkbook",
  "logoFileName": "cisco-logo-72px.svg",
  "description": "Gain insights into the Events from Cisco Meraki Solution and analyzing all the different types of Security Events. This workbook also helps in identifying the Events from affected devices, IPs and the nodes where malware was successfully detected.\nIP data received in Events is correlated with Threat Intelligence to identify if the reported IP address is known bad based on threat intelligence data.",
  "dataTypesDependencies": [
      "meraki_CL",
      "CiscoMerakiNativePoller",
      "ThreatIntelligenceIndicator"
  ],
  "dataConnectorsDependencies": [
      "CiscoMeraki",
      "CiscoMerakiNativePolling",
      "ThreatIntelligence"
  ],
  "previewImagesFileNames": [
      "CiscoMerakiWorkbookWhite.png",
      "CiscoMerakiWorkbookBlack.png"
  ],
  "version": "1.0.0",
  "title": "CiscoMerakiWorkbook",
  "templateRelativePath": "CiscoMerakiWorkbook.json",
  "subtitle": "",
  "provider": "Microsoft"
},
{
  "workbookKey": "SentinelOneWorkbook",
  "logoFileName": "Azure_Sentinel.svg",
  "description": "Sets the time name for analysis.",
  "dataTypesDependencies": [
      "SentinelOne_CL"
  ],
  "dataConnectorsDependencies": [
      "SentinelOne"
  ],
  "previewImagesFileNames": [
      "SentinelOneBlack.png",
      "SentinelOneWhite.png"
  ],
  "version": "1.0.0",
  "title": "SentinelOneWorkbook",
  "templateRelativePath": "SentinelOne.json",
  "subtitle": "",
  "provider": "Microsoft"
},
{
  "workbookKey": "TrendMicroApexOneWorkbook",
  "logoFileName": "trendmicro_logo.svg",
  "description": "Sets the time name for analysis.",
  "dataTypesDependencies": [
      "CommonSecurityLog"
  ],
  "dataConnectorsDependencies": [
      "TrendMicroApexOne",
	  "TrendMicroApexOneAma",
	  "CefAma"
  ],
  "previewImagesFileNames": [
      "TrendMicroApexOneBlack.png",
      "TrendMicroApexOneWhite.png"
  ],
  "version": "1.0.0",
  "title": "Trend Micro Apex One",
  "templateRelativePath": "TrendMicroApexOne.json",
  "subtitle": "",
  "provider": "TrendMicro"
},
{
  "workbookKey": "ContrastProtect",
  "logoFileName": "contrastsecurity_logo.svg",
  "description": "Select the time range for this Overview.",
  "dataTypesDependencies": [
      "CommonSecurityLog"
  ],
  "dataConnectorsDependencies": [
      "ContrastProtect",
	  "ContrastProtectAma",
	  "CefAma"
  ],
  "previewImagesFileNames": [
      "ContrastProtectAllBlack.png",
      "ContrastProtectAllWhite.png",
      "ContrastProtectEffectiveBlack.png",
      "ContrastProtectEffectiveWhite.png",
      "ContrastProtectSummaryBlack.png",
      "ContrastProtectSummaryWhite.png"
  ],
  "version": "1.0.0",
  "title": "Contrast Protect",
  "templateRelativePath": "ContrastProtect.json",
  "subtitle": "",
  "provider": "contrast security"
},
{
  "workbookKey": "ArmorbloxOverview",
  "logoFileName": "armorblox.svg",
  "description": "INCIDENTS FROM SELECTED TIME RANGE",
  "dataTypesDependencies": [
      "Armorblox_CL"
  ],
  "dataConnectorsDependencies": [
      "Armorblox"
  ],
  "previewImagesFileNames": [
      "ArmorbloxOverviewBlack01.png",
      "ArmorbloxOverviewBlack02.png",
      "ArmorbloxOverviewWhite01.png",
      "ArmorbloxOverviewWhite02.png"
  ],
  "version": "1.0.0",
  "title": "Armorblox",
  "templateRelativePath": "ArmorbloxOverview.json",
  "subtitle": "",
  "provider": "Armorblox"
},
{
  "workbookKey": "CiscoETDWorkbook",
  "logoFileName": "cisco-logo-72px.svg",
  "description": "Analyze email threat data seamlessly with the workbook, correlating information from the Secure Email Threat Defense API to identify and mitigate suspicious activities, providing insights into trends and allowing for precise filtering and analysis",
  "dataTypesDependencies": [ 
      "CiscoETD_CL"
  ],
  "dataConnectorsDependencies": [ 
      "CiscoETD"
  ],
  "previewImagesFileNames": [ 
      "CiscoETDBlack01.PNG", 
      "CiscoETDBlack02.PNG",
      "CiscoETDWhite01.PNG",
      "CiscoETDWhite02.PNG"
  ],
  "version": "1.0",
  "title": "Cisco Email Threat Defense",
  "templateRelativePath": "CiscoETD.json",
  "subtitle": "",
  "provider": "Cisco"
},
{
  "workbookKey": "PaloAltoCDL",
  "logoFileName": "paloalto_logo.svg",
  "description": "Sets the time name for analysis",
  "dataTypesDependencies": [
      "CommonSecurityLog"
  ],
  "dataConnectorsDependencies": [
      "PaloAltoCDL",
	  "PaloAltoCDLAma",
	  "CefAma"
  ],
  "previewImagesFileNames": [
      "PaloAltoBlack.png",
      "PaloAltoWhite.png"
  ],
  "version": "1.0.0",
  "title": "Palo Alto Networks Cortex Data Lake",
  "templateRelativePath": "PaloAltoCDL.json",
  "subtitle": "",
  "provider": "Palo Alto Networks"
},
{
  "workbookKey": "VMwareCarbonBlack",
  "logoFileName": "Azure_Sentinel.svg",
  "description": "Sets the time name for analysis",
  "dataTypesDependencies": [
      "CarbonBlackEvents_CL",
      "CarbonBlackAuditLogs_CL",
      "CarbonBlackNotifications_CL"
  ],
  "dataConnectorsDependencies": [
      "VMwareCarbonBlack"
  ],
  "previewImagesFileNames": [
      "VMwareCarbonBlack.png",
      "VMwareCarbonWhite.png"
  ],
  "version": "1.0.0",
  "title": "VMware Carbon Black Cloud",
  "templateRelativePath": "VMwareCarbonBlack.json",
  "subtitle": "",
  "provider": "Microsoft"
},
{
  "workbookKey": "VMwareSDWAN",
  "logoFileName": "vmware_sase_logo.svg",
  "description": "This workbook is intended to provide an overview on security events on VMware SD-WAN and Cloud Web Security.",
  "dataTypesDependencies": [
      "VMware_CWS_Weblogs_CL",
      "VMware_VECO_EventLogs_CL"
  ],
  "dataConnectorsDependencies": [
      "VMwareSDWAN"
  ],
  "previewImagesFileNames": [
    "vmwaresdwan_sentinel_audit_overview_Black.png",
    "vmwaresdwan_sentinel_audit_overview_White.png",
    "vmwaresdwan_sentinel_connectivity_overview_Black.png",
    "vmwaresdwan_sentinel_connectivity_overview_White.png",
    "vmwaresdwan_sentinel_cws_agents_events_Black.png",
    "vmwaresdwan_sentinel_cws_agents_events_White.png",
    "vmwaresdwan_sentinel_cws_casb_Black.png",
    "vmwaresdwan_sentinel_cws_casb_White.png",
    "vmwaresdwan_sentinel_cws_cf_users_policy_Black.png",
    "vmwaresdwan_sentinel_cws_cf_users_policy_White.png",
    "vmwaresdwan_sentinel_cws_overview_Black.png",
    "vmwaresdwan_sentinel_cws_overview_White.png",
    "vmwaresdwan_sentinel_cws_sasepop_urlf_Black.png",
    "vmwaresdwan_sentinel_cws_sasepop_urlf_White.png",
    "vmwaresdwan_sentinel_cws_urlf_Black.png",
    "vmwaresdwan_sentinel_cws_urlf_White.png",
    "vmwaresdwan_sentinel_efs_idps_categories_Black.png",
    "vmwaresdwan_sentinel_efs_idps_categories_White.png",
    "vmwaresdwan_sentinel_idps_activity_Black.png",
    "vmwaresdwan_sentinel_idps_activity_White.png",
    "vmwaresdwan_sentinel_nsd_overview_Black.png",
    "vmwaresdwan_sentinel_nsd_overview_White.png",
    "vmwaresdwan_sentinel_nsd_via_vcg_Black.png",
    "vmwaresdwan_sentinel_nsd_via_vcg_White.png",
    "vmwaresdwan_sentinel_sdwan_efs_statefulfw_Black.png",
    "vmwaresdwan_sentinel_sdwan_efs_statefulfw_White.png"
  ],
  "version": "1.0.0",
  "title": "VMware SD-WAN and SASE",
  "templateRelativePath": "VMwareSASESOCDashboard.json",
  "subtitle": "",
  "provider": "velocloud"
},
{
  "workbookKey": "arista-networks",
  "logoFileName": "AristaAwakeSecurity.svg",
  "description": "Sets the time name for analysis",
  "dataTypesDependencies": [
      "CommonSecurityLog"
  ],
  "dataConnectorsDependencies": [
      "AristaAwakeSecurity",
      "CefAma"
  ],
  "previewImagesFileNames": [
      "AristaAwakeSecurityDevicesBlack.png",
      "AristaAwakeSecurityDevicesWhite.png",
      "AristaAwakeSecurityModelsBlack.png",
      "AristaAwakeSecurityModelsWhite.png",
      "AristaAwakeSecurityOverviewBlack.png",
      "AristaAwakeSecurityOverviewWhite.png"
  ],
  "version": "1.0.0",
  "title": "Arista Awake",
  "templateRelativePath": "AristaAwakeSecurityWorkbook.json",
  "subtitle": "",
  "provider": "Arista Networks"
},
{
  "workbookKey": "TomcatWorkbook",
  "logoFileName": "Azure_Sentinel.svg",
  "description": "Sets the time name for analysis",
  "dataTypesDependencies": [
      "Tomcat_CL"
  ],
  "dataConnectorsDependencies": [
      "ApacheTomcat"
  ],
  "previewImagesFileNames": [
      "TomcatBlack.png",
      "TomcatWhite.png"
  ],
  "version": "1.0.0",
  "title": "ApacheTomcat",
  "templateRelativePath": "Tomcat.json",
  "subtitle": "",
  "provider": "Apache"
},
{
  "workbookKey": "ClarotyWorkbook",
  "logoFileName": "Azure_Sentinel.svg",
  "description": "Sets the time name for analysis",
  "dataTypesDependencies": [
      "CommonSecurityLog"
  ],
  "dataConnectorsDependencies": [
      "Claroty",
	  "ClarotyAma",
	  "CefAma"
  ],
  "previewImagesFileNames": [
      "ClarotyBlack.png",
      "ClarotyWhite.png"
  ],
  "version": "1.0.0",
  "title": "Claroty",
  "templateRelativePath": "ClarotyOverview.json",
  "subtitle": "",
  "provider": "Claroty"
},
{
  "workbookKey": "ApacheHTTPServerWorkbook",
  "logoFileName": "apache.svg",
  "description": "Sets the time name for analysis",
  "dataTypesDependencies": [
      "ApacheHTTPServer_CL"
  ],
  "dataConnectorsDependencies": [
      "ApacheHTTPServer"
  ],
  "previewImagesFileNames": [
      "ApacheHTTPServerOverviewBlack01.png",
      "ApacheHTTPServerOverviewBlack02.png",
      "ApacheHTTPServerOverviewWhite01.png",
      "ApacheHTTPServerOverviewWhite02.png"
  ],
  "version": "1.0.0",
  "title": "Apache HTTP Server",
  "templateRelativePath": "ApacheHTTPServer.json",
  "subtitle": "",
  "provider": "Apache Software Foundation"
},
{
  "workbookKey": "OCIWorkbook",
  "logoFileName": "Azure_Sentinel.svg",
  "description": "Sets the time name for analysis",
  "dataTypesDependencies": [
      "OCI_Logs_CL"
  ],
  "dataConnectorsDependencies": [
      "OracleCloudInfrastructureLogsConnector"
  ],
  "previewImagesFileNames": [
      "OCIBlack.png",
      "OCIWhite.png"
  ],
  "version": "1.0.0",
  "title": "Oracle Cloud Infrastructure",
  "templateRelativePath": "OracleCloudInfrastructureOCI.json",
  "subtitle": "",
  "provider": "Microsoft"
},
{
  "workbookKey": "OracleWeblogicServerWorkbook",
  "logoFileName": "Azure_Sentinel.svg",
  "description": "Sets the time name for analysis",
  "dataTypesDependencies": [
      "OracleWebLogicServer_CL"
  ],
  "dataConnectorsDependencies": [
      "OracleWebLogicServer"
  ],
  "previewImagesFileNames": [
      "OracleWeblogicServerBlack.png",
      "OracleWeblogicServerWhite.png"
  ],
  "version": "1.0.0",
  "title": "Oracle WebLogic Server",
  "templateRelativePath": "OracleWorkbook.json",
  "subtitle": "",
  "provider": "Oracle"
},
{
  "workbookKey": "BitglassWorkbook",
  "logoFileName": "Azure_Sentinel.svg",
  "description": "Sets the time name for analysis",
  "dataTypesDependencies": [
      "BitglassLogs_CL"
  ],
  "dataConnectorsDependencies": [
      "Bitglass"
  ],
  "previewImagesFileNames": [
      "BitglassBlack.png",
      "BitglassWhite.png"
  ],
  "version": "1.0.0",
  "title": "Bitglass",
  "templateRelativePath": "Bitglass.json",
  "subtitle": "",
  "provider": "Bitglass"
},
{
  "workbookKey": "NGINXWorkbook",
  "logoFileName": "Azure_Sentinel.svg",
  "description": "Sets the time name for analysis",
  "dataTypesDependencies": [
      "NGINX_CL"
  ],
  "dataConnectorsDependencies": [
      "NGINXHTTPServer"
  ],
  "previewImagesFileNames": [
      "NGINXOverviewBlack01.png",
      "NGINXOverviewBlack02.png",
      "NGINXOverviewWhite01.png",
      "NGINXOverviewWhite02.png"
  ],
  "version": "1.0.0",
  "title": "NGINX HTTP Server",
  "templateRelativePath": "NGINX.json",
  "subtitle": "",
  "provider": "Microsoft"
},
{
  "workbookKey": "vArmourAppContollerWorkbook",
  "logoFileName": "varmour-logo.svg",
  "description": "Sets the time name for analysis",
  "dataTypesDependencies": [
      "CommonSecurityLog"
  ],
  "dataConnectorsDependencies": [
      "vArmourAC",
      "vArmourACAma",
      "CefAma"
  ],
  "previewImagesFileNames": [
      "vArmourAppControllerAppBlack.png",
      "vArmourAppControllerAppBlack-1.png",
      "vArmourAppControllerAppBlack-2.png",
      "vArmourAppControllerAppBlack-3.png",
      "vArmourAppControllerAppBlack-4.png",
      "vArmourAppControllerAppBlack-5.png",
      "vArmourAppControllerAppBlack-6.png",
      "vArmourAppControllerAppBlack-7.png",
      "vArmourAppControllerAppWhite.png",
      "vArmourAppControllerAppWhite-1.png",
      "vArmourAppControllerAppWhite-2.png",
      "vArmourAppControllerAppWhite-3.png",
      "vArmourAppControllerAppWhite-4.png",
      "vArmourAppControllerAppWhite-5.png",
      "vArmourAppControllerAppWhite-6.png",
      "vArmourAppControllerAppWhite-7.png"
  ],
  "version": "1.0.0",
  "title": "vArmour Application Controller",
  "templateRelativePath": "vArmour_AppContoller_Workbook.json",
  "subtitle": "",
  "provider": "vArmour"
},
{
  "workbookKey": "CorelightWorkbook",
  "logoFileName": "corelight.svg",
  "description": "Sets the time name for analysis",
  "dataTypesDependencies": [
      "Corelight_CL"
  ],
  "dataConnectorsDependencies": [
      "Corelight"
  ],
  "previewImagesFileNames": [
      "CorelightConnectionsBlack1.png",
      "CorelightConnectionsBlack2.png",
      "CorelightConnectionsWhite1.png",
      "CorelightConnectionsWhite2.png",
      "CorelightDNSBlack1.png",
      "CorelightDNSWhite1.png",
      "CorelightFileBlack1.png",
      "CorelightFileBlack2.png",
      "CorelightFileWhite1.png",
      "CorelightFileWhite2.png",
      "CorelightMainBlack1.png",
      "CorelightMainWhite1.png",
      "CorelightSoftwareBlack1.png",
      "CorelightSoftwareWhite1.png"
  ],
  "version": "1.0.0",
  "title": "Corelight",
  "templateRelativePath": "Corelight.json",
  "subtitle": "",
  "provider": "Corelight"
},
{
  "workbookKey": "LookoutEvents",
  "logoFileName": "lookout.svg",
  "description": "Sets the time name for analysis",
  "dataTypesDependencies": [
      "Lookout_CL"
  ],
  "dataConnectorsDependencies": [
      "LookoutAPI"
  ],
  "previewImagesFileNames": [
      "SampleLookoutWorkBookBlack.png",
      "SampleLookoutWorkBookWhite.png"
  ],
  "version": "1.0.0",
  "title": "Lookout",
  "templateRelativePath": "LookoutEvents.json",
  "subtitle": "",
  "provider": "Lookout"
},
{
  "workbookKey": "sentinel-MicrosoftPurview",
  "logoFileName": "MicrosoftPurview.svg",
  "description": "Sets the time name for analysis",
  "dataTypesDependencies": [
      "AzureDiagnostics"
  ],
  "dataConnectorsDependencies": [
      "MicrosoftAzurePurview"
  ],
  "previewImagesFileNames": [
      ""
  ],
  "version": "1.0.0",
  "title": "Microsoft Purview",
  "templateRelativePath": "MicrosoftPurview.json",
  "subtitle": "",
  "provider": "Microsoft"
},
{
  "workbookKey": "InfobloxCDCB1TDWorkbook",
  "logoFileName": "infoblox_logo.svg",
  "description": "Get a closer look at your BloxOne DNS Query/Response logs, DHCP logs and Threat Defense security event data. This workbook is intended to help visualize BloxOne query data as part of the Infoblox Cloud solution. Drilldown your data and visualize events, trends, and anomalous changes over time.",
  "dataTypesDependencies": [
      "CommonSecurityLog"
  ],
  "dataConnectorsDependencies": [
      "InfobloxCloudDataConnector",
	  "InfobloxCloudDataConnectorAma",
	  "CefAma"
  ],
  "previewImagesFileNames": [
      "InfobloxCDCB1TDBlack.png",
      "InfobloxCDCB1TDWhite.png"
  ],
  "version": "2.0.0",
  "title": "Infoblox CDC BloxOne DDI & Threat Defense DNS Workbook",
  "templateRelativePath": "InfobloxCDCB1TDWorkbook.json",
  "subtitle": "",
  "provider": "Infoblox"
},
{
  "workbookKey": "InfobloxSOCInsightsWorkbook",
  "logoFileName": "infoblox_logo.svg",
  "description": "Get a closer look at your Infoblox SOC Insights. This workbook is intended to help visualize your BloxOne SOC Insights data as part of the Infoblox SOC Insights Solution. Drilldown your data and visualize events, trends, and anomalous changes over time.",
  "dataTypesDependencies": [
      "InfobloxInsight",
      "InfobloxInsightAssets",
      "InfobloxInsightComments",
      "InfobloxInsightIndicators",
      "InfobloxInsightEvents"
  ],
  "dataConnectorsDependencies": [
    "InfobloxSOCInsightsDataConnector_AMA",
    "InfobloxSOCInsightsDataConnector_API",
    "InfobloxSOCInsightsDataConnector_Legacy",
    "CefAma"
  ],
  "previewImagesFileNames": [
      "InfobloxSOCInsightsBlack.png",
      "InfobloxSOCInsightsWhite.png"
  ],
  "version": "1.0.0",
  "title": "Infoblox SOC Insights Workbook",
  "templateRelativePath": "InfobloxSOCInsightsWorkbook.json",
  "subtitle": "",
  "provider": "Infoblox"
},
{
  "workbookKey": "UbiquitiUniFiWorkbook",
  "logoFileName": "ubiquiti.svg",
  "description": "Sets the time name for analysis",
  "dataTypesDependencies": [
      "Ubiquiti_CL"
  ],
  "dataConnectorsDependencies": [
      "UbiquitiUnifi"
  ],
  "previewImagesFileNames": [
      "UbiquitiOverviewBlack01.png",
      "UbiquitiOverviewBlack02.png",
      "UbiquitiOverviewWhite01.png",
      "UbiquitiOverviewWhite02.png"
  ],
  "version": "1.0.0",
  "title": "Ubiquiti UniFi",
  "templateRelativePath": "Ubiquiti.json",
  "subtitle": "",
  "provider": "Microsoft"
},
{
  "workbookKey": "VMwareESXiWorkbook",
  "logoFileName": "Azure_Sentinel.svg",
  "description": "Sets the time name for analysis",
  "dataTypesDependencies": [
      "Syslog"
  ],
  "dataConnectorsDependencies": [
      "VMwareESXi"
  ],
  "previewImagesFileNames": [
      "VMWareESXiBlack.png",
      "VMWareESXiWhite.png"
  ],
  "version": "1.0.0",
  "title": "VMware ESXi",
  "templateRelativePath": "VMWareESXi.json",
  "subtitle": "",
  "provider": "Microsoft"
},
{
  "workbookKey": "SnowflakeWorkbook",
  "logoFileName": "Azure_Sentinel.svg",
  "description": "Sets the time name for analysis",
  "dataTypesDependencies": [
      "Snowflake_CL"
  ],
  "dataConnectorsDependencies": [
      "SnowflakeDataConnector"
  ],
  "previewImagesFileNames": [
      "SnowflakeBlack.png",
      "SnowflakeWhite.png"
  ],
  "version": "1.0.0",
  "title": "Snowflake",
  "templateRelativePath": "Snowflake.json",
  "subtitle": "",
  "provider": "Snowflake"
},
{
  "workbookKey": "LastPassWorkbook",
  "logoFileName": "LastPass.svg",
  "description": "Sets the time name for analysis",
  "dataTypesDependencies": [
      "LastPassNativePoller_CL"
  ],
  "dataConnectorsDependencies": [
      "LastPassAPIConnector"
  ],
  "previewImagesFileNames": [
      "LastPassBlack.png",
      "LastPassWhite.png"
  ],
  "version": "1.0.0",
  "title": "Lastpass Enterprise Activity Monitoring",
  "templateRelativePath": "LastPassWorkbook.json",
  "subtitle": "",
  "provider": "LastPass"
},
{
  "workbookKey": "SecurityBridgeWorkbook",
  "logoFileName": "SecurityBridgeLogo-Vector-TM_75x75.svg",
  "description": "Sets the time name for analysis",
  "dataTypesDependencies": [
      "SecurityBridgeLogs"
  ],
  "dataConnectorsDependencies": [
      "SecurityBridgeSAP"
  ],
  "previewImagesFileNames": [""],
  "version": "1.0.0",
  "title": "SecurityBridge App",
  "templateRelativePath": "SecurityBridgeThreatDetectionforSAP.json",
  "subtitle": "",
  "provider": "SecurityBridge"
},
{
  "workbookKey": "PaloAltoPrismaCloudWorkbook",
  "logoFileName": "paloalto_logo.svg",
  "description": "Sets the time name for analysis.",
  "dataTypesDependencies": [
      "PaloAltoPrismaCloudAlert_CL",
      "PaloAltoPrismaCloudAudit_CL"
  ],
  "dataConnectorsDependencies": [
      "PaloAltoPrismaCloud"
  ],
  "previewImagesFileNames": [
      "PaloAltoPrismaCloudBlack01.png",
      "PaloAltoPrismaCloudBlack02.png",
      "PaloAltoPrismaCloudWhite01.png",
      "PaloAltoPrismaCloudWhite02.png"
  ],
  "version": "1.0.0",
  "title": "Palo Alto Prisma",
  "templateRelativePath": "PaloAltoPrismaCloudOverview.json",
  "subtitle": "",
  "provider": "Microsoft"
},
{
  "workbookKey": "PingFederateWorkbook",
  "logoFileName": "PingIdentity.svg",
  "description": "Sets the time name for analysis",
  "dataTypesDependencies": [
      "PingFederateEvent"
  ],
  "dataConnectorsDependencies": [
      "PingFederate",
	  "PingFederateAma",
	  "CefAma"
  ],
  "previewImagesFileNames": [
      "PingFederateBlack1.png",
      "PingFederateWhite1.png"
  ],
  "version": "1.0.0",
  "title": "PingFederate",
  "templateRelativePath": "PingFederate.json",
  "subtitle": "",
  "provider": "Microsoft"
},
{
  "workbookKey": "McAfeeePOWorkbook",
  "logoFileName": "mcafee_logo.svg",
  "description": "Sets the time name for analysis",
  "dataTypesDependencies": [
      "McAfeeEPOEvent"
  ],
  "dataConnectorsDependencies": [
      "McAfeeePO"
  ],
  "previewImagesFileNames": [
      "McAfeeePOBlack1.png",
      "McAfeeePOBlack2.png",
      "McAfeeePOWhite1.png",
      "McAfeeePOWhite2.png"
  ],
  "version": "1.0.0",
  "title": "McAfee ePolicy Orchestrator",
  "templateRelativePath": "McAfeeePOOverview.json",
  "subtitle": "",
  "provider": "Microsoft"
},
{
  "workbookKey": "OracleDatabaseAudit",
  "logoFileName": "oracle_logo.svg",
  "description": "Sets the time name for analysis",
  "dataTypesDependencies": [
      "Syslog"
  ],
  "dataConnectorsDependencies": [
      "OracleDatabaseAudit"
  ],
  "previewImagesFileNames": [
      "OracleDatabaseAuditBlack1.png",
      "OracleDatabaseAuditBlack2.png",
      "OracleDatabaseAuditWhite1.png",
      "OracleDatabaseAuditWhite2.png"
  ],
  "version": "1.0.0",
  "title": "Oracle Database Audit",
  "templateRelativePath": "OracleDatabaseAudit.json",
  "subtitle": "",
  "provider": "Oracle"
},
{
  "workbookKey": "SenservaProAnalyticsWorkbook",
  "logoFileName": "SenservaPro_logo.svg",
  "description": "Sets the time name for analysis",
  "dataTypesDependencies": [
      "SenservaPro_CL"
  ],
  "dataConnectorsDependencies": [
      "SenservaPro"
  ],
  "previewImagesFileNames": [
      "SenservaProAnalyticsBlack.png",
      "SenservaProAnalyticsWhite.png"
  ],
  "version": "1.0.0",
  "title": "SenservaProAnalytics",
  "templateRelativePath": "SenservaProAnalyticsWorkbook.json",
  "subtitle": "",
  "provider": "Senserva Pro"
},
{
  "workbookKey": "SenservaProMultipleWorkspaceWorkbook",
  "logoFileName": "SenservaPro_logo.svg",
  "description": "Sets the time name for analysis",
  "dataTypesDependencies": [
      "SenservaPro_CL"
  ],
  "dataConnectorsDependencies": [
      "SenservaPro"
  ],
  "previewImagesFileNames": [
      "SenservaProMultipleWorkspaceWorkbookBlack.png",
      "SenservaProMultipleWorkspaceWorkbookWhite.png"
  ],
  "version": "1.0.0",
  "title": "SenservaProMultipleWorkspace",
  "templateRelativePath": "SenservaProMultipleWorkspaceWorkbook.json",
  "subtitle": "",
  "provider": "Senserva Pro"
},
{
  "workbookKey": "SenservaProSecureScoreMultiTenantWorkbook",
  "logoFileName": "SenservaPro_logo.svg",
  "description": "Sets the time name for analysis",
  "dataTypesDependencies": [
      "SenservaPro_CL"
  ],
  "dataConnectorsDependencies": [
      "SenservaPro"
  ],
  "previewImagesFileNames": [
      "SenservaProSecureScoreMultiTenantBlack.png",
      "SenservaProSecureScoreMultiTenantWhite.png"
  ],
  "version": "1.0.0",
  "title": "SenservaProSecureScoreMultiTenant",
  "templateRelativePath": "SenservaProSecureScoreMultiTenantWorkbook.json",
  "subtitle": "",
  "provider": "Senserva Pro"
},
{
  "workbookKey": "CiscoSecureEndpointOverviewWorkbook",
  "logoFileName": "cisco-logo-72px.svg",
  "description": "Sets the time name for analysis",
  "dataTypesDependencies": [
      "CiscoSecureEndpoint"
  ],
  "dataConnectorsDependencies": [
      "CiscoSecureEndpoint"
  ],
  "previewImagesFileNames": [
      "CiscoSecureEndpointBlack.png",
      "CiscoSecureEndpointWhite.png"
  ],
  "version": "1.0.0",
  "title": "Cisco Secure Endpoint",
  "templateRelativePath": "Cisco Secure Endpoint Overview.json",
  "subtitle": "",
  "provider": "Cisco"
},
{
  "workbookKey": "InfoSecGlobalWorkbook",
  "logoFileName": "infosecglobal.svg",
  "description": "Sets the time name for analysis.",
  "dataTypesDependencies": [
      "InfoSecAnalytics_CL"
  ],
  "dataConnectorsDependencies": [
      "InfoSecDataConnector"
  ],
  "previewImagesFileNames": [
      "InfoSecGlobalWorkbookBlack.png",
      "InfoSecGlobalWorkbookWhite.png"
  ],
  "version": "1.0.0",
  "title": "AgileSec Analytics Connector",
  "templateRelativePath": "InfoSecGlobal.json",
  "subtitle": "",
  "provider": "InfoSecGlobal"
},
{
  "workbookKey": "CrowdStrikeFalconEndpointProtectionWorkbook",
  "logoFileName": "crowdstrike.svg",
  "description": "Sets the time name for analysis",
  "dataTypesDependencies": [
      "CrowdstrikeReplicatorLogs_CL"
  ],
  "dataConnectorsDependencies": [
      "CrowdstrikeReplicator"
  ],
  "previewImagesFileNames": [
      "CrowdStrikeFalconEndpointProtectionBlack.png",
      "CrowdStrikeFalconEndpointProtectionWhite.png"
  ],
  "version": "1.0.0",
  "title": "CrowdStrike Falcon Endpoint Protection",
  "templateRelativePath": "CrowdStrikeFalconEndpointProtection.json",
  "subtitle": "",
  "provider": "Microsoft"
},
{
  "workbookKey": "IronDefenseAlertDashboard",
  "logoFileName": "IronNet.svg",
  "description": "Sets the time name for analysis",
  "dataTypesDependencies": [
      "CommonSecurityLog"
  ],
  "dataConnectorsDependencies": [
      "IronNetIronDefense"
  ],
  "previewImagesFileNames": [
      "IronDefenseDashboardBlack.png",
      "IronDefenseDashboardWhite.png"
  ],
  "version": "1.0.0",
  "title": "IronDefenseAlertDashboard",
  "templateRelativePath": "IronDefenseAlertDashboard.json",
  "subtitle": "",
  "provider": "Microsoft"
},
{
  "workbookKey": "IronDefenseAlertDetails",
  "logoFileName": "IronNet.svg",
  "description": "Sets the time name for analysis",
  "dataTypesDependencies": [
      "CommonSecurityLog"
  ],
  "dataConnectorsDependencies": [
      "IronNetIronDefense"
  ],
  "previewImagesFileNames": [
      "IronDefenseAlertsBlack.png",
      "IronDefenseAlertsWhite.png"
  ],
  "version": "1.0.0",
  "title": "IronDefenseAlertDetails",
  "templateRelativePath": "IronDefenseAlertDetails.json",
  "subtitle": "",
  "provider": "Microsoft"
},
{
  "workbookKey": "CiscoSEGWorkbook",
  "logoFileName": "cisco-logo-72px.svg",
  "description": "Sets the time name for analysis",
  "dataTypesDependencies": [
      "CommonSecurityLog"
  ],
  "dataConnectorsDependencies": [
      "CiscoSEG",
	  "CiscoSEGAma",
	  "CefAma"
  ],
  "previewImagesFileNames": [
      "CiscoSEGBlack.png",
      "CiscoSEGWhite.png"
  ],
  "version": "1.0.0",
  "title": "Cisco Secure Email Gateway",
  "templateRelativePath": "CiscoSEG.json",
  "subtitle": "",
  "provider": "Cisco"
},
{
  "workbookKey": "EatonForeseerHealthAndAccess",
  "logoFileName": "Azure_Sentinel.svg",
  "description": "This workbook gives an insight into the health of all the Windows VMs in this subscription running Eaton Foreseer and       the unauthorized access into the Eaton Foreseer application running on these VMs.",
  "dataTypesDependencies": [
      "SecurityEvent"
  ],
  "dataConnectorsDependencies": [],
  "previewImagesFileNames": [
      "EatonForeseerHealthAndAccessBlack.png",
      "EatonForeseerHealthAndAccessWhite.png"
  ],
  "version": "1.0.0",
  "title": "EatonForeseerHealthAndAccess",
  "templateRelativePath": "EatonForeseerHealthAndAccess.json",
  "subtitle": "",
  "provider": "Eaton"
},
{
  "workbookKey": "PCIDSSComplianceWorkbook",
  "logoFileName": "Azure_Sentinel.svg",
  "description": "Choose your subscription and workspace in which PCI assets are deployed",
  "dataTypesDependencies": [
      "AzureDaignostics",
      "SecurityEvent",
      "SecurityAlert",
      "OracleDatabaseAuditEvent",
      "Syslog",
      "Anomalies"
  ],
  "dataConnectorsDependencies": [],
  "previewImagesFileNames": [
      "PCIDSSComplianceBlack01.PNG",
      "PCIDSSComplianceBlack02.PNG",
      "PCIDSSComplianceWhite01.PNG",
      "PCIDSSComplianceWhite02.PNG"
  ],
  "version": "1.0.0",
  "title": "PCI DSS Compliance",
  "templateRelativePath": "PCIDSSCompliance.json",
  "subtitle": "",
  "provider": "Microsoft"
},
{
  "workbookKey": "SonraiSecurityWorkbook",
  "logoFileName": "Sonrai.svg",
  "description": "Sets the time name for analysis",
  "dataTypesDependencies": [
      "Sonrai_Tickets_CL"
  ],
  "dataConnectorsDependencies": [
      "SonraiDataConnector"
  ],
  "previewImagesFileNames": [
      "SonraiWorkbookBlack.png",
      "SonraiWorkbookWhite.png"
  ],
  "version": "1.0.0",
  "title": "Sonrai",
  "templateRelativePath": "Sonrai.json",
  "subtitle": "",
  "provider": "Sonrai"
},
{
  "workbookKey": "SemperisDSPWorkbook",
  "logoFileName": "Semperis.svg",
  "description": "Specify the time range on which to query the data",
  "dataTypesDependencies": [
      "dsp_parser"
  ],
  "dataConnectorsDependencies": [
      "SemperisDSP"
  ],
  "previewImagesFileNames": [
      "SemperisDSPOverview1Black.png",
      "SemperisDSPOverview1White.png",
      "SemperisDSPOverview2Black.png",
      "SemperisDSPOverview2White.png",
      "SemperisDSPOverview3Black.png",
      "SemperisDSPOverview3White.png"
  ],
  "version": "1.0.0",
  "title": "Semperis Directory Services Protector",
  "templateRelativePath": "SemperisDSPWorkbook.json",
  "subtitle": "",
  "provider": "Semperis"
},
{
  "workbookKey": "BoxWorkbook",
  "logoFileName": "box.svg",
  "description": "Sets the time name for analysis",
  "dataTypesDependencies": [
      "BoxEvents_CL"
  ],
  "dataConnectorsDependencies": [
      "BoxDataConnector"
  ],
  "previewImagesFileNames": [
      "BoxBlack1.png",
      "BoxWhite1.png",
      "BoxBlack2.png",
      "BoxWhite2.png"
  ],
  "version": "1.0.0",
  "title": "Box",
  "templateRelativePath": "Box.json",
  "subtitle": "",
  "provider": "Box"
},
{
  "workbookKey": "SymantecEndpointProtection",
  "logoFileName": "symantec_logo.svg",
  "description": "Sets the time name for analysis",
  "dataTypesDependencies": [
      "SymantecEndpointProtection"
  ],
  "dataConnectorsDependencies": [
      "SymantecEndpointProtection"
  ],
  "previewImagesFileNames": [
      "SymantecEndpointProtectionBlack.png",
      "SymantecEndpointProtectionWhite.png"
  ],
  "version": "1.0.0",
  "title": "Symantec Endpoint Protection",
  "templateRelativePath": "SymantecEndpointProtection.json",
  "subtitle": "",
  "provider": "Symantec"
},
{
  "workbookKey": "DynamicThreatModeling&Response",
  "logoFileName": "Azure_Sentinel.svg",
  "description": "Sets the time name for analysis",
  "dataTypesDependencies": [
      "SecurityAlert"
  ],
  "dataConnectorsDependencies": [],
  "previewImagesFileNames": [
      "DynamicThreatModeling&ResponseWhite.png",
      "DynamicThreatModeling&ResponseBlack.png"
  ],
  "version": "1.0.0",
  "title": "Dynamic Threat Modeling Response",
  "templateRelativePath": "DynamicThreatModeling&Response.json",
  "subtitle": "",
  "provider": "Microsoft"
},
{
  "workbookKey": "ThreatAnalysis&Response",
  "logoFileName": "Azure_Sentinel.svg",
  "description": "The Defenders for IoT workbook provide guided investigations for OT entities based on open incidents, alert notifications, and activities for OT assets. They also provide a hunting experience across the MITRE ATT&CK® framework for ICS, and are designed to enable analysts, security engineers, and MSSPs to gain situational awareness of OT security posture.",
  "dataTypesDependencies": [
      "SecurityAlert"
  ],
  "dataConnectorsDependencies": [],
  "previewImagesFileNames": [
      "ThreatAnalysis&ResponseWhite1.png",
      "ThreatAnalysis&ResponseWhite2.png",
      "ThreatAnalysis&ResponseWhite3.png",
      "ThreatAnalysis&ResponseWhite4.png",
      "ThreatAnalysis&ResponseBlack1.png",
      "ThreatAnalysis&ResponseBlack2.png",
      "ThreatAnalysis&ResponseBlack3.png",
      "ThreatAnalysis&ResponseBlack4.png"
  ],
  "version": "1.0.1",
  "title": "Threat Analysis Response",
  "templateRelativePath": "ThreatAnalysis&Response.json",
  "subtitle": "",
  "provider": "Microsoft"
},
{
  "workbookKey": "TrendMicroCAS",
  "logoFileName": "Trend_Micro_Logo.svg",
  "description": "Sets the time name for analysis",
  "dataTypesDependencies": [
      "TrendMicroCAS_CL"
  ],
  "dataConnectorsDependencies": [
      "TrendMicroCAS"
  ],
  "previewImagesFileNames": [
      "TrendMicroCASBlack.png",
      "TrendMicroCASWhite.png"
  ],
  "version": "1.0.0",
  "title": "TrendMicroCAS",
  "templateRelativePath": "TrendMicroCAS.json",
  "subtitle": "",
  "provider": "TrendMicro"
},
{
  "workbookKey": "GitHubSecurityWorkbook",
  "logoFileName": "GitHub.svg",
  "description": "Gain insights to GitHub activities that may be interesting for security.",
  "dataTypesDependencies": [
      "GitHubAuditLogPolling_CL"
  ],
  "dataConnectorsDependencies": [
      "GitHubEcAuditLogPolling"
  ],
  "previewImagesFileNames": [
    "GitHubSecurityBlack.png",
    "GitHubSecurityWhite.png"
  ],
  "version": "1.0.0",
  "title": "GithubWorkbook",
  "templateRelativePath": "GitHub.json",
  "subtitle": "",
  "provider": "Microsoft"
},
{
  "workbookKey": "GCPDNSWorkbook",
  "logoFileName": "google_logo.svg",
  "description": "Sets the time name for analysis",
  "dataTypesDependencies": [
      "GCPCloudDNS"
  ],
  "dataConnectorsDependencies": [
      "GCPDNSDataConnector"
  ],
  "previewImagesFileNames": [
      "GCPDNSBlack.png",
      "GCPDNSWhite.png"
  ],
  "version": "1.0.0",
  "title": "Google Cloud Platform DNS",
  "templateRelativePath": "GCPDNS.json",
  "subtitle": "",
  "provider": "Microsoft"
},
{
  "workbookKey": "AtlassianJiraAuditWorkbook",
    "logoFileName": "atlassian.svg",
  "description": "Sets the time name for analysis",
  "dataTypesDependencies": [
      "AtlassianJiraNativePoller_CL"
  ],
  "dataConnectorsDependencies": [
      "AtlassianJira"
  ],
  "previewImagesFileNames": [
      "AtlassianJiraAuditWhite.png",
      "AtlassianJiraAuditBlack.png"
  ],
  "version": "1.0.0",
  "title": "AtlassianJiraAudit",
  "templateRelativePath": "AtlassianJiraAudit.json",
  "subtitle": "",
  "provider": "Atlassian"
},
{
  "workbookKey": "DigitalGuardianWorkbook",
  "logoFileName": "Azure_Sentinel.svg",
  "description": "Sets the time name for analysis",
  "dataTypesDependencies": [
      "DigitalGuardianDLPEvent"
  ],
  "dataConnectorsDependencies": [
      "DigitalGuardianDLP"
  ],
  "previewImagesFileNames": [
      "DigitalGuardianBlack.png",
      "DigitalGuardianWhite.png"
  ],
  "version": "1.0.0",
  "title": "DigitalGuardianDLP",
  "templateRelativePath": "DigitalGuardian.json",
  "subtitle": "",
  "provider": "Digital Guardian"
},
{
  "workbookKey": "CiscoDuoWorkbook",
  "logoFileName": "cisco-logo-72px.svg",
  "description": "Sets the time name for analysis",
  "dataTypesDependencies": [
      "CiscoDuo_CL"
  ],
  "dataConnectorsDependencies": [
      "CiscoDuoSecurity"
  ],
  "previewImagesFileNames": [
      "CiscoDuoWhite.png",
      "CiscoDuoBlack.png"
  ],
  "version": "1.0.0",
  "title": "CiscoDuoSecurity",
  "templateRelativePath": "CiscoDuo.json",
  "subtitle": "",
  "provider": "Cisco"
},
{
  "workbookKey": "SlackAudit",
  "logoFileName": "slacklogo.svg",
  "description": "Sets the time name for analysis",
  "dataTypesDependencies": [
      "SlackAudit_CL"
  ],
  "dataConnectorsDependencies": [
      "SlackAuditAPI"
  ],
  "previewImagesFileNames": [
      "SlackAuditApplicationActivityBlack1.png",
      "SlackAuditApplicationActivityWhite1.png"
  ],
  "version": "1.0.0",
  "title": "SlackAudit",
  "templateRelativePath": "SlackAudit.json",
  "subtitle": "",
  "provider": "Slack"
},
{
  "workbookKey": "CiscoWSAWorkbook",
  "logoFileName": "cisco-logo-72px.svg",
  "description": "Sets the time name for analysis",
  "dataTypesDependencies": [
      "Syslog"
  ],
  "dataConnectorsDependencies": [
      "CiscoWSA"
  ],
  "previewImagesFileNames": [
      "CiscoWSAWhite.png",
      "CiscoWSABlack.png"
  ],
  "version": "1.0.0",
  "title": "CiscoWSA",
  "templateRelativePath": "CiscoWSA.json",
  "subtitle": "",
  "provider": "Cisco"
},
{
  "workbookKey": "GCP-IAM-Workbook",
  "logoFileName": "google_logo.svg",
  "description": "Sets the time name for analysis",
  "dataTypesDependencies": [
      "GCP_IAM_CL"
  ],
  "dataConnectorsDependencies": [
      "GCPIAMDataConnector"
  ],
  "previewImagesFileNames": [
      "GCPIAMBlack01.png",
      "GCPIAMBlack02.png",
      "GCPIAMWhite01.png",
      "GCPIAMWhite02.png"
  ],
  "version": "1.0.0",
  "title": "Google Cloud Platform IAM",
  "templateRelativePath": "GCP_IAM.json",
  "subtitle": "",
  "provider": "Google"
},
{
  "workbookKey": "ImpervaWAFCloudWorkbook",
  "logoFileName": "Imperva_DarkGrey_final_75x75.svg",
  "description": "Sets the time name for analysis.",
  "dataTypesDependencies": [
      "ImpervaWAFCloud_CL"
  ],
  "dataConnectorsDependencies": [
      "ImpervaWAFCloudAPI"
  ],
  "previewImagesFileNames": [
      "ImpervaWAFCloudBlack01.png",
      "ImpervaWAFCloudBlack02.png",
      "ImpervaWAFCloudWhite01.png",
      "ImpervaWAFCloudWhite02.png"
  ],
  "version": "1.0.0",
  "title": "Imperva WAF Cloud Overview",
  "templateRelativePath": "Imperva WAF Cloud Overview.json",
  "subtitle": "",
  "provider": "Microsoft"
},
{
  "workbookKey": "ZscalerZPAWorkbook",
  "logoFileName": "ZscalerLogo.svg",
  "description": "Select the time range for this Overview.",
  "dataTypesDependencies": [
      "ZPA_CL"
  ],
  "dataConnectorsDependencies": [
      "ZscalerPrivateAccess"
  ],
  "previewImagesFileNames": [
      "ZscalerZPABlack.png",
      "ZscalerZPAWhite.png"
  ],
  "version": "1.0.0",
  "title": "Zscaler Private Access (ZPA)",
  "templateRelativePath": "ZscalerZPA.json",
  "subtitle": "",
  "provider": "Zscaler"
},
{
  "workbookKey": "GoogleWorkspaceWorkbook",
  "logoFileName": "google_logo.svg",
  "description": "Sets the time name for analysis",
  "dataTypesDependencies": [
      "GWorkspace_ReportsAPI_admin_CL",
      "GWorkspace_ReportsAPI_calendar_CL",
      "GWorkspace_ReportsAPI_drive_CL",
      "GWorkspace_ReportsAPI_login_CL",
      "GWorkspace_ReportsAPI_login_CL",
      "GWorkspace_ReportsAPI_mobile_CL"
  ],
  "dataConnectorsDependencies": [
      "GoogleWorkspaceReportsAPI"
  ],
  "previewImagesFileNames": [
      "GoogleWorkspaceBlack.png",
      "GoogleWorkspaceWhite.png"
  ],
  "version": "1.0.0",
  "title": "GoogleWorkspaceReports",
  "templateRelativePath": "GoogleWorkspace.json",
  "subtitle": "",
  "provider": "Microsoft"
},
{
  "workbookKey": "NCProtectWorkbook",
  "logoFileName": "NCProtectIcon.svg",
  "description": "Sets the time name for analysis",
  "dataTypesDependencies": [
      "NCProtectUAL_CL"
  ],
  "dataConnectorsDependencies": [
      "NucleusCyberNCProtect"
  ],
  "previewImagesFileNames": [""],
  "version": "1.0.0",
  "title": "NucleusCyberProtect",
  "templateRelativePath": "NucleusCyber_NCProtect_Workbook.json",
  "subtitle": "",
  "provider": "archTIS"
},
{
  "workbookKey": "CiscoISEWorkbook",
  "logoFileName": "cisco-logo-72px.svg",
  "description": "Sets the time name for analysis",
  "dataTypesDependencies": [
      "Syslog"
  ],
  "dataConnectorsDependencies": [
      "CiscoISE"
  ],
  "previewImagesFileNames": [
    "CiscoISEBlack1.png",
    "CiscoISEBlack2.png",
    "CiscoISEWhite1.png",
    "CiscoISEWhite2.png"
  ],
  "version": "1.0.0",
  "title": "Cisco ISE",
  "templateRelativePath": "CiscoISE.json",
  "subtitle": "",
  "provider": "Cisco"
},
{
  "workbookKey": "IoTOTThreatMonitoringwithDefenderforIoTWorkbook",
  "logoFileName": "Azure_Sentinel.svg",
  "description": "The OT Threat Monitoring with Defender for IoT Workbook features OT filtering for Security Alerts, Incidents, Vulnerabilities and Asset Inventory. The workbook features a dynamic assessment of the MITRE ATT&CK for ICS matrix across your environment to analyze and respond to OT-based threats. This workbook is designed to enable SecOps Analysts, Security Engineers, and MSSPs to gain situational awareness for IT/OT security posture.",
  "dataTypesDependencies": [
      "SecurityAlert",
      "SecurityIncident"
  ],
  "dataConnectorsDependencies": [],
  "previewImagesFileNames": [
    "IoTOTThreatMonitoringwithDefenderforIoTBlack.png",
    "IoTOTThreatMonitoringwithDefenderforIoTWhite.png"
  ],
  "version": "1.0.0",
  "title": "Microsoft Defender for IoT",
  "templateRelativePath": "IoTOTThreatMonitoringwithDefenderforIoT.json",
  "subtitle": "",
  "provider": "Microsoft"
},
{
  "workbookKey": "ZeroTrust(TIC3.0)Workbook",
  "logoFileName": "Azure_Sentinel.svg",
  "description": "Sets the time name for analysis",
  "dataTypesDependencies": [
      "SecurityRecommendation"
  ],
  "dataConnectorsDependencies": [],
  "previewImagesFileNames": [
      "ZeroTrust(TIC3.0)Black1.PNG",
      "ZeroTrust(TIC3.0)White1.PNG"
  ],
  "version": "1.0.0",
  "title": "ZeroTrust(TIC3.0)",
  "templateRelativePath": "ZeroTrustTIC3.json",
  "subtitle": "",
  "provider": "Microsoft"
},
{
  "workbookKey": "CybersecurityMaturityModelCertification(CMMC)2.0Workbook",
  "logoFileName": "Azure_Sentinel.svg",
  "description": "Sets the time name for analysis.",
  "dataTypesDependencies": [
      "InformationProtectionLogs_CL",
      "AuditLogs",
      "SecurityIncident",
      "SigninLogs",
      "AzureActivity"
  ],
  "dataConnectorsDependencies": [],
  "previewImagesFileNames": [
    "CybersecurityMaturityModelCertificationBlack.png",
    "CybersecurityMaturityModelCertificationWhite.png"
  ],
  "version": "1.0.0",
  "title": "CybersecurityMaturityModelCertification(CMMC)2.0",
  "templateRelativePath": "CybersecurityMaturityModelCertification_CMMCV2.json",
  "subtitle": "",
  "provider": "Microsoft"
},
{
  "workbookKey": "NISTSP80053Workbook",
  "logoFileName": "Azure_Sentinel.svg",
  "description": "Sets the time name for analysis.",
  "dataTypesDependencies": [
      "SigninLogs",
      "AuditLogs",
      "AzureActivity",
      "OfficeActivity",
      "SecurityEvents",
      "CommonSecurityLog",
      "SecurityIncident",
      "SecurityRecommendation"
  ],
  "dataConnectorsDependencies": [
      "SecurityEvents"
  ],
  "previewImagesFileNames": [
    "NISTSP80053Black.png",
    "NISTSP80053White.png"
  ],
  "version": "1.0.0",
  "title": "NISTSP80053workbook",
  "templateRelativePath": "NISTSP80053.json",
  "subtitle": "",
  "provider": "Microsoft"
},
{
  "workbookKey": "DarktraceWorkbook",
  "logoFileName": "Darktrace.svg",
  "description": "The Darktrace Workbook visualises Model Breach and AI Analyst data received by the Darktrace Data Connector and visualises events across the network, SaaS, IaaS and Email.",
  "dataTypesDependencies": [
      "darktrace_model_alerts_CL"
  ],
  "dataConnectorsDependencies": [
      "DarktraceRESTConnector"
  ],
  "previewImagesFileNames": [
      "DarktraceWorkbookBlack01.png",
      "DarktraceWorkbookBlack02.png",
      "DarktraceWorkbookWhite01.png",
      "DarktraceWorkbookWhite02.png"
  ],
  "version": "1.0.1",
  "title": "Darktrace",
  "templateRelativePath": "DarktraceWorkbook.json",
  "subtitle": "",
  "provider": "Darktrace"
},
{
  "workbookKey": "RecordedFutureAlertOverviewWorkbook",
  "logoFileName": "RecordedFuture.svg",
  "description": "Recorded Future Alerts Overview Workbook. This workbook will visualize playbook alerts imported via the RecordedFuture-Alert-Importer.",
  "dataTypesDependencies": [
      "RecordedFuturePortalAlerts_CL"
  ],
  "dataConnectorsDependencies": [],
  "previewImagesFileNames": [
      "RecordedFutureAlertOverviewWhite.png",
      "RecordedFutureAlertOverviewBlack.png"
  ],
  "version": "1.0.1",
  "title": "Recorded Future - Alerts Overview",
  "templateRelativePath": "RecordedFutureAlertOverview.json",
  "subtitle": "",
  "provider": "Recorded Future"
},
{
  "workbookKey": "RecordedFuturePlaybookAlertOverviewWorkbook",
  "logoFileName": "RecordedFuture.svg",
  "description": "Recorded Future Playbook Alerts Overview Workbook. This workbook will visualize playbook alerts imported via the RecordedFuture-Playbook-Alert-Importer.",
  "dataTypesDependencies": [
      "RecordedFuturePlaybookAlerts_CL"
  ],
  "dataConnectorsDependencies": [],
  "previewImagesFileNames": [
      "RecordedFuturePlaybookAlertOverviewWhite1.png",
      "RecordedFuturePlaybookAlertOverviewBlack1.png"
  ],
  "version": "1.0.1",
  "title": "Recorded Future - Playbook Alerts Overview",
  "templateRelativePath": "RecordedFuturePlaybookAlertOverview.json",
  "subtitle": "",
  "provider": "Recorded Future"
},
{
  "workbookKey": "RecordedFutureDomainCorrelationWorkbook",
  "logoFileName": "RecordedFuture.svg",
  "description": "Recorded Future Domain Correlation Workbook. This workbook will visualize Recorded Future threat intelligence data together with infrastructure logs ingested in to Sentinel.",
  "dataTypesDependencies": [
      "ThreatIntelligenceIndicator"
  ],
  "dataConnectorsDependencies": [],
  "previewImagesFileNames": [
      "RecordedFutureDomainCorrelationWhite.png",
      "RecordedFutureDomainCorrelationBlack.png"
  ],
  "version": "1.0.1",
  "title": "Recorded Future - Domain Correlation",
  "templateRelativePath": "RecordedFutureDomainCorrelation.json",
  "subtitle": "",
  "provider": "Recorded Future"
},
{
  "workbookKey": "RecordedFutureHashCorrelationWorkbook",
  "logoFileName": "RecordedFuture.svg",
  "description": "Recorded Future Hash Correlation Workbook. This workbook will visualize Recorded Future threat intelligence data together with infrastructure logs ingested in to Sentinel.",
  "dataTypesDependencies": [
      "ThreatIntelligenceIndicator"
  ],
  "dataConnectorsDependencies": [],
  "previewImagesFileNames": [
      "RecordedFutureHashCorrelationWhite.png",
      "RecordedFutureHashCorrelationBlack.png"
  ],
  "version": "1.0.1",
  "title": "Recorded Future - Hash Correlation",
  "templateRelativePath": "RecordedFutureHashCorrelation.json",
  "subtitle": "",
  "provider": "Recorded Future"
},
{
  "workbookKey": "RecordedFutureIPCorrelationWorkbook",
  "logoFileName": "RecordedFuture.svg",
  "description": "Recorded Future IP Correlation Workbook. This workbook will visualize Recorded Future threat intelligence data together with infrastructure logs ingested in to Sentinel.",
  "dataTypesDependencies": [
      "ThreatIntelligenceIndicator"
  ],
  "dataConnectorsDependencies": [],
  "previewImagesFileNames": [
      "RecordedFutureIPCorrelationWhite.png",
      "RecordedFutureIPCorrelationBlack.png"
  ],
  "version": "1.0.1",
  "title": "Recorded Future - IP Correlation",
  "templateRelativePath": "RecordedFutureIPCorrelation.json",
  "subtitle": "",
  "provider": "Recorded Future"
},
{
  "workbookKey": "RecordedFutureURLCorrelationWorkbook",
  "logoFileName": "RecordedFuture.svg",
  "description": "Recorded Future URL Correlation Workbook. This workbook will visualize Recorded Future threat intelligence data together with infrastructure logs ingested in to Sentinel.",
  "dataTypesDependencies": [
      "ThreatIntelligenceIndicator"
  ],
  "dataConnectorsDependencies": [],
  "previewImagesFileNames": [
      "RecordedFutureUrlCorrelationWhite.png",
      "RecordedFutureUrlCorrelationBlack.png"
  ],
  "version": "1.0.1",
  "title": "Recorded Future - URL Correlation",
  "templateRelativePath": "RecordedFutureURLCorrelation.json",
  "subtitle": "",
  "provider": "Recorded Future"
},
{
  "workbookKey": "RecordedFutureThreatActorHuntingWorkbook",
  "logoFileName": "RecordedFuture.svg",
  "description": "Recorded Future Threat Actor Hunting Workbook. This workbook will visualize Recorded Future threat map and hunting indicators ingested in to Microsoft Sentinel.",
  "dataTypesDependencies": [
      "ThreatIntelligenceIndicator"
  ],
  "dataConnectorsDependencies": [],
  "previewImagesFileNames": [
      "RecordedFutureThreatActorHuntingWhite.png",
      "RecordedFutureThreatActorHuntingBlack.png"
  ],
  "version": "1.0.1",
  "title": "Recorded Future - Threat Actor Hunting",
  "templateRelativePath": "RecordedFutureThreatActorHunting.json",
  "subtitle": "",
  "provider": "Recorded Future"
},
{
  "workbookKey": "RecordedFutureMalwareThreatHuntingWorkbook",
  "logoFileName": "RecordedFuture.svg",
  "description": "Recorded Future Malware Threat Hunting Workbook. This workbook will visualize Recorded Future malware threat map and hunting indicators ingested in to Microsoft Sentinel.",
  "dataTypesDependencies": [
      "ThreatIntelligenceIndicator"
  ],
  "dataConnectorsDependencies": [],
  "previewImagesFileNames": [
      "RecordedFutureMalwareThreatHuntingWhite.png",
      "RecordedFutureMalwareThreatHuntingBlack.png"
  ],
  "version": "1.0.0",
  "title": "Recorded Future - Malware Threat Hunting",
  "templateRelativePath": "RecordedFutureMalwareThreatHunting.json",
  "subtitle": "",
  "provider": "Recorded Future"
},
{
  "workbookKey": "MaturityModelForEventLogManagement_M2131",
  "logoFileName": "contrastsecurity_logo.svg",
  "description": "Select the time range for this Overview.",
  "dataTypesDependencies": [],
  "dataConnectorsDependencies": [],
  "previewImagesFileNames": [
      "MaturityModelForEventLogManagement_M2131Black.png",
      "MaturityModelForEventLogManagement_M2131White.png"
  ],
  "version": "1.0.0",
  "title": "MaturityModelForEventLogManagementM2131",
  "templateRelativePath": "MaturityModelForEventLogManagement_M2131.json",
  "subtitle": "",
  "provider": "Microsoft"
},
{
  "workbookKey": "AzureSQLSecurityWorkbook",
  "logoFileName": "AzureSQL.svg",
  "description": "Sets the time window in days to search around the alert",
  "dataTypesDependencies": [
      "AzureDiagnostics",
      "SecurityAlert",
      "SecurityIncident"
  ],
  "dataConnectorsDependencies": [
      "AzureSql"
  ],
  "previewImagesFileNames": [""],
  "version": "1.0.0",
  "title": "Azure SQL Database Workbook",
  "templateRelativePath": "Workbook-AzureSQLSecurity.json",
  "subtitle": "",
  "provider": "Microsoft"
},
{
  "workbookKey": "ContinuousDiagnostics&Mitigation",
  "logoFileName": "Azure_Sentinel.svg",
  "description": "Select the time range for this Overview.",
  "dataTypesDependencies": [],
  "dataConnectorsDependencies": [],
  "previewImagesFileNames": [
      "ContinuousDiagnostics&MitigationBlack.png",
      "ContinuousDiagnostics&MitigationWhite.png"
  ],
  "version": "1.0.0",
  "title": "ContinuousDiagnostics&Mitigation",
  "templateRelativePath": "ContinuousDiagnostics&Mitigation.json",
  "subtitle": "",
  "provider": "Microsoft"
},
{
  "workbookKey": "AtlasianJiraAuditWorkbook",
  "logoFileName": "atlassian.svg",
  "description": "Select the time range for this Overview.",
  "dataTypesDependencies": [
      "AtlassianJiraNativePoller_CL"
  ],
  "dataConnectorsDependencies": [
      "AtlassianJira"
  ],
  "previewImagesFileNames": [
      "AtlassianJiraAuditBlack.png",
      "AtlassianJiraAuditWhite.png"
  ],
  "version": "1.0.0",
  "title": "AtlasianJiraAuditWorkbook",
  "templateRelativePath": "AtlasianJiraAuditWorkbook.json",
  "subtitle": "",
  "provider": "Microsoft"
},
{
  "workbookKey": "AzureSecurityBenchmark",
  "logoFileName": "Azure_Sentinel.svg",
  "description": "Azure Security Benchmark v3 Workbook provides a mechanism for viewing log queries, azure resource graph, and policies aligned to ASB controls across Microsoft security offerings, Azure, Microsoft 365, 3rd Party, On-Premises, and Multi-cloud workloads. This workbook enables Security Architects, Engineers, SecOps Analysts, Managers, and IT Pros to gain situational awareness visibility for the security posture of cloud workloads. There are also recommendations for selecting, designing, deploying, and configuring Microsoft offerings for alignment with respective ASB requirements and practices.",
  "dataTypesDependencies": [
      "SecurityRegulatoryCompliance",
      "AzureDiagnostics",
      "SecurityIncident",
      "SigninLogs",
      "SecurityAlert"
  ],
  "dataConnectorsDependencies": [],
  "previewImagesFileNames": [
      "AzureSecurityBenchmarkBlack.png",
      "AzureSecurityBenchmarkWhite.png"
  ],
  "version": "1.0.0",
  "title": "Azure Security Benchmark",
  "templateRelativePath": "AzureSecurityBenchmark.json",
  "subtitle": "",
  "provider": "Microsoft"
},
{
  "workbookKey": "ZNAccessOrchestratorAudit",
  "logoFileName": "ZeroNetworks.svg",
  "description": "This workbook provides a summary of ZeroNetworks data.",
  "dataTypesDependencies": [
      "ZNAccessOrchestratorAudit_CL",
      "ZNAccessOrchestratorAuditNativePoller_CL"
  ],
  "dataConnectorsDependencies": [
      "ZeroNetworksAccessOrchestratorAuditFunction",
      "ZeroNetworksAccessOrchestratorAuditNativePoller"
  ],
  "previewImagesFileNames": [""],
  "version": "1.0.0",
  "title": "Zero NetWork",
  "templateRelativePath": "ZNSegmentAudit.json",
  "subtitle": "",
  "provider": "Zero Networks"
},
{
  "workbookKey": "FireworkWorkbook",
  "logoFileName": "Flare.svg",
  "description": "Select the time range for this Overview.",
  "dataTypesDependencies": [
      "Firework_CL"
  ],
  "dataConnectorsDependencies": [
      "FlareSystemsFirework"
  ],
  "previewImagesFileNames": [
      "FireworkOverviewBlack01.png",
      "FireworkOverviewBlack02.png",
      "FireworkOverviewWhite01.png",
      "FireworkOverviewWhite02.png"
  ],
  "version": "1.0.0",
  "title": "FlareSystemsFirework",
  "templateRelativePath": "FlareSystemsFireworkOverview.json",
  "subtitle": "",
  "provider": "Flare Systems"
},
{
  "workbookKey": "TaniumWorkbook",
  "logoFileName": "Tanium.svg",
  "description": "Visualize Tanium endpoint and module data",
  "dataTypesDependencies": [
      "TaniumComplyCompliance_CL",
      "TaniumComplyVulnerabilities_CL",
      "TaniumDefenderHealth_CL",
      "TaniumDiscoverUnmanagedAssets_CL",
      "TaniumHighUptime_CL",
      "TaniumMainAsset_CL",
      "TaniumPatchListApplicability_CL",
      "TaniumPatchListCompliance_CL",
      "TaniumSCCMClientHealth_CL",
      "TaniumThreatResponse_CL"
  ],
  "dataConnectorsDependencies": [],
  "previewImagesFileNames": [
      "TaniumComplyBlack.png",
      "TaniumComplyWhite.png",
      "TaniumDiscoverBlack.png",
      "TaniumDiscoverWhite.png",
      "TaniumMSToolingHealthBlack.png",
      "TaniumMSToolingHealthWhite.png",
      "TaniumPatchBlack.png",
      "TaniumPatchWhite.png",
      "TaniumThreatResponseAlertsBlack.png",
      "TaniumThreatResponseAlertsWhite.png",
      "TaniumThreatResponseBlack.png",
      "TaniumThreatResponseWhite.png"
  ],
  "version": "1.0",
  "title": "Tanium Workbook",
  "templateRelativePath": "TaniumWorkbook.json",
  "subtitle": "",
  "provider": "Tanium"
},
{
  "workbookKey": "ActionableAlertsDashboard",
  "logoFileName": "Cybersixgill.svg",
  "description": "None.",
  "dataTypesDependencies": [
      "CyberSixgill_Alerts_CL"
  ],
  "dataConnectorsDependencies": [
      "CybersixgillActionableAlerts"
  ],
  "previewImagesFileNames": [
    "ActionableAlertsDashboardWhite.PNG",
    "ActionableAlertsDashboardBlack.PNG"
    ],
  "version": "1.0.0",
  "title": "Cybersixgill Actionable Alerts Dashboard",
  "templateRelativePath": "ActionableAlertsDashboard.json",
  "subtitle": "",
  "provider": "Cybersixgill"
},
{
  "workbookKey": "ActionableAlertsList",
  "logoFileName": "Cybersixgill.svg",
  "description": "None.",
  "dataTypesDependencies": [
      "CyberSixgill_Alerts_CL"
  ],
  "dataConnectorsDependencies": [
      "CybersixgillActionableAlerts"
  ],
  "previewImagesFileNames": [
    "ActionableAlertsListBlack.PNG",
    "ActionableAlertsListWhite.PNG"],
  "version": "1.0.0",
  "title": "Cybersixgill Actionable Alerts List",
  "templateRelativePath": "ActionableAlertsList.json",
  "subtitle": "",
  "provider": "Cybersixgill"
},
{
  "workbookKey": "ArgosCloudSecurityWorkbook",
  "logoFileName": "argos-logo.svg",
  "description": "The ARGOS Cloud Security integration for Microsoft Sentinel allows you to have all your important cloud security events in one place.",
  "dataTypesDependencies": [
      "ARGOS_CL"
  ],
  "dataConnectorsDependencies": [
      "ARGOSCloudSecurity"
  ],
  "previewImagesFileNames": [
      "ARGOSCloudSecurityWorkbookBlack.png",
      "ARGOSCloudSecurityWorkbookWhite.png"
  ],
  "version": "1.0.0",
  "title": "ARGOS Cloud Security",
  "templateRelativePath": "ARGOSCloudSecurityWorkbook.json",
  "subtitle": "",
  "provider": "ARGOS Cloud Security"
},
{
  "workbookKey": "JamfProtectWorkbook",
  "logoFileName": "jamf_logo.svg",
  "description": "This Jamf Protect Workbook for Microsoft Sentinel enables you to ingest Jamf Protect events forwarded into Microsoft Sentinel.\n Providing reports into all alerts, device controls and Unfied Logs.",
  "dataTypesDependencies": [
      "jamfprotect_CL"
  ],
  "dataConnectorsDependencies": [],
  "previewImagesFileNames": [
      "JamfProtectDashboardBlack.png",
      "JamfProtectDashboardWhite.png"
  ],
  "version": "2.0.0",
  "title": "Jamf Protect Workbook",
  "templateRelativePath": "JamfProtectDashboard.json",
  "subtitle": "",
  "provider": "Jamf Software, LLC"
},
{
  "workbookKey": "AIVectraStream",
  "logoFileName": "AIVectraDetect.svg",
  "description": "",
  "dataTypesDependencies": [
      "VectraStream_CL"
  ],
  "dataConnectorsDependencies": [
      "AIVectraStream"
  ],
  "previewImagesFileNames": [
    "AIVectraDetectBlack1.png",
    "AIVectraDetectWhite1.png"
    ],
  "version": "1.0.0",
  "title": "AIVectraStreamWorkbook",
  "templateRelativePath": "AIVectraStreamWorkbook.json",
  "subtitle": "",
  "provider": "Vectra AI"
},
{
  "workbookKey": "SecurityScorecardWorkbook",
  "logoFileName": "SecurityScorecard-Cybersecurity-Ratings.svg",
  "description": "This Workbook provides immediate insight into the data coming from SecurityScorecard's three Sentinel data connectors: SecurityScorecard Cybersecurity Ratings, SecurityScorecard Cybersecurity Ratings - Factors, and SecurityScorecard Cybersecurity Ratings - Issues.",
  "dataTypesDependencies": [
      "SecurityScorecardFactor_CL",
      "SecurityScorecardIssues_CL",
      "SecurityScorecardRatings_CL"
  ],
  "dataConnectorsDependencies": [
      "SecurityScorecardFactorAzureFunctions",
      "SecurityScorecardIssueAzureFunctions",
      "SecurityScorecardRatingsAzureFunctions"
  ],
  "previewImagesFileNames": [
      "SecurityScorecardBlack1.png",
      "SecurityScorecardBlack2.png",
      "SecurityScorecardBlack3.png",
      "SecurityScorecardBlack4.png",
      "SecurityScorecardBlack5.png",
      "SecurityScorecardBlack6.png",
      "SecurityScorecardWhite1.png",
      "SecurityScorecardWhite2.png",
      "SecurityScorecardWhite3.png",
      "SecurityScorecardWhite4.png",
      "SecurityScorecardWhite5.png",
      "SecurityScorecardWhite6.png"
  ],
  "version": "1.0.0",
  "title": "SecurityScorecard",
  "templateRelativePath": "SecurityScorecardWorkbook.json",
  "subtitle": "",
  "provider": "SecurityScorecard"
},
{
  "workbookKey": "DigitalShadowsWorkbook",
  "logoFileName": "DigitalShadowsLogo.svg",
  "description": "For gaining insights into Digital Shadows logs.",
  "dataTypesDependencies": [
      "DigitalShadows_CL"
  ],
  "dataConnectorsDependencies": [
      "DigitalShadowsSearchlightAzureFunctions"
  ],
  "previewImagesFileNames": [
      "DigitalShadowsBlack1.png",
      "DigitalShadowsBlack2.png",
      "DigitalShadowsBlack3.png",
      "DigitalShadowsWhite1.png",
      "DigitalShadowsWhite2.png",
      "DigitalShadowsWhite3.png"
  ],
  "version": "1.0.0",
  "title": "Digital Shadows",
  "templateRelativePath": "DigitalShadows.json",
  "subtitle": "",
  "provider": "Digital Shadows"
},
{
  "workbookKey": "SalesforceServiceCloudWorkbook",
  "logoFileName": "salesforce_logo.svg",
  "description": "Sets the time name for analysis.",
  "dataTypesDependencies": [
      "SalesforceServiceCloud"
  ],
  "dataConnectorsDependencies": [
      "SalesforceServiceCloud_CL"
  ],
  "previewImagesFileNames": [""],
  "version": "1.0.0",
  "title": "Salesforce Service Cloud",
  "templateRelativePath": "SalesforceServiceCloud.json",
  "subtitle": "",
  "provider": "Salesforce"
},
{
  "workbookKey": "NetworkSessionSolution",
  "logoFileName": "Azure_Sentinel.svg",
  "description": "This workbook is included as part of Network Session Essentials solution and gives a summary of analyzed traffic, helps with threat analysis and investigating suspicious IP's and traffic analysis. Network Session Essentials Solution also includes playbooks to periodically summarize the logs thus enhancing user experience and improving data search. For the effective usage of workbook, we highly recommend to enable the summarization playbooks that are provided with this solution.",
  "dataTypesDependencies": [
      "AWSVPCFlow",
      "DeviceNetworkEvents",
      "SecurityEvent",
      "WindowsEvent",
      "CommonSecurityLog",
      "Syslog",
      "CommonSecurityLog",
      "VMConnection",
      "AzureDiagnostics",
      "AzureDiagnostics",
      "CommonSecurityLog",
      "Corelight_CL",
      "VectraStream",
      "CommonSecurityLog",
      "CommonSecurityLog",
      "Syslog",
      "CiscoMerakiNativePoller"
  ],
  "dataConnectorsDependencies": [
      "AWSS3",
      "MicrosoftThreatProtection",
      "SecurityEvents",
      "WindowsForwardedEvents",
      "Zscaler",
      "MicrosoftSysmonForLinux",
      "PaloAltoNetworks",
      "AzureMonitor(VMInsights)",
      "AzureFirewall",
      "AzureNSG",
      "CiscoASA",
      "Corelight",
      "AIVectraStream",
      "CheckPoint",
      "Fortinet",
      "CiscoMeraki",
	  "CefAma"
  ],
  "previewImagesFileNames": [""],
  "version": "1.0.0",
  "title": "Network Session Essentials",
  "templateRelativePath": "NetworkSessionEssentials.json",
  "subtitle": "",
  "provider": "Microsoft"
},
{
  "workbookKey": "SAPSODAnalysis",
  "logoFileName": "SAPVMIcon.svg",
  "description": "SAP SOD Analysis",
  "dataTypesDependencies": [
      "SAPAuditLog"
  ],
  "dataConnectorsDependencies": [
      "SAP"
  ],
  "previewImagesFileNames": [""],
  "version": "2.0.0",
  "title": "SAP SOD Analysis",
  "templateRelativePath": "SAP - Segregation of Duties v2.0 (by Aliter Consulting).json",
  "subtitle": "",
  "provider": "Aliter Consulting"
},
{
  "workbookKey": "TheomWorkbook",
  "logoFileName": "theom-logo.svg",
  "description": "Theom Alert Statistics",
  "dataTypesDependencies": [
      "TheomAlerts_CL"
  ],
  "dataConnectorsDependencies": [
      "Theom"
  ],
  "previewImagesFileNames": [
      "TheomWorkbook-black.png",
      "TheomWorkbook-white.png"
  ],
  "version": "1.0.0",
  "title": "Theom",
  "templateRelativePath": "Theom.json",
  "subtitle": "",
  "provider": "Theom"
},
{
  "workbookKey": "DynatraceWorkbooks",
  "logoFileName": "dynatrace.svg",
  "description": "This workbook brings together queries and visualizations to assist you in identifying potential threats surfaced by Dynatrace.",
  "dataTypesDependencies": [
    "DynatraceAttacks",
    "DynatraceAuditLogs",
    "DynatraceProblems",
    "DynatraceRuntimeVulnerabilities"
  ],
  "dataConnectorsDependencies": [
    "DynatraceAttacks",
    "DynatraceAuditLogs",
    "DynatraceProblems",
    "DynatraceRuntimeVulnerabilities"
  ],
  "previewImagesFileNames": [
    "DynatraceWorkbookBlack.png",
    "DynatraceWorkbookWhite.png"
  ],
  "version": "3.0.1",
  "title": "Dynatrace",
  "templateRelativePath": "Dynatrace.json",
  "subtitle": "",
  "provider": "Dynatrace"
},
{
  "workbookKey": "MDOWorkbook",
  "logoFileName": "Azure_Sentinel.svg",
  "description": "Gain extensive insight into your organization's Microsoft Defender for Office Activity by analyzing, and correlating events.\nYou can track malware and phishing detection over time.",
  "dataTypesDependencies": [
      "SecurityAlert"
  ],
  "dataConnectorsDependencies": [
      "MicrosoftThreatProtection"
  ],
  "previewImagesFileNames": [
    "MDOBlack1.png",
    "MDOBlack2.png",
    "MDOWhite1.png",
    "MDOWhite2.png"
  ],
  "version": "1.0.0",
  "title": "Microsoft Defender XDR MDOWorkbook",
  "templateRelativePath": "MDO Insights.json",
  "subtitle": "",
  "provider": "Microsoft"
},
{
  "workbookKey": "AnomaliesVisualizationWorkbook",
  "logoFileName": "Azure_Sentinel.svg",
  "description": "A workbook that provides contextual information to a user for better insight on Anomalies and their impact. The workbook will help with investigation of anomalies as well as identify patterns that can lead to a threat.",
  "dataTypesDependencies": [
      "Anomalies"
  ],
  "dataConnectorsDependencies": [],
  "previewImagesFileNames": [
      "AnomaliesVisualizationWorkbookWhite.png",
      "AnomaliesVisualizationWorkbookBlack.png"
  ],
  "version": "1.0.0",
  "title": "AnomaliesVisulization",
  "templateRelativePath": "AnomaliesVisualization.json",
  "subtitle": "",
  "provider": "Microsoft Sentinel Community"
},
{
  "workbookKey": "AnomalyDataWorkbook",
  "logoFileName": "Azure_Sentinel.svg",
  "description": "A workbook providing details, related Incident, and related Hunting Workbook for a specific Anomaly.",
  "dataTypesDependencies": [
      "Anomalies"
  ],
  "dataConnectorsDependencies": [],
  "previewImagesFileNames": [
      "AnomalyDataWorkbookWhite.png",
      "AnomalyDataWorkbookBlack.png"
  ],
  "version": "1.0.0",
  "title": "AnomalyData",
  "templateRelativePath": "AnomalyData.json",
  "subtitle": "",
  "provider": "Microsoft Sentinel Community"
},
{
  "workbookKey": "MicrosoftExchangeLeastPrivilegewithRBAC-Online",
  "logoFileName": "Azure_Sentinel.svg",
  "description": "This Workbook, dedicated to Exchange Online environments is built to have a simple view of non-standard RBAC delegations on an Exchange Online tenant. This Workbook allow you to go deep dive on custom delegation and roles and also members of each delegation, including the nested level and the group imbrication on your environment.",
  "dataTypesDependencies": [
      "ESIExchangeOnlineConfig_CL"
  ],
  "dataConnectorsDependencies": [
      "ESI-ExchangeOnlineCollector"
  ],
  "previewImagesFileNames": [
      "MicrosoftExchangeLeastPrivilegewithRBAC-OnlineBlack.png",
      "MicrosoftExchangeLeastPrivilegewithRBAC-OnlineWhite.png"
  ],
  "version": "1.1.0",
  "title": "Microsoft Exchange Least Privilege with RBAC - Online",
  "templateRelativePath": "Microsoft Exchange Least Privilege with RBAC - Online.json",
  "subtitle": "",
  "provider": "Microsoft"
},
{
  "workbookKey": "MicrosoftExchangeLeastPrivilegewithRBAC",
  "logoFileName": "Azure_Sentinel.svg",
  "description": "This Workbook, dedicated to On-Premises environments is built to have a simple view of non-standard RBAC delegations on an On-Premises Exchange environment. This Workbook allow you to go deep dive on custom delegation and roles and also members of each delegation, including the nested level and the group imbrication on your environment. Required Data Connector: Exchange Security Insights On-Premises Collector.",
  "dataTypesDependencies": [
      "ESIExchangeConfig_CL"
  ],
  "dataConnectorsDependencies": [
      "ESI-ExchangeOnPremisesCollector",
      "ESI-ExchangeAdminAuditLogEvents"
  ],
  "previewImagesFileNames": [
      "MicrosoftExchangeLeastPrivilegewithRBACBlack.png",
      "MicrosoftExchangeLeastPrivilegewithRBACWhite.png"
  ],
  "version": "1.0.1",
  "title": "Microsoft Exchange Least Privilege with RBAC",
  "templateRelativePath": "Microsoft Exchange Least Privilege with RBAC.json",
  "subtitle": "",
  "provider": "Microsoft"
},
{
  "workbookKey": "MicrosoftExchangeSearchAdminAuditLog",
  "logoFileName": "Azure_Sentinel.svg",
  "description": "This workbook is dedicated to On-Premises Exchange organizations. It uses the MSExchange Management event logs to give you a simple way to view administrators’ activities in your Exchange environment with Cmdlets usage statistics and multiple pivots to understand who and/or what is affected to modifications on your environment. Required Data Connector: Exchange Audit Event logs via Legacy Agent.",
  "dataTypesDependencies": [
      "ESIExchangeConfig_CL"
  ],
  "dataConnectorsDependencies": [
      "ESI-ExchangeOnPremisesCollector",
      "ESI-ExchangeAdminAuditLogEvents"
  ],
  "previewImagesFileNames": [
      "MicrosoftExchangeSearchAdminAuditLogBlack.png",
      "MicrosoftExchangeSearchAdminAuditLogWhite.png"
  ],
  "version": "1.0.1",
  "title": "Microsoft Exchange Search AdminAuditLog",
  "templateRelativePath": "Microsoft Exchange Search AdminAuditLog.json",
  "subtitle": "",
  "provider": "Microsoft"
},
{
  "workbookKey": "MicrosoftExchangeSearchAdminAuditLog-Online",
  "logoFileName": "Azure_Sentinel.svg",
  "description": "This workbook is dedicated to Online Exchange organizations. It uses the Office Activity logs to give you a simple way to view administrators’ activities in your Exchange environment with Cmdlets usage statistics and multiple pivots to understand who and/or what is affected to modifications on your environment. Required Data Connector: Microsoft 365 (Exchange).",
  "dataTypesDependencies": [
      "OfficeActivity"
  ],
  "dataConnectorsDependencies": [
      "Office365"
  ],
  "previewImagesFileNames": [
      "MicrosoftExchangeOnlineSearchAdminAuditLogBlack.png",
      "MicrosoftExchangeOnlineSearchAdminAuditLogWhite.png"
  ],
  "version": "1.0.0",
  "title": "Microsoft Exchange Search AdminAuditLog - Online",
  "templateRelativePath": "Microsoft Exchange Search AdminAuditLog - Online.json",
  "subtitle": "",
  "provider": "Microsoft"
},
{
  "workbookKey": "MicrosoftExchangeSecurityMonitoring",
  "logoFileName": "Azure_Sentinel.svg",
  "description": "This Workbook is dedicated to On-Premises Exchange organizations. It uses the MSExchange Management event logs and Microsoft Exchange Security configuration collected by data connectors. It helps to track admin actions, especially on VIP Users and/or on Sensitive Cmdlets. This workbook allows also to list Exchange Services changes, local account activities and local logon on Exchange Servers. Required Data Connector: Exchange Audit Event logs via Legacy Agent.",
  "dataTypesDependencies": [
      "ESIExchangeConfig_CL"
  ],
  "dataConnectorsDependencies": [
      "ESI-ExchangeOnPremisesCollector",
      "ESI-ExchangeAdminAuditLogEvents"
  ],
  "previewImagesFileNames": [
      "MicrosoftExchangeSecurityMonitoringBlack.png",
      "MicrosoftExchangeSecurityMonitoringWhite.png"
  ],
  "version": "1.0.1",
  "title": "Microsoft Exchange Admin Activity",
  "templateRelativePath": "Microsoft Exchange Admin Activity.json",
  "subtitle": "",
  "provider": "Microsoft"
},
{
  "workbookKey": "MicrosoftExchangeAdminActivity-Online",
  "logoFileName": "Azure_Sentinel.svg",
  "description": "This Workbook is dedicated to Online Exchange organizations. It uses Office Activity logs. It helps to track admin actions, especially on VIP Users and/or on Sensitive Cmdlets. Required Data Connector: Microsoft 365 (Exchange).",
  "dataTypesDependencies": [
      "OfficeActivity"
  ],
  "dataConnectorsDependencies": [
      "Office365"
  ],
  "previewImagesFileNames": [
      "MicrosoftExchangeAdminActivity-OnlineBlack.png",
      "MicrosoftExchangeAdminActivity-OnlineWhite.png"
  ],
  "version": "1.0.0",
  "title": "Microsoft Exchange Online Admin Activity",
  "templateRelativePath": "Microsoft Exchange Admin Activity - Online.json",
  "subtitle": "",
  "provider": "Microsoft"
},
{
  "workbookKey": "MicrosoftExchangeSecurityReview-Online",
  "logoFileName": "Azure_Sentinel.svg",
  "description": "This Workbook is dedicated to Exchange Online tenants. It displays and highlights current Security configuration on various Exchange components specific to Online including delegations, the transport configuration and the linked security risks, and risky protocols.",
  "dataTypesDependencies": [
      "ESIExchangeOnlineConfig_CL"
  ],
  "dataConnectorsDependencies": [
      "ESI-ExchangeOnlineCollector"
  ],
  "previewImagesFileNames": [
    "MicrosoftExchangeSecurityReview-OnlineBlack.png",
    "MicrosoftExchangeSecurityReview-OnlineWhite.png"
  ],
  "version": "1.1.0",
  "title": "Microsoft Exchange Security Review - Online",
  "templateRelativePath": "Microsoft Exchange Security Review - Online.json",
  "subtitle": "",
  "provider": "Microsoft"
},
{
  "workbookKey": "MicrosoftExchangeSecurityReview",
  "logoFileName": "Azure_Sentinel.svg",
  "description": "This Workbook is dedicated to On-Premises Exchange organizations. It displays and highlights current Security configuration on various Exchange components including delegations, rights on databases, Exchange and most important AD Groups with members including nested groups, local administrators of servers. This workbook helps also to understand the transport configuration and the linked security risks. Required Data Connector: Exchange Security Insights On-Premises Collector.",
  "dataTypesDependencies": [
      "ESIExchangeConfig_CL"
  ],
  "dataConnectorsDependencies": [
      "ESI-ExchangeOnPremisesCollector",
      "ESI-ExchangeAdminAuditLogEvents"
  ],
  "previewImagesFileNames": [
      "MicrosoftExchangeSecurityReviewBlack.png",
      "MicrosoftExchangeSecurityReviewWhite.png"
    ],
  "version": "1.0.1",
  "title": "Microsoft Exchange Security Review",
  "templateRelativePath": "Microsoft Exchange Security Review.json",
  "subtitle": "",
  "provider": "Microsoft"
},
{
  "workbookKey": "ibossMalwareAndC2Workbook",
  "logoFileName": "iboss_logo.svg",
  "description": "A workbook providing insights into malware and C2 activity detected by iboss.",
  "dataTypesDependencies": [],
  "dataConnectorsDependencies": [
  "ibossAma",
  "CefAma"
  ],
  "previewImagesFileNames": [""],
  "version": "1.0.0",
  "title": "iboss Malware and C2",
  "templateRelativePath": "ibossMalwareAndC2.json",
  "subtitle": "",
  "provider": "iboss"
},
{
  "workbookKey": "ibossWebUsageWorkbook",
  "logoFileName": "iboss_logo.svg",
  "description": "A workbook providing insights into web usage activity detected by iboss.",
  "dataTypesDependencies": [],
  "dataConnectorsDependencies": [
  "ibossAma",
  "CefAma"
  ],
  "previewImagesFileNames": [""],
  "version": "1.0.0",
  "title": "iboss Web Usage",
  "templateRelativePath": "ibossWebUsage.json",
  "subtitle": "",
  "provider": "iboss"
},
{
  "workbookKey": "CynerioOverviewWorkbook",
  "logoFileName": "Cynerio.svg",
  "description": "An overview of Cynerio Security events",
  "dataTypesDependencies": ["CynerioEvent_CL"],
  "dataConnectorsDependencies": ["CynerioSecurityEvents"],
  "previewImagesFileNames": ["CynerioOverviewBlack.png", "CynerioOverviewWhite.png"],
  "version": "1.0.0",
  "title": "Cynerio Overview Workbook",
  "templateRelativePath": "CynerioOverviewWorkbook.json",
  "subtitle": "",
  "provider": "Cynerio"
},
{
  "workbookKey": "ReversingLabs-CapabilitiesOverview",
  "logoFileName": "reversinglabs.svg",
  "description": "The ReversingLabs-CapabilitiesOverview workbook provides a high level look at your threat intelligence capabilities and how they relate to your operations.",
  "dataTypesDependencies": [],
  "dataConnectorsDependencies": [],
  "previewImagesFileNames": [
      "ReversingLabsTiSummary-White.png",
      "ReversingLabsTiSummary-Black.png",
      "ReversingLabsOpsSummary-White.png",
      "ReversingLabsOpsSummary-Black.png"
  ],
  "version": "1.1.1",
  "title": "ReversingLabs-CapabilitiesOverview",
  "templateRelativePath": "ReversingLabs-CapabilitiesOverview.json",
  "subtitle": "",
  "provider": "ReversingLabs"
},
{
  "workbookKey": "vCenter",
  "logoFileName": "Azure_Sentinel.svg",
  "description": "This data connector depends on a parser based on Kusto Function **vCenter** to work as expected. [Follow steps to get this Kusto Function](https://aka.ms/sentinel-vCenter-parser)",
  "dataTypesDependencies": [
      "vCenter_CL"
  ],
  "dataConnectorsDependencies": [
      "VMwarevCenter"
  ],
  "previewImagesFileNames": [""],
  "version": "1.0.0",
  "title": "vCenter",
  "templateRelativePath": "vCenter.json",
  "subtitle": "",
  "provider": "VMware"
},
{
  "workbookKey": "SAP-Monitors-AlertsandPerformance",
  "logoFileName": "SAPVMIcon.svg",
  "description": "SAP -Monitors- Alerts and Performance",
  "dataTypesDependencies": [
      "SAPAuditLog"
  ],
  "dataConnectorsDependencies": [
      "SAP"
  ],
  "previewImagesFileNames": [""],
  "version": "2.0.1",
  "title": "SAP -Monitors- Alerts and Performance",
  "templateRelativePath": "SAP -Monitors- Alerts and Performance.json",
  "subtitle": "",
  "provider": "Microsoft"
},
{
  "workbookKey": "SAP-SecurityAuditlogandInitialAccess",
  "logoFileName": "SAPVMIcon.svg",
  "description": "SAP -Security Audit log and Initial Access",
  "dataTypesDependencies": [
      "SAPAuditLog"
  ],
  "dataConnectorsDependencies": [
      "SAP"
  ],
  "previewImagesFileNames": [""],
  "version": "2.0.1",
  "title": "SAP -Security Audit log and Initial Access",
  "templateRelativePath": "SAP -Security Audit log and Initial Access.json",
  "subtitle": "",
  "provider": "Microsoft"
},
{
  "workbookKey": "DNSSolutionWorkbook",
  "logoFileName": "Azure_Sentinel.svg",
  "description": "This workbook is included as part of the DNS Essentials solution and gives a summary of analyzed DNS traffic. It also helps with threat analysis and investigating suspicious Domains, IPs and DNS traffic. DNS Essentials Solution also includes a playbook to periodically summarize the logs, thus enhancing the user experience and improving data search. For effective usage of workbook, we highly recommend enabling the summarization playbook that is provided with this solution.",
  "dataTypesDependencies": [],
  "dataConnectorsDependencies": [],
  "previewImagesFileNames": [
      "DNSDomainWorkbookWhite.png",
      "DNSDomainWorkbookBlack.png"
  ],
  "version": "1.0.0",
  "title": "DNS Solution Workbook",
  "templateRelativePath": "DNSSolutionWorkbook.json",
  "subtitle": "",
  "provider": "Microsoft"
},
{
  "workbookKey": "MicrosoftPowerBIActivityWorkbook",
  "logoFileName": "PowerBILogo.svg",
  "description": "This workbook provides details on Microsoft PowerBI Activity",
  "dataTypesDependencies": [
      "PowerBIActivity"
  ],
  "dataConnectorsDependencies": [
      "Microsoft PowerBI (Preview)"
  ],
  "previewImagesFileNames": [
      "MicrosoftPowerBIActivityWorkbookBlack.png",
      "MicrosoftPowerBIActivityWorkbookWhite.png"
  ],
  "version": "1.0.0",
  "title": "Microsoft PowerBI Activity Workbook",
  "templateRelativePath": "MicrosoftPowerBIActivityWorkbook.json",
  "subtitle": "",
  "provider": "Microsoft"
},
{
  "workbookKey": "MicrosoftThreatIntelligenceWorkbook",
  "logoFileName": "Azure_Sentinel.svg",
  "description": "Gain insights into threat indicators ingestion and search for indicators at scale across Microsoft 1st Party, 3rd Party, On-Premises, Hybrid, and Multi-Cloud Workloads. Indicators Search facilitates a simple interface for finding IP, File, Hash, Sender and more across your data. Seamless pivots to correlate indicators with Microsoft Sentinel: Incidents to make your threat intelligence actionable.",
  "dataTypesDependencies": [
      "ThreatIntelligenceIndicator",
      "SecurityIncident"
  ],
  "dataConnectorsDependencies": [
      "ThreatIntelligence",
      "ThreatIntelligenceTaxii"
  ],
  "previewImagesFileNames": [
      "ThreatIntelligenceWhite.png",
      "ThreatIntelligenceBlack.png"
  ],
  "version": "1.0.0",
  "title": "Threat Intelligence",
  "templateRelativePath": "MicrosoftThreatIntelligence.json",
  "subtitle": "",
  "provider": "Microsoft"
},
  {
    "workbookKey": "MicrosoftDefenderForEndPoint",
    "logoFileName": "Azure_Sentinel.svg",
    "description": "A wokbook to provide details about Microsoft Defender for Endpoint Advance Hunting to Overview & Analyse data brought through M365 Defender Connector.",
    "dataTypesDependencies": [],
    "dataConnectorsDependencies": [],
    "previewImagesFileNames": [
      "microsoftdefenderforendpointwhite.png",
      "microsoftdefenderforendpointblack.png"
    ],
    "version": "1.0.0",
    "title": "Microsoft Defender For EndPoint",
    "templateRelativePath": "MicrosoftDefenderForEndPoint.json",
    "subtitle": "",
    "provider": "Microsoft Sentinel Community"
  },
  {
    "workbookKey": "MicrosoftSentinelDeploymentandMigrationTracker",
    "logoFileName": "Azure_Sentinel.svg",
    "description": "Use this workbook as a tool to define, track, and complete key deployment/migraiton tasks for Microsoft Sentinel. This workbook serves as a central hub for monitoring and configuring key areas of the product without having to leave the workbook and start over.",
    "dataTypesDependencies": [],
    "dataConnectorsDependencies": [],
    "previewImagesFileNames": [
      "microsoftsentineldeploymentandmigration-black.png",
      "microsoftsentineldeploymentandmigration-white.png"
    ],
    "version": "1.1.2",
    "title": "Microsoft Sentinel Deployment and Migration Tracker",
    "templateRelativePath": "MicrosoftSentinelDeploymentandMigrationTracker.json",
    "subtitle": "",
    "provider": "Microsoft Sentinel Community",
    "support": {
      "tier": "Community"
    },
    "author": {
      "name": "Matt Lowe"
    },
    "source": {
      "kind": "Community"
    },
    "categories": {
      "domains": [
        "Platform"
      ]
    }
  },
  {
    "workbookKey": "MicrosoftDefenderForIdentity",
    "logoFileName": "Azure_Sentinel.svg",
    "description": "Use this workbook to analyse the advance hunting data ingested for Defender For Identity.",
    "dataTypesDependencies": [
      "IdentityLogonEvents",
      "IdentityQueryEvents",
      "IdentityDirectoryEvents",
      "SecurityAlert"
    ],
    "dataConnectorsDependencies": [],
    "previewImagesFileNames": [
        "microsoftdefenderforidentity-black.png",
        "microsoftdefenderforidentity-white.png"
    ],
    "version": "1.0.0",
    "title": "Microsoft Defender For Identity",
    "templateRelativePath": "MicrosoftDefenderForIdentity.json",
    "subtitle": "",
    "provider": "Microsoft Sentinel Community"
 },
{
  "workbookKey": "EsetProtect",
  "logoFileName": "eset-logo.svg",
  "description": "Visualize events and threats from Eset protect.",
  "dataTypesDependencies": [
      "ESETPROTECT"
  ],
  "dataConnectorsDependencies": [
      "ESETPROTECT"
  ],
  "previewImagesFileNames": [
      "ESETPROTECTBlack.png",
      "ESETPROTECTWhite.png"
  ],
  "version": "1.0.0",
  "title": "EsetProtect",
  "templateRelativePath": "ESETPROTECT.json",
  "subtitle": "",
  "provider": "Community"
},
{
  "workbookKey": "CyberArkEPMWorkbook",
  "logoFileName": "CyberArk_Logo.svg",
  "description": "Sets the time name for analysis",
  "dataTypesDependencies": [
      "CyberArkEPM_CL"
  ],
  "dataConnectorsDependencies": [
      "CyberArkEPM"
  ],
  "previewImagesFileNames": [
      "CyberArkEPMBlack.png",
      "CyberArkEPMWhite.png"
  ],
  "version": "1.0.0",
  "title": "CyberArk EPM",
  "templateRelativePath": "CyberArkEPM.json",
  "subtitle": "",
  "provider": "CyberArk"
},
{
  "workbookKey": "IncidentTasksWorkbook",
  "logoFileName": "Azure_Sentinel.svg",
  "description": "Use this workbook to review and modify existing incidents with tasks. This workbook provides views that higlight incident tasks that are open, closed, or deleted, as well as incidents with tasks that are either owned or unassigned. The workbook also provides SOC metrics around incident task performance, such as percentage of incidents without tasks, average time to close tasks, and more.",
  "dataTypesDependencies": [],
  "dataConnectorsDependencies": [],
  "previewImagesFileNames": [
    "Tasks-Black.png",
    "Tasks-White.png"
],
  "version": "1.1.0",
  "title": "Incident Tasks Workbook",
  "templateRelativePath": "IncidentTasksWorkbook.json",
  "subtitle": "",
  "provider": "Microsoft"
},
  {
    "workbookKey": "SentinelWorkspaceReconTools",
    "logoFileName": "Azure_Sentinel.svg",
    "description": "A workbook providing investigation tools for key tables. Good for incident response, tuning, and cost optimizaiton. An attempt to bring the Windows EventViewer experience to the cloud.",
    "dataTypesDependencies": [
      "AzureActivity",
      "AuditLogs",
      "SigninLogs",
      "SecurityIncident",
      "SecurityAlert",
      "CommonSecurityLog",
      "Events",
      "SecurityEvents",
      "Syslog",
      "WindowsSecurityEvents"
    ],
    "dataConnectorsDependencies": [
      "AzureActivity",
      "AzureActiveDirectory",
      "SecurityEvents",
      "WindowsSecurityEvents"
    ],
    "previewImagesFileNames": [
      "SentinelWorkspaceReconToolsWhite.png",
      "SentinelWorkspaceReconToolsBlack.png"
    ],
    "version": "1.0.1",
    "title": "Sentinel Workspace Recon Tools",
    "templateRelativePath": "SentinelWorkspaceReconTools.json",
    "subtitle": "",
    "provider": "Microsoft Sentinel Community",
    "support": {
      "tier": "Community"
    },
    "author": {
      "name": "Andrew Blumhardt"
    },
    "source": {
      "kind": "Community"
    },
    "categories": {
      "domains": [
        "Security - Others"
      ]
    }
  },
  {
    "workbookKey": "SyslogOverview",
    "logoFileName": "Azure_Sentinel.svg",
    "description": "A workbook designed to show an overview about the data ingested through Syslog.",
    "dataTypesDependencies": [
      "Syslog"
    ],
    "dataConnectorsDependencies": [],
    "previewImagesFileNames": [
      "syslogoverview-white.png",
      "syslogoverview-black.png"
    ],
    "version": "1.0.0",
    "title": "Syslog Overview",
    "templateRelativePath": "syslogoverview.json",
    "subtitle": "",
    "provider": "Microsoft Sentinel Community",
    "support": {
      "tier": "Community"
    },
    "author": {
      "name": "Samik Roy"
    },
    "source": {
      "kind": "Community"
    },
    "categories": {
      "domains": [
        "Application"
      ]
    }
  },
  {
    "workbookKey": "SentinelHealth",
    "logoFileName": "Azure_Sentinel.svg",
    "description": "A workbook to show data fo Sentinel Health.",
    "dataTypesDependencies": [
      "SentinelHealth"
    ],
    "dataConnectorsDependencies": [],
    "previewImagesFileNames": [
      "SentinelHealthWhite.png",
      "SentinelHealthBlack.png"
    ],
    "version": "1.0.0",
    "title": "Sentinel Health",
    "templateRelativePath": "SentinelHealth.json",
    "subtitle": "",
    "provider": "Microsoft Sentinel Community",
	  "support": {
      "tier": "Microsoft"
    },
    "author": {
      "name": "Samik Roy"
    },
    "source": {
      "kind": "Community"
    },
    "categories": {
      "domains": [ "Platform" ]
    }
  },
  {
    "workbookKey": "MicrosoftSentinelCostGBP",
    "logoFileName": "Azure_Sentinel.svg",
    "description": "This workbook provides an estimated cost in GBP (£) across the main billed items in Microsoft Sentinel: ingestion, retention and automation. It also provides insight about the possible impact of the Microsoft 365 E5 offer.",
    "dataTypesDependencies": [],
    "dataConnectorsDependencies": [],
    "previewImagesFileNames": [ "MicrosoftSentinelCostGBPWhite.png", "MicrosoftSentinelCostGBPBlack.png"],
    "version": "1.6.1",
    "title": "Microsoft Sentinel Cost (GBP)",
    "templateRelativePath": "MicrosoftSentinelCostGBP.json",
    "subtitle": "",
    "provider": "Microsoft Sentinel Community",
	  "support": {
      "tier": "Microsoft"
    },
    "author": {
      "name": "noodlemctwoodle"
    },
    "source": {
      "kind": "Community"
    },
    "categories": {
      "domains": [ "Platform" ]
    }
  },
  {
    "workbookKey": "SentinelCosts",
    "logoFileName": "Azure_Sentinel.svg",
    "description": "A workbook to demonstrate insights into the costs of Sentinel environment.",
    "dataTypesDependencies": [],
    "dataConnectorsDependencies": [],
    "previewImagesFileNames": [
      "SentinelCostsWhite.png",
      "SentinelCostsBlack.png"
    ],
    "version": "1.5.1",
    "title": "Sentinel Costs",
    "templateRelativePath": "SentinelCosts.json",
    "subtitle": "",
    "provider": "Microsoft Sentinel Community",
	  "support": {
      "tier": "Microsoft"
    },
    "author": {
      "name": "Yahya Abulhaj"
    },
    "source": {
      "kind": "Community"
    },
    "categories": {
      "domains": [ "Platform" ]
    }
  },
  {
    "workbookKey": "AnalyticsHealthAudit",
    "logoFileName": "Azure_Sentinel.svg",
    "description": "This workbook provides visibility on the health and audit of your analytics rules. You will be able to find out whether an analytics rule is running as expected and get a list of changes made to an analytic rule.",
    "dataTypesDependencies": ["SentinelHealth", "SentinelAudit"],
    "dataConnectorsDependencies": [],
    "previewImagesFileNames": [ "AnalyticsHealthAuditWhite.png", "AnalyticsHealthAuditBlack.png" ],
    "version": "1.0.0",
    "title": "Analytics Health & Audit",
    "templateRelativePath": "AnalyticsHealthAudit.json",
    "subtitle": "",
    "provider": "Microsoft Sentinel Community",
    "support": {
      "tier": "Microsoft"
    },
    "author": {
      "name": "Microsoft Corporation"
    },
    "source": {
      "kind": "Community"
    },
    "categories": {
      "domains": [
        "IT Operations",
        "Platform"
      ]
    }
  },
  {
    "workbookKey": "AzureLogCoverage",
    "logoFileName": "Azure_Sentinel.svg",
    "description": "This Workbook pulls the current Azure inventory via Azure Resource Graph explorer and compares it with data written to one or more selected Log Analytics workspaces to determine which resources are sending data and which ones are not. This can be used to expose gaps in your logging coverage and/or identify inactive resources.",
    "dataTypesDependencies": [],
    "dataConnectorsDependencies": [],
    "previewImagesFileNames": [
      "AzureLogCoverageWhite1.png",
      "AzureLogCoverageWhite2.png",
      "AzureLogCoverageBlack1.png",
      "AzureLogCoverageBlack2.png"
    ],
    "version": "1.1.0",
    "title": "Azure Log Coverage",
    "templateRelativePath": "AzureLogCoverage.json",
    "subtitle": "",
    "provider": "Microsoft Sentinel Community",
    "support": {
      "tier": "Community"
    },
    "author": {
      "name": "Alex Anders"
    },
    "source": {
      "kind": "Community"
    }
  },
	{
		"workbookKey": "AzureSensitiveOperationsReview",
		"logoFileName": "Azure_Sentinel.svg",
		"description": "Monitor Sesnitive Operations in Azure Activity using Azure Threat Research Matrix ",
		"dataTypesDependencies": [ "AzureActivity" ],
		"dataConnectorsDependencies": [ "AzureActivity" ],
		"previewImagesFileNames": [ "SensitiveoperationSecurityBlack.png", "SensitiveoperationSecurityWhite.png" ],
		"version": "1.0.0",
		"title": "Azure SensitiveOperations Review Workbook",
		"templateRelativePath": "SensitiveOperationsinAzureActivityLogReview.json",
		"subtitle": "",
		"provider": "Microsoft Sentinel community",
		"support": {
            "tier": "Microsoft"
        },
		"author": {
            "name": "Microsoft Corporation"
        },
		"source": {
            "kind": "Community"
        },
		"categories": {
            "domains": [
                "IT Operations",
                "Platform"
            ]
        }
    },
    {
      "workbookKey": "MicrosoftSentinelCostEUR",
      "logoFileName": "Azure_Sentinel.svg",
      "description": "This workbook provides an estimated cost in EUR (€) across the main billed items in Microsoft Sentinel: ingestion, retention and automation. It also provides insight about the possible impact of the Microsoft 365 E5 offer.",
      "dataTypesDependencies": [],
      "dataConnectorsDependencies": [],
      "previewImagesFileNames": [ "MicrosoftSentinelCostEURWhite.png", "MicrosoftSentinelCostEURBlack.png"],
      "version": "1.1.0",
      "title": "Microsoft Sentinel Cost (EUR)",
      "templateRelativePath": "MicrosoftSentinelCostEUR.json",
      "subtitle": "",
      "provider": "Microsoft Sentinel Community",
	    "support": {
      "tier": "Microsoft"
		},
		"author": {
		  "name": "Marco Passanisi"
		},
		"source": {
		  "kind": "Community"
		},
		"categories": {
		  "domains": [ "Platform" ]
		}
    },
    {
      "workbookKey": "LogAnalyticsQueryAnalysis",
      "logoFileName": "Azure_Sentinel.svg",
      "description": "This workbook provides an analysis on Log Analytics Query Logs.",
      "dataTypesDependencies": [],
      "dataConnectorsDependencies": [],
      "previewImagesFileNames": [ "LogAnalyticsQueryAnalysisBlack.PNG", "LogAnalyticsQueryAnalysisWhite.PNG"],
      "version": "1.0.0",
      "title": "Log Analytics Query Analysis",
      "templateRelativePath": "LogAnalyticsQueryAnalysis.json",
      "subtitle": "",
      "provider": "Microsoft Sentinel Community",
	    "support": {
      "tier": "Microsoft"
		},
		"author": {
		  "name": "Samik Roy"
		},
		"source": {
		  "kind": "Community"
		},
		"categories": {
		  "domains": [ "Platform" ]
		}
    },
    {
      "workbookKey": "AcscEssential8",
      "logoFileName": "ACSClogo.svg",
      "description": "This workbook provides insights on the health state of Azure resources against requirements by the ACSC Essential 8.",
      "dataTypesDependencies": [ "DeviceTvmSecureConfigurationAssessment" ],
      "dataConnectorsDependencies": [],
      "previewImagesFileNames": [ "AcscEssential8Black1.png", "AcscEssential8White1.png", "AcscEssential8Black2.png", "AcscEssential8White2.png" ],
      "version": "2.0.0",
      "title": "ACSC Essential 8",
      "templateRelativePath": "AcscEssential8.json",
      "subtitle": "",
      "provider": "Microsoft",
		  "support": {
            "tier": "Microsoft"
        },
		"author": {
            "name": "Microsoft Corporation"
        },
		"source": {
            "kind": "Community"
        },
		"categories": {
            "domains": [
                "Compliance",
				"IT Operations"
            ]
        }
    } ,
    {
      "workbookKey": "TalonInsights",
      "logoFileName": "Talon.svg",
      "description": "This workbook provides Talon Security Insights on Log Analytics Query Logs",
      "dataTypesDependencies": [],
      "dataConnectorsDependencies": [],
      "previewImagesFileNames": [
        "TalonInsightsBlack.png",
        "TalonInsightsWhite.png"
    ],
    "version": "2.0.0",
      "title": "Talon Insights",
      "templateRelativePath": "TalonInsights.json",
      "subtitle": "",
      "provider": "Talon Cyber Security"
    },
    {
      "workbookKey": "manualincident",
      "logoFileName": "Azure_Sentinel.svg",
      "description": "This workbook gives the ability for efficient incident management by enabling manual creation of Microsoft Sentinel incidents directly from within the workbook.",
      "dataTypesDependencies": [ "" ],
      "dataConnectorsDependencies": [ "" ],
      "previewImagesFileNames": [ "ManualincidentWhite.png", "ManualincidentBlack.png" ],
      "version": "1.0.0",
      "title": "Incident Management with Microsoft Sentinel Manual Creation of Incidents Workbook",
      "templateRelativePath": "ManualSentinelIncident.json",
      "subtitle": "",
      "provider": "Microsoft Sentinel community",
      "support": {
        "tier": "Community"
       },
      "author": {
            "name": "Microsoft Sentinel Community"
           },
      "source": {
            "kind": "Community"
        },
      "categories": {
            "domains": [
                "Security - Others"
            ]
        }
    },
	{
      "workbookKey": "CofenseTriageThreatIndicators",
      "logoFileName": "CofenseTriage.svg",
      "description": "This workbook provides visualization of Cofense Triage threat indicators which are ingested in the Microsoft Sentinel Threat intelligence.",
      "dataTypesDependencies": [
          "ThreatIntelligenceIndicator",
          "Report_links_data_CL"
      ],
      "dataConnectorsDependencies": [
          "CofenseTriageDataConnector"
      ],
      "previewImagesFileNames": [
          "CofenseTriageThreatIndicatorsWhite1.png",
          "CofenseTriageThreatIndicatorsBlack1.png"
      ],
      "version": "1.0",
      "title": "CofenseTriageThreatIndicators",
      "templateRelativePath": "CofenseTriageThreatIndicators.json",
      "subtitle": "",
      "provider": "Cofense"
    },
    {
      "workbookKey": "OptimizationWorkbook",
      "logoFileName": "optimization.svg",
      "description": "This workbook aims to help you gain insights into your current Microsoft Sentinel environment, while also providing recommendations for optimizing costs, improving operational effectiveness, and offering a management overview.",
      "dataTypesDependencies": ["SentinelHealth", "SentinelAudit"],
      "dataConnectorsDependencies": [],
      "previewImagesFileNames": [
        "OptimizationWorkbookBlack.png",
        "OptimizationWorkbookWhite.png"
      ],
      "version": "1.4.0",
      "title": "Microsoft Sentinel Optimization Workbook",
      "templateRelativePath": "OptimizationWorkbook.json",
      "subtitle": "",
      "provider": "Microsoft",
      "support": {
        "tier": "Microsoft"
      },
      "author": {
        "name": "Jeremy Tan, Matthew Lowe, Margaret Mwaura"
      },
      "source": {
        "kind": "Community"
      },
      "categories": {
        "domains": [
          "IT Operations"
        ]
      }
    },
    {
      "workbookKey": "DataCollectionRuleToolkit",
      "logoFileName": "Azure_Sentinel.svg",
      "description": "Use this workbook solution to create, review, and modify data collection rules for Microsoft Sentinel. This workbook provides a click-through experience that centralizes key components from Microsoft Sentinel, Azure Log Analytics, and Azure Monitor to enable users to create new DCRs, modify existing DCRs, and review all DCRs in the environment.",
      "dataTypesDependencies": [],
      "dataConnectorsDependencies": [],
      "previewImagesFileNames": [ "Dcr-toolkit-Black.png", "Dcr-toolkit-White.png"],
      "version": "1.2.0",
      "title": "Data Collection Rule Toolkit",
      "templateRelativePath": "DCR-Toolkit.json",
      "subtitle": "",
      "provider": "Microsoft Sentinel Community",
      "support": {
          "tier": "Community"
      },
      "author": {
              "name": "Microsoft Sentinel Community"
          },
      "source": {
              "kind": "Community"
          },
      "categories": {
              "domains": [
                  "Data Collection"
              ]
          }
  },

  {
        "workbookKey": "NetskopeWorkbook",
        "logoFileName": "Netskope_logo.svg",
        "description": "Gain insights and comprehensive monitoring into Netskope events data by analyzing traffic and user activities.\nThis workbook provides insights into various Netskope events types such as Cloud Firewall, Network Private Access, Applications, Security Alerts as well as Web Transactions.\nYou can use this workbook to get visibility in to your Netskope Security Cloud and quickly identify threats, anamolies, traffic patterns, cloud application useage, blocked URL addresses and more.",
        "dataTypesDependencies": [
          "Netskope_Events_CL",
          "Netskope_Alerts_CL",
          "Netskope_WebTX_CL"
      ],
      "dataConnectorsDependencies": [],
      "previewImagesFileNames": [
          "Netskope-ApplicationEvents-Black.png",
          "Netskope-ApplicationEvents-White.png",
          "Netskope-SecurityAlerts-DLP-Black.png",
          "Netskope-SecurityAlerts-DLP-White.png",
          "Netskope-NetworkEvents-CFW-Black.png",
          "Netskope-NetworkEvents-CFW-White.png",
          "Netskope-SecurityAlerts-Malsite-Black.png",
          "Netskope-SecurityAlerts-Malsite-White.png",
          "Netskope-NetworkEvents-NPA-Black.png",
          "Netskope-NetworkEvents-NPA-White.png",
          "Netskope-SecurityAlerts-Malware-White.png",
          "Netskope-SecurityAlerts-Malware-Black.png",
          "Netskope-SecurityAlerts-BehaviorAnalytics-Black.png",
          "Netskope-SecurityAlerts-BehaviorAnalytics-White.png",
          "Netskope-SecurityAlerts-Overview-Black.png",
          "Netskope-SecurityAlerts-Overview-White.png",
          "Netskope-SecurityAlerts-CompormisedCredentials-Black.png",
          "Netskope-SecurityAlerts-CompromisedCredentials-White.png",
          "Netskope-WebTransactions-Black.png",
          "Netskope-WebTransactions-White.png"
      ],
        "version": "1.0",
        "title": "Netskope",
        "templateRelativePath": "NetskopeEvents.json",
        "subtitle": "",
        "provider": "Netskope"
      },
      {
        "workbookKey": "AIShield",
        "logoFileName": "AIShield_Logo.svg",
        "description": "Visualize events generated by AIShield. This workbook is dependent on a parser AIShield which is a part of the solution deployment.",
        "dataTypesDependencies": [
            "AIShield"
        ],
        "dataConnectorsDependencies": [
            "AIShield"
        ],
        "previewImagesFileNames": [
            "AIShieldBlack.png",
            "AIShieldWhite.png"
        ],
        "version": "1.0.0",
        "title": "AIShield Workbook",
        "templateRelativePath": "AIShield.json",
        "subtitle": "",
        "provider": "Community"
    },
  {
    "workbookKey": "AdvancedWorkbookConcepts",
    "logoFileName": "Azure_Sentinel.svg",
    "description": "Use this workbook to view and learn advanced concepts for workbooks in Azure Monitor and Microsoft Sentinel. Examples are provided in order to teach users how the concepts look, work, and are built.",
    "dataTypesDependencies": [],
    "dataConnectorsDependencies": [],
    "previewImagesFileNames": [ "Advancedworkbookconcepts-Black.png", "Advancedworkbookconcepts-White.png"],
    "version": "1.1.0",
    "title": "Advanced Workbook Concepts",
    "templateRelativePath": "AdvancedWorkbookConcepts.json",
    "subtitle": "",
    "provider": "Microsoft Sentinel Community",
    "support": {
        "tier": "Microsoft"
    },
"author": {
        "name": "Microsoft Sentinel Community"
    },
"source": {
        "kind": "Community"
    },
"categories": {
        "domains": [
            "Workbooks",
            "Reporting",
            "Visualization"
        ]
    }
},
{
  "workbookKey": "NetCleanProActiveWorkbook",
  "logoFileName": "NetCleanImpactLogo.svg",
  "description": "This workbook provides insights on NetClean ProActive Incidents.",
  "dataTypesDependencies": [
      "Netclean_Incidents_CL"
  ],
  "dataConnectorsDependencies": [
      "Netclean_ProActive_Incidents"
  ],
  "previewImagesFileNames": [
      "NetCleanProActiveBlack1.png",
      "NetCleanProActiveBlack2.png",
      "NetCleanProActiveWhite1.png",
      "NetCleanProActiveWhite2.png"
  ],
  "version": "1.0.0",
  "title": "NetClean ProActive",
  "templateRelativePath": "NetCleanProActiveWorkbook.json",
  "subtitle": "",
  "provider": "NetClean"
  },
  {
    "workbookKey": "AutomationHealth",
    "logoFileName": "Azure_Sentinel.svg",
    "description": "Have a holistic overview of your automation health, gain insights about failures, correlate Microsoft Sentinel health with Logic Apps diagnostics logs and deep dive automation details per incident",
    "dataTypesDependencies": [
      "SentinelHealth"
    ],
    "dataConnectorsDependencies": [],
    "previewImagesFileNames": [
      "AutomationHealthBlack.png",
      "AutomationHealthWhite.png"
  ],
    "version": "2.0.0",
    "title": "Automation health",
    "templateRelativePath": "AutomationHealth.json",
    "subtitle": "",
    "provider": "Microsoft Sentinel Community"
  },
{
    "workbookKey": "PlaybooksHealth",
    "logoFileName": "Azure_Sentinel.svg",
    "description": "The workbook will provide you with deeper insights regarding the status, activity, and billing of each playbook. You can use the workbook's logic to monitor the general health of the playbooks.",
    "dataTypesDependencies": [],
    "dataConnectorsDependencies": [],
    "previewImagesFileNames": [
      "PlaybookHealthWhite.PNG",
      "PlaybookHealthBlack.PNG"
    ],
    "version": "1.0.0",
    "title": "Playbooks health monitoring (preview)",
    "templateRelativePath": "PlaybookHealth.json",
    "subtitle": "",
    "provider": "Microsoft Sentinel Community",
    "support": {
      "tier": "Microsoft"
    },
    "author": {
      "name": "Microsoft Corporation"
    },
    "source": {
      "kind": "Community"
    },
    "categories": {
      "domains": [
        "IT Operations",
        "Platform"
      ]
    }
  },
  {
    "workbookKey": "CiscoSDWANWorkbook",
    "logoFileName": "cisco-logo-72px.svg",
    "description": "Cisco SD-WAN Workbook equips administrators with the necessary tools to implement robust security measures and stay ahead of emerging threats.By leveraging the insights and recommendations provided in the workbook, network administrators can effectively protect their SD-WAN infrastructure from potential vulnerabilities and ensure a secure and reliable network connectivity for their organization.",
    "dataTypesDependencies": [
        "Syslog",
        "CiscoSDWANNetflow_CL"
    ],
    "dataConnectorsDependencies": ["CiscoSDWAN"],
    "previewImagesFileNames": [
        "CiscoSDWANWhite1.png",
        "CiscoSDWANWhite2.png",
        "CiscoSDWANWhite3.png",
        "CiscoSDWANBlack1.png",
        "CiscoSDWANBlack2.png",
        "CiscoSDWANBlack3.png"
    ],
    "version": "1.0.0",
    "title": "Cisco SD-WAN",
    "templateRelativePath": "CiscoSDWAN.json",
    "provider": "Cisco"
  },
  {
    "workbookKey": "SAP-AuditControls",
    "logoFileName": "SAPVMIcon.svg",
    "description": "SAP -Audit Controls (Preview)",
    "dataTypesDependencies": [
        "SAPAuditLog"
    ],
    "dataConnectorsDependencies": [
        "SAP"
    ],
    "previewImagesFileNames": [""],
    "version": "1.0.0",
    "title": "SAP -Audit Controls (Preview)",
    "templateRelativePath": "SAP -Audit Controls (Preview).json",
    "subtitle": "",
    "provider": "Microsoft"
},
  {
    "workbookKey": "ZoomReports",
    "logoFileName": "Azure_Sentinel.svg",
    "description": "Visualize various details & visuals on Zoom Report data ingested though the solution. This also have a dependency on the parser which is available as a part of Zoom solution named Zoom",
    "dataTypesDependencies": [ "Zoom" ],
    "dataConnectorsDependencies": ["Zoom Reports"],
    "previewImagesFileNames": [ "ZoomReportsBlack.png", "ZoomReportsWhite.png" ],
    "version": "1.0.0",
    "title": "Zoom Reports",
    "templateRelativePath": "ZoomReports.json",
    "subtitle": "",
    "provider": "Community"
  },
  {
    "workbookKey": "InsiderRiskManagementWorkbook",
    "logoFileName": "Azure_Sentinel.svg",
    "description": "The Microsoft Insider Risk Management Workbook integrates telemetry from 25+ Microsoft security products to provide actionable insights into insider risk management. Reporting tools provide \u201cGo to Alert\u201d links to provide deeper integration between products and a simplified user experience for exploring alerts. ",
    "dataTypesDependencies": [
      "SigninLogsSigninLogs",
      "AuditLogs",
      "AzureActivity",
      "OfficeActivity",
      "InformationProtectionLogs_CL",
      "SecurityIncident"
    ],
    "dataConnectorsDependencies": [],
    "previewImagesFileNames": [
      "InsiderRiskManagementBlack.png",
      "InsiderRiskManagementWhite.png"
    ],
    "version": "1.0.0",
    "title": "Insider Risk Management",
    "templateRelativePath": "InsiderRiskManagement.json",
    "subtitle": "",
    "provider": "Microsoft"
  },
  {
  "workbookKey": "Fortiweb-workbook",
  "logoFileName": "Azure_Sentinel.svg",
  "description": "This workbook depends on a parser based on a Kusto Function to work as expected [**Fortiweb**](https://aka.ms/sentinel-FortiwebDataConnector-parser) which is deployed with the Microsoft Sentinel Solution.",
  "dataTypesDependencies": [
    "CommonSecurityLog"
  ],
  "dataConnectorsDependencies": [
  "FortinetFortiWeb"
  ],
  "previewImagesFileNames": [""],
  "version": "1.0.0",
  "title": "Fortiweb-workbook",
  "templateRelativePath": "Fortiweb-workbook.json",
  "subtitle": "",
  "provider": "Microsoft"
  },
  {
    "workbookKey": "WebSessionEssentialsWorkbook",
    "logoFileName": "Azure_Sentinel.svg",
    "description": "The 'Web Session Essentials' workbook provides real-time insights into activity and potential threats in your network. This workbook is designed for network teams, security architects, analysts, and consultants to monitor, identify and investigate threats on Web servers, Web Proxies and Web Security Gateways assets. This Workbook gives a summary of analysed web traffic and helps with threat analysis and investigating suspicious http traffic.",
    "dataTypesDependencies": [],
    "dataConnectorsDependencies": [],
    "previewImagesFileNames": [
      "WebSessionEssentialsWorkbookWhite.png",
      "WebSessionEssentialsWorkbookBlack.png"
    ],
    "version": "1.0.0",
    "title": "Web Session Essentials Workbook",
    "templateRelativePath": "WebSessionEssentials.json",
    "subtitle": "",
    "provider": "Microsoft"
  },
  {
    "workbookKey": "IslandAdminAuditOverview",
    "logoFileName": "island.svg",
    "description": "This workbook provides a view into the activities of administrators in the Island Management Console.",
    "dataTypesDependencies": [],
    "dataConnectorsDependencies": [],
    "previewImagesFileNames": [""],
    "version": "1.0.0",
    "title": "Island Admin Audit Overview",
    "templateRelativePath": "IslandAdminAuditOverview.json",
    "subtitle": "",
    "provider": "Island"
  },
  {
  "workbookKey": "IslandUserActivityOverview",
  "logoFileName": "island.svg",
  "description": "This workbook provides a view into the activities of users while using the Island Enterprise Browser.",
  "dataTypesDependencies": [],
  "dataConnectorsDependencies": [],
  "previewImagesFileNames": [""],
  "version": "1.0.0",
  "title": "Island User Activity Overview",
  "templateRelativePath": "IslandUserActivityOverview.json",
  "subtitle": "",
  "provider": "Island"
  },
  {
    "workbookKey": "BloodHoundEnterpriseAttackPathWorkbook",
    "logoFileName": "BHE_Logo.svg",
    "description": "Gain insights into BloodHound Enterprise attack paths.",
    "dataTypesDependencies": [ "BloodHoundEnterprise" ],
    "dataConnectorsDependencies": [ "BloodHoundEnterprise" ],
    "previewImagesFileNames": [""],
    "version": "1.0",
    "title": "BloodHound Enterprise Attack Paths",
    "templateRelativePath": "BloodHoundEnterpriseAttackPath.json",
    "subtitle": "",
    "provider": "SpecterOps"
},
{
    "workbookKey": "BloodHoundEnterprisePostureWorkbook",
    "logoFileName": "BHE_Logo.svg",
    "description": "Gain insights into BloodHound Enterprise domain posture.",
    "dataTypesDependencies": [ "BloodHoundEnterprise" ],
    "dataConnectorsDependencies": [ "BloodHoundEnterprise" ],
    "previewImagesFileNames": [""],
    "version": "1.0",
    "title": "BloodHound Enterprise Posture",
    "templateRelativePath": "BloodHoundEnterprisePosture.json",
    "subtitle": "",
    "provider": "SpecterOps"
},
{
  "workbookKey": "BitSightWorkbook",
  "logoFileName": "BitSight.svg",
  "description": "Gain insights into BitSight data.",
  "dataTypesDependencies": ["Alerts_data_CL", "BitsightBreaches_data_CL", "BitsightCompany_details_CL", "BitsightCompany_rating_details_CL", "BitsightDiligence_historical_statistics_CL", "BitsightDiligence_statistics_CL", "BitsightFindings_summary_CL", "BitsightFindings_data_CL", "BitsightGraph_data_CL", "BitsightIndustrial_statistics_CL", "BitsightObservation_statistics_CL"],
  "dataConnectorsDependencies": ["BitSightDatConnector"],
  "previewImagesFileNames": ["BitSightWhite1.png","BitSightBlack1.png"],
  "version": "1.0.0",
  "title": "BitSight",
  "templateRelativePath": "BitSightWorkbook.json",
  "subtitle": "",
  "provider": "BitSight"
},
  {
    "workbookKey": "VectraXDR",
    "logoFileName": "AIVectraDetect.svg",
    "description": "This workbook provides visualization of Audit, Detections, Entity Scoring, Lockdown and Health data.",
    "dataTypesDependencies": [
        "Audits_Data_CL",
        "Detections_Data_CL",
        "Entity_Scoring_Data_CL",
        "Lockdown_Data_CL",
        "Health_Data_CL"
    ],
    "dataConnectorsDependencies": [
        "VectraDataConnector"
    ],
    "previewImagesFileNames": [
        "VectraXDRWhite1.png",
        "VectraXDRWhite2.png",
        "VectraXDRWhite3.png",
        "VectraXDRWhite4.png",
        "VectraXDRWhite5.png",
        "VectraXDRBlack1.png",
        "VectraXDRBlack2.png",
        "VectraXDRBlack3.png",
        "VectraXDRBlack4.png",
        "VectraXDRBlack5.png"
    ],
    "version": "1.0.0",
    "title": "Vectra XDR",
    "templateRelativePath": "VectraXDR.json",
    "subtitle": "",
    "provider": "Vectra"
  },
  {
  "workbookKey": "CloudflareWorkbook",
  "logoFileName": "cloudflare.svg",
  "description": "Gain insights into Cloudflare events. You will get visibility on your Cloudflare web traffic, security, reliability.",
  "dataTypesDependencies": [ "Cloudflare_CL" ],
  "dataConnectorsDependencies": [ "CloudflareDataConnector" ],
  "previewImagesFileNames": ["CloudflareOverviewWhite01.png", "CloudflareOverviewWhite02.png", "CloudflareOverviewBlack01.png", "CloudflareOverviewBlack02.png"],
  "version": "1.0",
  "title": "Cloudflare",
  "templateRelativePath": "Cloudflare.json",
  "subtitle": "",
  "provider": "Cloudflare"
},
{
    "workbookKey": "CofenseIntelligenceWorkbook",
    "logoFileName": "CofenseTriage.svg",
    "description": "This workbook provides visualization of Cofense Intelligence threat indicators which are ingested in the Microsoft Sentinel Threat intelligence.",
    "dataTypesDependencies": [
        "ThreatIntelligenceIndicator",
        "Malware_Data"
    ],
    "dataConnectorsDependencies": [
        "CofenseIntelligenceDataConnector"
    ],
    "previewImagesFileNames": [
        "CofenseIntelligenceWhite1.png",
        "CofenseIntelligenceBlack1.png"
    ],
    "version": "1.0",
    "title": "CofenseIntelligenceThreatIndicators",
    "templateRelativePath": "CofenseIntelligenceThreatIndicators.json",
    "subtitle": "",
    "provider": "Cofense"
},
{
  "workbookKey": "EgressDefendMetricWorkbook",
  "logoFileName": "Egress-logo.svg",
  "description": "A workbook providing insights into Egress Defend.",
  "dataTypesDependencies": ["EgressDefend_CL"],
  "previewImagesFileNames": [ "EgressDefendMetricWorkbookBlack01.png", "EgressDefendMetricWorkbookWhite01.png" ],
  "version": "1.0.0",
  "title": "Egress Defend Insights",
  "templateRelativePath": "DefendMetrics.json",
  "subtitle": "Defend Metrics",
  "provider": "Egress Software Technologies"
  },
  {
    "workbookKey": "UserWorkbook-alexdemichieli-github-update-1",
    "logoFileName": "GitHub.svg",
    "description": "Gain insights to GitHub activities that may be interesting for security.",
    "dataTypesDependencies": [
        "GitHubAuditLogPolling_CL"
    ],
    "dataConnectorsDependencies": [
        "GitHubEcAuditLogPolling"
    ],
    "previewImagesFileNames": [""],
    "version": "1.0.0",
    "title": "GitHub Security",
    "templateRelativePath": "GitHubAdvancedSecurity.json",
    "subtitle": "",
    "provider": "Microsoft"
},
{
    "workbookKey": "SalemDashboard",
    "logoFileName": "salem_logo.svg",
    "description": "Monitor Salem Performance",
    "dataTypesDependencies": [ "SalemAlerts_CL" ],
    "dataConnectorsDependencies": [],
    "previewImagesFileNames": [""],
    "version": "1.0.0",
    "title": "Salem Alerts Workbook",
    "templateRelativePath": "SalemDashboard.json",
    "subtitle": "",
    "provider": "SalemCyber"
},
{
  "workbookKey": "MimecastAuditWorkbook",
  "logoFileName": "Mimecast.svg",
  "description": "A workbook providing insights into Mimecast Audit.",
  "dataTypesDependencies": [
      "MimecastAudit_CL"
  ],
  "previewImagesFileNames": [
      "MimecastAuditBlack1.png",
      "MimecastAuditBlack2.png",
      "MimecastAuditWhite1.png",
      "MimecastAuditWhite2.png"
  ],
  "version": "1.0.0",
  "title": "MimecastAudit",
  "templateRelativePath": "MimecastAudit.json",
  "subtitle": "Mimecast Audit",
  "provider": "Mimecast"
},
{
  "workbookKey": "MailGuard365Workbook",
  "logoFileName": "MailGuard365_logo.svg",
  "description": "MailGuard 365 Workbook",
  "dataTypesDependencies": [
    "MailGuard365_Threats_CL"
  ],
  "dataConnectorsDependencies": [
    "MailGuard365"
  ],
  "previewImagesFileNames": ["MailGuard365WorkbookWhite1.png",
    "MailGuard365WorkbookWhite2.png",
    "MailGuard365WorkbookBlack1.png",
    "MailGuard365WorkbookBlack2.png"
],
  "version": "1.0.0",
  "title": "MailGuard365",
  "templateRelativePath": "MailGuard365Dashboard.json",
  "subtitle": "",
  "provider": "MailGuard 365"
},
{
  "workbookKey": "MimecastTIRegionalWorkbook",
  "logoFileName": "Mimecast.svg",
  "description": "A workbook providing insights into Mimecast Regional Threat indicator.",
  "dataTypesDependencies": ["ThreatIntelligenceIndicator"],
  "dataConnectorsDependencies": [
     "MimecastTIRegionalConnectorAzureFunctions"
  ],
  "previewImagesFileNames": [
      "MimecastTIReginalWhite.png",
      "MimecastTIRegionalBlack.png"
  ],
  "version": "1.0.0",
  "title": "MimecastTIRegional",
  "templateRelativePath": "MimecastTIRegional.json",
  "subtitle": "Mimecast TI Regional",
  "provider": "Mimecast"
},
{
    "workbookKey": "DataminrPulseAlerts",
    "logoFileName": "DataminrPulse.svg",
    "description": "This Workbook provides insight into the data coming from DataminrPulse.",
    "dataTypesDependencies": ["DataminrPulse_Alerts_CL"],
    "dataConnectorsDependencies": ["DataminrPulseAlerts"],
    "previewImagesFileNames": [ "DataminrPulseAlertsBlack1.png",
        "DataminrPulseAlertsBlack2.png",
        "DataminrPulseAlertsBlack3.png",
        "DataminrPulseAlertsBlack4.png",
        "DataminrPulseAlertsBlack5.png",
        "DataminrPulseAlertsWhite1.png",
        "DataminrPulseAlertsWhite2.png",
        "DataminrPulseAlertsWhite3.png",
        "DataminrPulseAlertsWhite4.png",
        "DataminrPulseAlertsWhite5.png"
    ],
    "version": "1.0.0",
    "title": "Dataminr Pulse Alerts",
    "templateRelativePath": "DataminrPulseAlerts.json",
    "provider": "Dataminr"
},
{
    "workbookKey": "DoDZeroTrustWorkbook",
    "logoFileName": "",
    "description": "This workbook solution provides an intuitive, customizable, framework intended to help track/report Zero Trust implementation in accordance with the latest DoD Zero Trust Strategy.",
    "dataTypesDependencies": [],
    "dataConnectorsDependencies": [],
    "previewImagesFileNames": [
      "DoDZeroTrustWorkbook1Black.png",
      "DoDZeroTrustWorkbook2Black.png",
      "DoDZeroTrustWorkbook3Black.png",
      "DoDZeroTrustWorkbook1White.png",
      "DoDZeroTrustWorkbook2White.png",
      "DoDZeroTrustWorkbook3White.png"
    ],
    "version": "1.1.0",
    "title": "DoD Zero Trust Strategy Workbook",
    "templateRelativePath": "DoDZeroTrustWorkbook.json",
    "subtitle": "",
    "provider": "Microsoft",
    "support": {
      "tier": "Microsoft"
    },
    "author": {
      "name": "Lili Davoudian, Chhorn Lim, Jay Pelletier, Michael Crane"
    },
    "source": {
      "kind": "Community"
    },
    "categories": {
      "domains": [
        "IT Operations"
      ]
    }
},
{
    "workbookKey": "GreyNoiseIntellegenceOverviewWorkbook",
    "logoFileName": "greynoise_logomark_black.svg",
    "description": "This workbook provides visualization of GreyNoise Intelligence threat indicators which are ingested in the Microsoft Sentinel Threat intelligence.",
    "dataTypesDependencies": [
        "ThreatIntelligenceIndicator"
    ],
    "dataConnectorsDependencies": [
        "GreyNoise2SentinelAPI"
    ],
    "previewImagesFileNames": [
        "GreyNoiseOverviewWhite.png",
        "GreyNoiseOverviewBlack.png"
    ],
    "version": "1.0",
    "title": "GreyNoise Intelligence Threat Indicators",
    "templateRelativePath": "GreyNoiseOverview.json",
    "subtitle": "",
    "provider": "GreyNoise Intelligence, Inc."
},
{
    "workbookKey": "WizFindingsWorkbook",
    "logoFileName": "Wiz_logo.svg",
    "description": "A visualized overview of Wiz Findings.\nExplore, analize and learn about your security posture using Wiz Findings Overview",
    "dataTypesDependencies": [
      "WizIssues_CL",
      "WizVulnerabilities_CL",
      "WizAuditLogs_CL",
      "WizIssuesV2_CL",
      "WizVulnerabilitiesV2_CL",
      "WizAuditLogs_CL"
    ],
    "dataConnectorsDependencies": [
      "Wiz"
    ],
    "previewImagesFileNames": [
      "WizFindingsBlack1.png",
      "WizFindingsBlack2.png",
      "WizFindingsBlack3.png",
      "WizFindingsWhite1.png",
      "WizFindingsWhite2.png",
      "WizFindingsWhite3.png"
    ],
    "version": "2.0.0",
    "title": "Wiz Findings overview",
    "templateRelativePath": "WizFindings.json",
    "subtitle": "",
    "provider": "Wiz"
},
{
    "workbookKey": "ThreatConnectOverviewWorkbook",
    "logoFileName": "ThreatConnect.svg",
    "description": "This workbook provides visualization of ThreatConnect threat indicators which are ingested in the Microsoft Sentinel Threat intelligence.",
    "dataTypesDependencies": [
        "ThreatIntelligenceIndicator"
    ],
    "dataConnectorsDependencies": [
        "ThreatIntelligence"
    ],
    "previewImagesFileNames": [
        "ThreatConnectOverviewBlack.png",
        "ThreatConnectOverviewWhite.png"
    ],
    "version": "1.0.0",
    "title": "ThreatConnect Overview Workbook",
    "templateRelativePath": "ThreatConnectOverview.json",
    "subtitle": "",
    "provider": "ThreatConnect, Inc."
},
{
  "workbookKey": "Sentinel_Central",
  "logoFileName": "Azure_Sentinel.svg",
  "description": "Use this report to view Incident (and Alert data) across many workspaces, this works with Azure Lighthouse and across any subscription you have access to.",
  "dataTypesDependencies": ["SecurityEvent"],
  "dataConnectorsDependencies": ["IdentityAndAccessWhite.png", "IdentityAndAccessBlack.png"],
  "previewImagesFileNames": [ "SentinelCentralBlack.png", "SentinelCentralWhite.png"],
  "version": "2.1.2",
  "title": "Sentinel Central",
  "templateRelativePath": "Sentinel_Central.json",
  "subtitle": "",
  "provider": "Microsoft Sentinel community",
  "support": {
    "tier": "Community"
  },
  "author": {
    "name": "Clive Watson"
  },
  "source": {
    "kind": "Community"
  },
  "categories": {
    "domains": [
      "Security"
    ]
 }
},
{
      "workbookKey": "AuthomizeWorkbook",
      "logoFileName": "Authomize.svg",
      "description": "Manage your Authorization Security Lifecycle across all XaaS environments and Private Clouds. Using Authomize AI-based engine continuously monitor the relationships between identities and assets and gain insight into security risks and events.",
      "dataTypesDependencies": [ "Authomize_v2_CL" ],
      "dataConnectorsDependencies": [ "Authomize" ],
      "previewImagesFileNames": [ "AuthomizeITDREventMonitoring-Black.png", "AuthomizeITDREventMonitoring-White.png" ],
      "version": "1.0.0",
      "title": "Authomize ITDR Event Monitoring for Identities",
      "templateRelativePath": "Authomize.json",
      "subtitle": "",
      "provider": "Authomize"
    },
{
  "workbookKey": "GigamonConnector",
  "logoFileName": "gigamon.svg",
  "description": "A visualized overview of Gigamon AMX Data Connector .\nExplore, analize and learn about your security posture using Gigamon AMX data connector Overview.",
  "dataTypesDependencies": [
    "Gigamon_CL"
  ],
  "dataConnectorsDependencies": [
    "GigamonDataConnector"
  ],
  "previewImagesFileNames": [
    "GigamonWorkbookBlack.png",
    "GigamonWorkbookWhite.png"
  ],
  "version": "1.0.0",
  "title": "Gigamon Workbook",
  "templateRelativePath": "Gigamon.json",
  "subtitle": "",
  "provider": "Gigamon"
},
{
  "workbookKey": "PrancerSentinelAnalyticsWorkbook",
  "description": "Monitor and analyze Prancer PAC and CSPM scan results.",
  "logoFileName": "Prancer.svg",
  "dataTypesDependencies": [
     "prancer_CL"
  ],
  "dataConnectorsDependencies": [
     "PrancerLogData"
  ],
  "previewImagesFileNames": [
    "PrancerBlack.png",
    "PrancerWhite.png"
  ],
  "version": "1.0.0",
  "title": "Prancer Microsoft Sentinel Analytics Workbook",
  "templateRelativePath": "PrancerSentinelAnalytics.json",
  "subtitle": "",
  "provider": "Prancer"
},
{
"workbookKey": "ValenceSecurityAlertsWorkbook",
"logoFileName": "ValenceSecurityLogo.svg",
"description": "SaaS security alerts from Valence Security.",
"dataTypesDependencies": [
  "ValenceAlert_CL"
],
"dataConnectorsDependencies": [
  "ValenceSecurity"
],
"previewImagesFileNames": [
  "ValenceAlertsBlack.png",
  "ValenceAlertsWhite.png"
],
"version": "1.0.0",
"title": "Valence Security Alerts Workbook",
"templateRelativePath": "ValenceAlertsWorkbook.json",
"subtitle": "",
"provider": "Valence Security"
},
{
"workbookKey": "MalwareProtectionEssentialsWorkbook",
"logoFileName": "Azure_Sentinel.svg",
"description": "This workbook provides details about Suspicious Malware Activities from File, Process and Registry events generated by EDR (Endpoint Detection and Response) solutions.",
"dataTypesDependencies": ["_ASim_FileEvent", "_ASim_ProcessEvent"],
"previewImagesFileNames": [
	"MalwareProtectionEssentialsWhite.png",
	"MalwareProtectionEssentialsBlack.png"
],
"version": "1.0.0",
"title": "Malware Protection Essentials",
"templateRelativePath": "MalwareProtectionEssentialsWorkbook.json",
"subtitle": "",
"provider": "Microsoft Sentinel community"
},
{
  "workbookKey": "VaronisSaaSWorkbook",
  "logoFileName": "VaronisLogo.svg",
  "description": "Security alerts from Varonis SaaS",
  "dataTypesDependencies": [
    "VaronisAlerts_CL"
  ],
  "dataConnectorsDependencies": [
    "VaronisSaaS"
  ],
  "previewImagesFileNames": [
    "VaronisSaaSAssetsBlack.png",
    "VaronisSaaSAssetsWhite.png",
    "VaronisSaaSDevicesBlack.png",
    "VaronisSaaSDevicesWhite.png",
    "VaronisSaaSMainBlack.png",
    "VaronisSaaSMainWhite.png",
    "VaronisSaaSThreatsBlack.png",
    "VaronisSaaSThreatsWhite.png",
    "VaronisSaaSUsersBlack.png",
    "VaronisSaaSUsersWhite.png"
  ],
  "version": "1.0.0",
  "title": "Varonis SaaS Workbook",
  "templateRelativePath": "VaronisSaaS.json",
  "subtitle": "",
  "provider": "Varonis"
  },
  {
  "workbookKey": "FortinetFortiNdrCloudWorkbook",
  "logoFileName": "fortinet_logo.svg",
  "description": "Gain insights into Fortinet FortiNDR CLoud events, including the Suricata, Observation and Detections data.",
  "dataTypesDependencies": [
    "FncEventsSuricata_CL",
    "FncEventsObservation_CL",
    "FncEventsDetections_CL"
  ],
  "dataConnectorsDependencies": [
    "FortinetFortiNdrCloudDataConnector"
  ],
  "previewImagesFileNames": [
    "FncDetectionDashboardBlack.png",
    "FncDetectionDashboardWhite.png",
    "FncObservationDashboardBlack.png",
    "FncObservationDashboardWhite.png",
    "FncSuricataDashboardBlack.png",
    "FncSuricataDashboardWhite.png",
    "FncMainDashboardBlack.png",
    "FncMainDashboardWhite.png"
  ],
  "version": "1.0.0",
  "title": "FortiNDR Cloud",
  "templateRelativePath": "FortinetFortiNdrCloudWorkbook.json",
  "subtitle": "",
  "provider": "Fortinet"
},
  {
    "workbookKey": "WithSecureTopComputersByInfection",
    "logoFileName": "WithSecure.svg",
    "description": "Top 3 computers by amount of infections.",
    "dataTypesDependencies": [ "WsSecurityEvents_CL" ],
    "dataConnectorsDependencies": ["WithSecureElementsViaFunction"],
    "previewImagesFileNames": ["WithSecureTopComputersByInfectionsBlack.png", "WithSecureTopComputersByInfectionsWhite.png"],
    "version": "1.0",
    "title": "WithSecure - Top computers by infections",
    "templateRelativePath": "WithSecureTopComputersByInfections.json",
    "subtitle": "",
    "provider": "WithSecure"
  },
  {
    "workbookKey": "AzureOpenAIMonitoring",
    "logoFileName": "",
    "description": "Welcome to this Azure OpenAI Monitoring Workbook\n#### This workbook will help to monitor your Azure Open AI Instances\n\n** Please enable diagnostics settings for the Open AI instance to view the workbook.",
    "dataTypesDependencies": [],
    "dataConnectorsDependencies": [],
    "previewImagesFileNames": ["AzureOpenAIMonitoringWhite.PNG", "AzureOpenAIMonitoringBlack.PNG"],
    "version": "1.0",
    "title": "Azure OpenAI Monitoring Workbook",
    "templateRelativePath": "AzureOpenAIMonitoring.json",
    "subtitle": "",
    "provider": "Microsoft Sentinel Community"
  },
  {
    "workbookKey": "SonicWallWorkbook",
    "logoFileName": "sonicwall_logo.svg",
    "description": "A collection of queries to provide visibility into the events reported by your SonicWall firewalls.",
    "dataTypesDependencies": [
      "CommonSecurityLog",
      "ASimNetworkSessionSonicWallFirewall"
    ],
    "dataConnectorsDependencies": [
      "SonicWallFirewall", 
      "CefAma"
    ],
    "previewImagesFileNames": [
      "SonicWallWorkbookWhite.png",
      "SonicWallWorkbookBlack.png"
    ],
    "version": "1.0.0",
    "title": "SonicWall Workbook",
    "templateRelativePath": "SonicWallFirewall.json",
    "subtitle": "",
    "provider": "SonicWall"
  },
  {
    "workbookKey": "AzureServiceHealthWorkbook",
    "logoFileName": "",
    "description": "A collection of queries to provide visibility into Azure Service Health across the subscriptions.",
    "dataTypesDependencies": [
      "AzureActivity"
    ],
    "dataConnectorsDependencies": [
      "AzureActivity"
    ],
    "previewImagesFileNames": [
      "AzureServiceHealthWhite.png",
      "AzureServiceHealthBlack.png"
    ],
    "version": "1.0.0",
    "title": "Azure Service Health Workbook",
    "templateRelativePath": "AzureServiceHealthWorkbook.json",
    "subtitle": "",
    "provider": "Microsoft Sentinel Community"
    },
    {
    "workbookKey": "EgressPreventMetricWorkbook",
    "logoFileName": "Egress-logo.svg",
    "description": "A workbook providing insights into Egress Defend.",
    "dataTypesDependencies": ["EgressEvents_CL"],
    "dataConnectorsDependencies": [],
    "previewImagesFileNames": [
      "EgressPreventWorkbookBlack01.png",
      "EgressPreventWorkbookWhite01.png"
   ],
    "version": "1.0.0",
    "title": "Egress Defend Insights",
    "templateRelativePath": "PreventWorkbook.json",
    "subtitle": "Iris Prevent Metrics",
    "provider": "Egress Software Technologies"

  },
  {
  "workbookKey": "NetskopeDashboard",
  "logoFileName": "Netskope.svg",
  "description": "A workbook providing insights into Netskope Alerts, Events and WebTransactions.",
  "dataConnectorsDependencies": ["NetskopeDataConnector"],
  "dataTypesDependencies": [
      "eventsapplicationdata_CL",
      "alertscompromisedcredentialdata_CL",
      "alertsctepdata_CL",
      "alertsdlpdata_CL",
      "alertsmalsitedata_CL",
      "alertsmalwaredata_CL",
      "alertspolicydata_CL",
      "alertsquarantinedata_CL",
      "alertsremediationdata_CL",
      "alertssecurityassessmentdata_CL",
      "alertsubadata_CL",
      "NetskopeWebtxData_CL"
  ],
  "previewImagesFileNames": [
      "NetskopeDashboardBlack1.png",
      "NetskopeDashboardBlack2.png",
      "NetskopeDashboardBlack3.png",
      "NetskopeDashboardWhite1.png",
      "NetskopeDashboardWhite2.png",
      "NetskopeDashboardWhite3.png"
  ],
  "version": "1.0.0",
  "title": "NetskopeDashboard",
  "templateRelativePath": "NetskopeDashboard.json",
  "subtitle": "Netskope Dashboard for Alerts, Events and WebTransactions",
  "provider": "Netskope"
  },
  {
    "workbookKey": "BitwardenEventLogsOrganization",
    "logoFileName": "Bitwarden.svg",
    "description": "This workbook provides insights on Bitwarden Organizations Event Logs.",
    "dataConnectorsDependencies": [
        "BitwardenEventLogs"
    ],
    "dataTypesDependencies": [
        "BitwardenEventLogs_CL",
        "BitwardenGroups_CL",
        "BitwardenMembers_CL"
    ],
    "previewImagesFileNames": [
      "BitwardenEventLogsOrganizationWhite1.png",
      "BitwardenEventLogsOrganizationWhite2.png",
      "BitwardenEventLogsOrganizationBlack1.png",
      "BitwardenEventLogsOrganizationBlack2.png"
    ],
    "version": "1.0.0",
    "title": "Bitwarden Organization Events",
    "templateRelativePath": "BitwardenEventLogsOrganization.json",
    "subtitle": "",
    "provider": "Bitwarden"
  },
  {
    "workbookKey": "BitwardenEventLogsAuthentication",
    "logoFileName": "Bitwarden.svg",
    "description": "This workbook provides insights on Bitwarden Authentication Event Logs.",
    "dataConnectorsDependencies": [
        "BitwardenEventLogs"
    ],
    "dataTypesDependencies": [
        "BitwardenEventLogs_CL",
        "BitwardenGroups_CL",
        "BitwardenMembers_CL"
    ],
    "previewImagesFileNames": [
      "BitwardenEventLogsAuthenticationWhite1.png",
      "BitwardenEventLogsAuthenticationWhite2.png",
      "BitwardenEventLogsAuthenticationBlack1.png",
      "BitwardenEventLogsAuthenticationBlack2.png"
    ],
    "version": "1.0.0",
    "title": "Bitwarden Authentication Events",
    "templateRelativePath": "BitwardenEventLogsAuthentication.json",
    "subtitle": "",
    "provider": "Bitwarden"
  },
  {
    "workbookKey": "BitwardenEventLogsVaultItems",
    "logoFileName": "Bitwarden.svg",
    "description": "This workbook provides insights on Bitwarden Vault Items Event Logs.",
    "dataConnectorsDependencies": [
        "BitwardenEventLogs"
    ],
    "dataTypesDependencies": [
        "BitwardenEventLogs_CL",
        "BitwardenGroups_CL",
        "BitwardenMembers_CL"
    ],
    "previewImagesFileNames": [
      "BitwardenEventLogsVaultItemsWhite1.png",
      "BitwardenEventLogsVaultItemsWhite2.png",
      "BitwardenEventLogsVaultItemsBlack1.png",
      "BitwardenEventLogsVaultItemsBlack2.png"
    ],
    "version": "1.0.0",
    "title": "Bitwarden Vault Items Events",
    "templateRelativePath": "BitwardenEventLogsVaultItems.json",
    "subtitle": "",
    "provider": "Bitwarden"
  },
	{
	"workbookKey": "CodelessConnectorBuilder",
	"logoFileName": "Azure_Sentinel.svg",
	"description": "Create custom codeless connectors on demand with this UI-like workbook. Templates can be generated by going step by step in this workbook while filling out the different values.",
	"dataTypesDependencies": [],
	"previewImagesFileNames": [
		"CodelessConnectorBuilderBlack.png",
		"CodelessConnectorBuilderWhite.png"
	],
	"version": "1.0.0",
	"title": "Codeless Connector Builder",
	"templateRelativePath": "CodelessConnectorBuilder.json",
	"subtitle": "",
	"provider": "Microsoft Sentinel Community"
	},
  {
    "workbookKey": "IllumioAuditableEventsWorkbook",
    "logoFileName": "IllumioLogo.svg",
    "description": "A collection of queries to provide visibility into auditable events reported by Illumio.",
    "dataTypesDependencies": [
      "Illumio_Auditable_Events_CL"
    ],
    "dataConnectorsDependencies": [
      "IllumioSaaSDataConnector"
    ],
    "previewImagesFileNames": [
      "IllumioAuditableEventsBlack.png",
      "IllumioAuditableEventsWhite.png"
    ],
    "version": "1.0.0",
    "title": "Illumio Auditable Events Workbook",
    "templateRelativePath": "IllumioAuditableEvents.json",
    "subtitle": "",
    "provider": "Illumio"
  },
  {
    "workbookKey": "IllumioFlowEventsWorkbook",
    "logoFileName": "IllumioLogo.svg",
    "description": "A collection of queries to provide visibility into the flow events reported by Illumio.",
    "dataTypesDependencies": [
      "Illumio_Flows_Events_CL"
    ],
    "dataConnectorsDependencies": [
      "IllumioSaaSDataConnector"
    ],
    "previewImagesFileNames": [
      "IllumioFlowEventsBlack.png",
      "IllumioFlowEventsWhite.png"
    ],
    "version": "1.0.0",
    "title": "Illumio Flow Data Workbook",
    "templateRelativePath": "IllumioFlowData.json",
    "subtitle": "",
    "provider": "Illumio"
  },
  {
    "workbookKey": "CEFOverview",
    "logoFileName": "Azure_Sentinel.svg",
    "description": "This Workbook gives an overview of ingestion of logs in the CommonSecurityLog table.",
    "dataTypesDependencies": ["CommonSecurityLog"],
    "dataConnectorsDependencies": [],
    "previewImagesFileNames": [
      "CEFOverviewWhite.png",
      "CEFOverviewBlack.png"
     ],
    "version": "1.0.0",
    "title": "Common Event Format Logs Overview",
    "templateRelativePath": "CEFOverviewWorkbook.json",
    "provider": "",
    "support": {
      "tier": "Microsoft"
    },
    "author": {
      "name": "Microsoft"
    },
    "categories": {
      "domains": ["IT Operations"]
    }
  },
  {
    "workbookKey": "TenableIEIoA",
    "logoFileName": "Tenable.svg",
    "description": "This workbook providing insights into Tenable Indicators of Attack",
    "dataTypesDependencies": [
      "Tenable_IE_CL"
    ],
    "dataConnectorsDependencies": [
      "TenableIE"
    ],
    "previewImagesFileNames": [
      "TenableIEIoABlack1.png",
      "TenableIEIoABlack2.png",
      "TenableIEIoABlack3.png",
      "TenableIEIoAWhite1.png",
      "TenableIEIoAWhite2.png",
      "TenableIEIoAWhite3.png"
    ],
    "version": "1.0.0",
    "title": "TIE IOA workbook",
    "templateRelativePath": "TenableIEIoA.json",
    "subtitle": "",
    "provider": "Tenable"
  },
  {
    "workbookKey": "TenableIEIoE",
    "logoFileName": "Tenable.svg",
    "description": "This workbook providing insights into Tenable Indicators of Exposure",
    "dataTypesDependencies": [
      "Tenable_IE_CL"
    ],
    "dataConnectorsDependencies": [
      "TenableIE"
    ],
    "previewImagesFileNames": [
      "TenableIEIoEBlack1.png",
      "TenableIEIoEBlack2.png",
      "TenableIEIoEBlack3.png",
      "TenableIEIoEWhite1.png",
      "TenableIEIoEWhite2.png",
      "TenableIEIoEWhite3.png"
    ],
    "version": "1.0.0",
    "title": "TIE IOE workbook",
    "templateRelativePath": "TenableIEIoE.json",
    "subtitle": "",
    "provider": "Tenable"
  },
  {
<<<<<<< HEAD
    "workbookKey": "InfobloxLookupWorkbook",
    "logoFileName": "infoblox_logo.svg",
    "description": "The Infoblox Lookup Workbook provides comprehensive insights through lookups on various data types including IP, Host, URL, Hash, and Email.\nThe workbook features distinct tabs for targeted lookups. \nThe 'TIDE' tab delivers insights from Infoblox TIDE data, while the 'Dossier' tab aggregates information from a range of other third party sources. \nTo obtain detailed insights, enter the relevant data into the specified fields within each tab. \nThis allows users to efficiently gather and analyze critical information.",
    "dataTypesDependencies": [
      "dossier_whois_CL",
      "dossier_whitelist_CL",
      "dossier_tld_risk_CL",
      "dossier_threat_actor_CL",
      "dossier_rpz_feeds_records_CL",
      "dossier_rpz_feeds_CL",
      "dossier_nameserver_matches_CL",
      "dossier_nameserver_CL",
      "dossier_malware_analysis_v3_CL",
      "dossier_inforank_CL",
      "dossier_infoblox_web_cat_CL",
      "dossier_geo_CL",
      "dossier_dns_CL",
      "dossier_atp_threat_CL",
      "dossier_atp_CL",
      "dossier_ptr_CL",
      "tide_lookup_data_CL",
      "SecurityAlert",
      "SecurityIncident"
    ],
    "dataConnectorsDependencies": [
      "InfobloxDataConnector"
    ],
    "previewImagesFileNames": [
      "Infoblox-Lookup-Workbook-Black1.png",
      "Infoblox-Lookup-Workbook-Black2.png",
      "Infoblox-Lookup-Workbook-Black3.png",
      "Infoblox-Lookup-Workbook-Black4.png",
      "Infoblox-Lookup-Workbook-White1.png",
      "Infoblox-Lookup-Workbook-White2.png",
      "Infoblox-Lookup-Workbook-White3.png",
      "Infoblox-Lookup-Workbook-White4.png"
    ],
    "version": "1.0",
    "title": "Infoblox Lookup Workbook",
    "templateRelativePath": "Infoblox_Lookup_Workbook.json",
    "subtitle": "Efficiently Gather and Analyze Critical Information of TIDE and Dossier with Targeted Lookups",
    "provider": "Infoblox"
  },
  {
    "workbookKey": "InfobloxWorkbook",
    "logoFileName": "infoblox_logo.svg",
    "description": "The Infoblox Workbook is a detailed analytical tool comprising six tabs: SOC Insights, Blocked DNS, DNS, DHCP, Service Log, and Audit and Threat Intelligence. \nIt fetches data from Common Event Format (CEF) logs to provide standardized and comprehensive insights into network security and operations. \nEach tab focuses on specific areas such as overall security metrics, blocked DNS requests, DNS activities, DHCP allocations, various service logs, and a combination of audit records with threat intelligence. \nThis workbook enables efficient monitoring and proactive management of network security and performance.",
    "dataTypesDependencies": [
      "CommonSecurityLog",
      "IP_Space_Info_CL",
      "Service_Name_Info_CL",
      "ThreatIntelligenceIndicator",
      "SecurityAlert",
      "SecurityIncident",
      "InfobloxInsight",
      "InfobloxInsightAssets",
      "InfobloxInsightComments",
      "InfobloxInsightIndicators",
      "InfobloxInsightEvents",
      "Infoblox_Config_Insights_CL",
      "Infoblox_Config_Insight_Details_CL"
    ],
    "dataConnectorsDependencies": [
      "InfobloxCloudDataConnectorAma",
      "InfobloxSOCInsightsDataConnector_AMA",
      "InfobloxSOCInsightsDataConnector_API",
      "InfobloxSOCInsightsDataConnector_Legacy"
    ],
    "previewImagesFileNames": [
      "Infoblox-Workbook-Black1.png",
      "Infoblox-Workbook-Black2.png",
      "Infoblox-Workbook-Black3.png",
      "Infoblox-Workbook-Black4.png",
      "Infoblox-Workbook-Black5.png",
      "Infoblox-Workbook-Black6.png",
      "Infoblox-Workbook-Black7.png",
      "Infoblox-Workbook-Black8.png",
      "Infoblox-Workbook-Black9.png",
      "Infoblox-Workbook-White1.png",
      "Infoblox-Workbook-White2.png",
      "Infoblox-Workbook-White3.png",
      "Infoblox-Workbook-White4.png",
      "Infoblox-Workbook-White5.png",
      "Infoblox-Workbook-White6.png",
      "Infoblox-Workbook-White7.png",
      "Infoblox-Workbook-White8.png",
      "Infoblox-Workbook-White9.png"
    ],
    "version": "1.0",
    "title": "Infoblox Workbook",
    "templateRelativePath": "Infoblox_Workbook.json",
    "subtitle": "Efficiently Monitor and Manage Network Security and Performance with Comprehensive Insights",
    "provider": "Infoblox"
=======
    "workbookKey": "SyslogConnectorsOverviewWorkbook",
    "logoFileName": "Azure_Sentinel.svg",
    "description": "This Workbook gives an overview of ingestion of logs into Syslog table via Syslog based dataconnectors such as AMA agent",
    "dataTypesDependencies": [
      "Syslog"
    ],
    "dataConnectorsDependencies": [
      "Syslog",
      "SyslogAma"
    ],
    "previewImagesFileNames": [""],
    "version": "1.0.0",
    "title": "Syslog Connectors Overview Workbook",
    "templateRelativePath": "SyslogConnectorsOverviewWorkbook.json",
    "subtitle": "",
    "provider": "-------"
>>>>>>> b0d5e074
  }
]<|MERGE_RESOLUTION|>--- conflicted
+++ resolved
@@ -7573,7 +7573,6 @@
     "provider": "Tenable"
   },
   {
-<<<<<<< HEAD
     "workbookKey": "InfobloxLookupWorkbook",
     "logoFileName": "infoblox_logo.svg",
     "description": "The Infoblox Lookup Workbook provides comprehensive insights through lookups on various data types including IP, Host, URL, Hash, and Email.\nThe workbook features distinct tabs for targeted lookups. \nThe 'TIDE' tab delivers insights from Infoblox TIDE data, while the 'Dossier' tab aggregates information from a range of other third party sources. \nTo obtain detailed insights, enter the relevant data into the specified fields within each tab. \nThis allows users to efficiently gather and analyze critical information.",
@@ -7667,7 +7666,8 @@
     "templateRelativePath": "Infoblox_Workbook.json",
     "subtitle": "Efficiently Monitor and Manage Network Security and Performance with Comprehensive Insights",
     "provider": "Infoblox"
-=======
+  },
+  {
     "workbookKey": "SyslogConnectorsOverviewWorkbook",
     "logoFileName": "Azure_Sentinel.svg",
     "description": "This Workbook gives an overview of ingestion of logs into Syslog table via Syslog based dataconnectors such as AMA agent",
@@ -7684,6 +7684,5 @@
     "templateRelativePath": "SyslogConnectorsOverviewWorkbook.json",
     "subtitle": "",
     "provider": "-------"
->>>>>>> b0d5e074
   }
 ]
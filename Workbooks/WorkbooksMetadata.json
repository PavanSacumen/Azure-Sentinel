--- conflicted
+++ resolved
@@ -6800,7 +6800,6 @@
  }
 },
 {
-<<<<<<< HEAD
       "workbookKey": "AuthomizeWorkbook",
       "logoFileName": "Authomize.svg",
       "description": "Manage your Authorization Security Lifecycle across all XaaS environments and Private Clouds. Using Authomize AI-based engine continuously monitor the relationships between identities and assets and gain insight into security risks and events.",
@@ -6812,8 +6811,8 @@
       "templateRelativePath": "Authomize.json",
       "subtitle": "",
       "provider": "Authomize"
-    }
-=======
+    },
+{
   "workbookKey": "GigamonConnector",
   "logoFileName": "gigamon.svg",
   "description": "A visualized overview of Gigamon AMX Data Connector .\nExplore, analize and learn about your security posture using Gigamon AMX data connector Overview.",
@@ -6833,5 +6832,4 @@
   "subtitle": "",
   "provider": "Gigamon"
 }
->>>>>>> 06d8ab87
 ]
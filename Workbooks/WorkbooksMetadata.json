--- conflicted
+++ resolved
@@ -8133,28 +8133,7 @@
 			]
 		}
 	},
-	{
-<<<<<<< HEAD
-	  "workbookKey": "CTERA_Workbook",
-	  "logoFileName": "CTERA_Logo.svg",
-	  "description": "This Workbook provides an overview of CTERA log ingestion and operations, offering insights into various activities and potential security incidents.",
-	  "dataTypesDependencies": [
-		  "Syslog"
-	  ],
-	  "dataConnectorsDependencies": [
-		"CTERA"
-	  ],
-	  "previewImagesFileNames": [
-		"CTERASMBLogsWorkbookWhite.png",
-		"CTERASMBLogsWorkbookBlack.png"
-	  ],
-	  "version": "1.0.0",
-	  "title": "CTERA Audit Logs Ingestion",
-	  "templateRelativePath": "CTERA_Workbook.json",
-	  "provider": "CTERA"
-	}
-
-=======
+  {
 		"workbookKey": "TeamCymruScout",
 		"logoFileName": "TeamCymruScout.svg",
 		"description": "This Workbook provides immediate insight into the data coming from Team Cymru Scout.",
@@ -8208,5 +8187,23 @@
 		"subtitle": "",
 		"provider": "Team Cymru"
 	  }
->>>>>>> 84238cb5
+  {
+	  "workbookKey": "CTERA_Workbook",
+	  "logoFileName": "CTERA_Logo.svg",
+	  "description": "This Workbook provides an overview of CTERA log ingestion and operations, offering insights into various activities and potential security incidents.",
+	  "dataTypesDependencies": [
+		  "Syslog"
+	  ],
+	  "dataConnectorsDependencies": [
+		"CTERA"
+	  ],
+	  "previewImagesFileNames": [
+		"CTERASMBLogsWorkbookWhite.png",
+		"CTERASMBLogsWorkbookBlack.png"
+	  ],
+	  "version": "1.0.0",
+	  "title": "CTERA Audit Logs Ingestion",
+	  "templateRelativePath": "CTERA_Workbook.json",
+	  "provider": "CTERA"
+	}
 ]